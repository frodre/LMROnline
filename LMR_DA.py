#==========================================================================================
# Data assimilation function. 
#
# Define the data assimilation function
# This version uses passed arrays, and updates the ensemble for a single time
# (& single ob).
#
#==========================================================================================

import numpy as np
from . import LMR_utils

def enkf_update_array(Xb, obvalue, Ye, ob_err, loc=None, inflate=None,
                      static_prior=None, a=1):
    """
    Function to do the ensemble square-root filter (EnSRF) update
    (ref: Whitaker and Hamill, Mon. Wea. Rev., 2002)

    Originator: G. J. Hakim, with code borrowed from L. Madaus
                Dept. Atmos. Sciences, Univ. of Washington

    Revisions:

    1 September 2017: 
                    - changed varye = np.var(Ye) to varye = np.var(Ye,ddof=1) 
                    for an unbiased calculation of the variance. 
                    (G. Hakim - U. Washington)
    
    -----------------------------------------------------------------
     Inputs:
          Xb: background ensemble estimates of state (Nx x Nens) 
     obvalue: proxy value
          Ye: background ensemble estimate of the proxy (Nens x 1)
      ob_err: proxy error variance
         loc: localization vector (Nx x 1) [optional]
     inflate: scalar inflation factor [optional]
    """

    # Get ensemble size from passed array: Xb has dims [state vect.,ens. members]
    Nens = Xb.shape[1]

    # ensemble mean background and perturbations
    xbm = np.mean(Xb,axis=1)
    Xbp = np.subtract(Xb,xbm[:,None])  # "None" means replicate in this dimension

    # ensemble mean and variance of the background estimate of the proxy 
    mye   = np.mean(Ye)
    varye = np.var(Ye,ddof=1)

    # lowercase ye has ensemble-mean removed 
    ye = np.subtract(Ye, mye)

    # innovation
    try:
        innov = obvalue - mye
    except:
        print('innovation error. obvalue = ' + str(obvalue) + ' mye = ' + str(mye))
        print('returning Xb unchanged...')
        return Xb
    
    # innovation variance (denominator of serial Kalman gain)
    kdenom = (varye + ob_err)

    # numerator of serial Kalman gain (cov(x,Hx))
    kcov = np.dot(Xbp,np.transpose(ye)) / (Nens-1)

    # Option to inflate the covariances by a certain factor
    if inflate is not None:
        kcov = inflate * kcov

    # Option to localize the gain
    if loc is not None:
        kcov = np.multiply(kcov,loc)
   
    # Kalman gain
    kmat = np.divide(kcov, kdenom)

    # update ensemble mean
    xam = xbm + np.multiply(kmat,innov)

    # update the ensemble members using the square-root approach
    beta = 1./(1. + np.sqrt(ob_err/(varye+ob_err)))
    kmat = np.multiply(beta,kmat)
    ye   = np.array(ye)[np.newaxis]
    kmat = np.array(kmat)[np.newaxis]
    Xap  = Xbp - np.dot(kmat.T, ye)

    # full state
    Xa = np.add(xam[:,None], Xap)

    # if masked array, making sure that fill_value = nan in the new array
    if np.ma.isMaskedArray(Xa): np.ma.set_fill_value(Xa, np.nan)


    # Return the full state
    return Xa


def enkf_update_array_xb_blend(Xb, obvalue, Ye, ob_err, loc=None, inflate=None,
                               static_prior=None, a=1):
    """
    Temporary second function to ensure that nothing changes when updating
    the syntax... AndreP

    Function to do the ensemble square-root filter (EnSRF) update
    (ref: Whitaker and Hamill, Mon. Wea. Rev., 2002)

    Originator: G. J. Hakim, with code borrowed from L. Madaus
                Dept. Atmos. Sciences, Univ. of Washington
    -----------------------------------------------------------------
     Inputs:
          Xb: background ensemble estimates of state (Nx x Nens)
     obvalue: proxy value
          Ye: background ensemble estimate of the proxy (Nens x 1)
      ob_err: proxy error variance
         loc: localization vector (Nx x 1) [optional]
     inflate: scalar inflation factor [optional]
    """

    # Get ensemble size from passed array
    #  Xb has dims [state vect.,ens. members]
    Nens = Xb.shape[1]

    # ensemble mean background and perturbations
    xbm = Xb.mean(axis=1)
    Xbp = Xb - xbm[:, None]  # "None" means replicate in this dimension

    # ensemble mean and variance of the background estimate of the proxy
    mye = Ye.mean()

    # lowercase ye has ensemble-mean removed
    ye = Ye - mye

    # innovation  (Why is this in a try except?)
    try:
        innov = obvalue - mye
    except:
        print(('innovation error. obvalue = ' + str(obvalue) + ' mye = ' +
               str(mye)))
        print('returning Xb unchanged...')
        return Xb

    # numerator of serial Kalman gain (cov(x,Hx))
    if static_prior is not None:
        # Hybrid prior update method
        Xb_static, Ye_static = static_prior
        xbm_static = Xb_static.mean(axis=1)
        Xbp_static = Xb_static - xbm_static[:, None]
        ye_static = Ye_static - Ye_static.mean()

        kcov_f = np.dot(Xbp, ye) / (Nens - 1)
        kcov_s = np.dot(Xbp_static, ye_static) / (Nens - 1)

        kcov = a * kcov_f + (1-a) * kcov_s
        varye = a * Ye.var(ddof=1) + (1-a) * Ye_static.var(ddof=1)
    else:
        # Standard update method
        kcov = np.dot(Xbp, ye) / (Nens-1)
        varye = Ye.var(ddof=1)  # TODO: this should probably switch to unbiased

    # innovation variance (denominator of serial Kalman gain)
    kdenom = (varye + ob_err)

    # Option to inflate the covariances by a certain factor
    if inflate is not None:
        kcov = inflate * kcov

    # Option to localize the gain
    if loc is not None:
        kcov = kcov * loc

    # Kalman gain
    kmat = kcov / kdenom

    # update ensemble mean
    mean_update = kmat * innov
    xam = xbm + mean_update

    if static_prior is not None:
        xam_static = xbm_static + mean_update

    # update the ensemble members using the square-root approach
    beta = 1. / (1. + np.sqrt(ob_err / (varye + ob_err)))
    kmat *= beta
    kmat = kmat[:, np.newaxis]

    if static_prior is not None:
        ye_static = ye_static[None]
        Xap_static = Xbp_static - np.dot(kmat, ye_static)
        Xb_static[:] = Xap_static + xam_static[:, None]

    ye = ye[np.newaxis]
    Xap = Xbp - np.dot(kmat, ye)

    # full state
    Xa = xam[:, None] + Xap

    # Return the full state
    return Xa


# ==============================================================================
#
#==========================================================================================

def cov_localization(locRad, Y, X, X_coords):
    """

    Originator: R. Tardif, 
                Dept. Atmos. Sciences, Univ. of Washington
    -----------------------------------------------------------------
     Inputs:
        locRad : Localization radius (distance in km beyond which cov are forced to zero)
             Y : Proxy object, needed to get ob site lat/lon (to calculate distances w.r.t. grid pts
             X : Prior object, needed to get state vector info. 
      X_coords : Array containing geographic location information of state vector elements

     Output:
        covLoc : Localization vector (weights) applied to ensemble covariance estimates.
                 Dims = (Nx x 1), with Nx the dimension of the state vector.

     Note: Uses the Gaspari-Cohn localization function.

    """

    # declare the localization array, filled with ones to start with (as in no localization)
    stateVectDim, nbdimcoord = X_coords.shape
    covLoc = np.ones(shape=[stateVectDim],dtype=np.float64)

    # Mask to identify elements of state vector that are "localizeable"
    # i.e. fields with (lat,lon)
    localizeable = covLoc == 1. # Initialize as True
<<<<<<< HEAD

    state_vars = list(X.trunc_state_info.keys())
    for var in state_vars:
=======
    
    for var in X.trunc_state_info.keys():
>>>>>>> e93b0fc2
        [var_state_pos_begin,var_state_pos_end] =  X.trunc_state_info[var]['pos']
        # if variable is not a field with lats & lons, tag localizeable as False
        if X.trunc_state_info[var]['spacecoords'] != ('lat', 'lon'):
            localizeable[var_state_pos_begin:var_state_pos_end+1] = False

    # array of distances between state vector elements & proxy site
    # initialized as zeros: this is important!
    dists = np.zeros(shape=[stateVectDim])

    # geographic location of proxy site
    site_lat = Y.lat
    site_lon = Y.lon
    # geographic locations of elements of state vector
    X_lon = X_coords[:,1]
    X_lat = X_coords[:,0]

    # calculate distances for elements tagged as "localizeable".
    dists[localizeable] = np.array(LMR_utils.haversine(site_lon, site_lat,
                                                       X_lon[localizeable],
                                                       X_lat[localizeable]),dtype=np.float64)

    # those not "localizeable" are assigned with a disdtance of "nan"
    # so these elements will not be included in the indexing
    # according to distances (see below)
    dists[~localizeable] = np.nan
    
    # Some transformation to variables used in calculating localization weights
    hlr = 0.5*locRad; # work with half the localization radius
    r = dists/hlr;

    # indexing w.r.t. distances
    ind_inner = np.where(dists <= hlr)    # closest
    ind_outer = np.where(dists >  hlr)    # close
    ind_out   = np.where(dists >  2.*hlr) # out

    # Gaspari-Cohn function
    # for pts within 1/2 of localization radius
    covLoc[ind_inner] = (((-0.25*r[ind_inner]+0.5)*r[ind_inner]+0.625)* \
                         r[ind_inner]-(5.0/3.0))*(r[ind_inner]**2)+1.0
    # for pts between 1/2 and one localization radius
    covLoc[ind_outer] = ((((r[ind_outer]/12. - 0.5) * r[ind_outer] + 0.625) * \
                          r[ind_outer] + 5.0/3.0) * r[ind_outer] - 5.0) * \
                          r[ind_outer] + 4.0 - 2.0/(3.0*r[ind_outer])
    # Impose zero for pts outside of localization radius
    covLoc[ind_out] = 0.0

    # prevent negative values: calc. above may produce tiny negative
    # values for distances very near the localization radius
    # TODO: revisit calculations to minimize round-off errors
    covLoc[covLoc < 0.0] = 0.0


    return covLoc<|MERGE_RESOLUTION|>--- conflicted
+++ resolved
@@ -230,14 +230,8 @@
     # Mask to identify elements of state vector that are "localizeable"
     # i.e. fields with (lat,lon)
     localizeable = covLoc == 1. # Initialize as True
-<<<<<<< HEAD
-
-    state_vars = list(X.trunc_state_info.keys())
-    for var in state_vars:
-=======
     
     for var in X.trunc_state_info.keys():
->>>>>>> e93b0fc2
         [var_state_pos_begin,var_state_pos_end] =  X.trunc_state_info[var]['pos']
         # if variable is not a field with lats & lons, tag localizeable as False
         if X.trunc_state_info[var]['spacecoords'] != ('lat', 'lon'):
