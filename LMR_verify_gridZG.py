
import matplotlib
# need to do this backend when running remotely or to suppress figures interactively
matplotlib.use('Agg')

# generic imports
import numpy as np
import glob, os
from datetime import datetime, timedelta
from netCDF4 import Dataset
import mpl_toolkits.basemap as bm
import matplotlib.pyplot as plt
from matplotlib import ticker
from spharm import Spharmt, getspecindx, regrid
# LMR specific imports
<<<<<<< HEAD
from LMR_utils2 import global_hemispheric_means, assimilated_proxies
from load_gridded_data import read_gridded_data_GISTEMP
from load_gridded_data import read_gridded_data_HadCRUT
from load_gridded_data import read_gridded_data_BerkeleyEarth
=======
from LMR_utils import global_hemispheric_means, assimilated_proxies, coefficient_efficiency
from load_gridded_data import read_gridded_data_CMIP5_model
>>>>>>> 2191996e
from LMR_plot_support import *
from LMR_exp_NAMELIST import *
from LMR_plot_support import *

# change default value of latlon kwarg to True.
bm.latlon_default = True

##################################
# START:  set user parameters here
##################################

# option to suppress figures
#iplot = False
iplot = True
iplot_individual_years = False

# centered time mean (nya must be odd! 3 = 3 yr mean; 5 = 5 year mean; etc 0 = none)
nya = 0

# option to print figures
fsave = True
#fsave = False

# variable
var = 'zg_500hPa_Amon'

# set paths, the filename for plots, and global plotting preferences

# file specification
#
# current datasets
#
#nexp = 'testing_1000_75pct_ens_size_Nens_10'
#nexp = 'testdev_150yr_75pct'
#nexp = 'testdev_check_1000_75pct'
#nexp = 'ReconDevTest_1000_testing_coral'
#nexp = 'ReconDevTest_1000_testing_icecore'
#nexp = 'testdev_1000_100pct_icecoreonly'
#nexp = 'testdev_1000_100pct_mxdonly'
#nexp = 'testdev_1000_100pct_sedimentonly'
# ---
#nexp = 'p3rlrc0_CCSM4_LastMillenium_ens100_cGISTEMP_allAnnualProxyTypes_pf0.75'
#nexp = 'p3rlrc0_CCSM4_PiControl_ens100_cGISTEMP_allAnnualProxyTypes_pf0.75'
#nexp = 'p3rlrc0_GFDLCM3_PiControl_ens100_cGISTEMP_allAnnualProxyTypes_pf0.75'
#nexp = 'p3rlrc0_MPIESMP_LastMillenium_ens100_cGISTEMP_allAnnualProxyTypes_pf0.75'
#nexp = 'p3rlrc0_20CR_ens100_cGISTEMP_allAnnualProxyTypes_pf0.75'
#nexp = 'p3rlrc0_ERA20C_ens100_cGISTEMP_allAnnualProxyTypes_pf0.75'
#nexp = 'p3rlrc0_CCSM4_LastMillenium_ens100_cMLOST_allAnnualProxyTypes_pf0.75'
#nexp = 'p3rlrc0_GFDLCM3_PiControl_ens100_cMLOST_allAnnualProxyTypes_pf0.75'
#nexp = 'p3rlrc0_MPIESMP_LastMillenium_ens100_cMLOST_allAnnualProxyTypes_pf0.75'
#nexp = 'p3rlrc0_20CR_ens100_cMLOST_allAnnualProxyTypes_pf0.75'
#nexp = 'p3rlrc0_ERA20C_ens100_cMLOST_allAnnualProxyTypes_pf0.75'
#nexp = 'p4rlrc0_CCSM4_LastMillenium_ens100_cGISTEMP_allAnnualProxyTypes_pf0.75'
#nexp = 'p4rlrc0_GFDLCM3_PiControl_ens100_cGISTEMP_allAnnualProxyTypes_pf0.75'
# ---
#nexp = 'production_gis_ccsm4_pagesall_0.75'
nexp = 'production_mlost_ccsm4_pagesall_0.75'
#nexp = 'production_cru_ccsm4_pagesall_0.75'

# override datadir
#datadir_output = '/home/disk/kalman3/rtardif/LMR/output'
#datadir_output = './data/'
datadir_output = '/home/disk/kalman2/wperkins/LMR_output/archive'

# number of contours for plots
nlevs = 21

# plot alpha transparency
alpha = 0.5

# time range for verification (in years CE)
trange = [1880,2000] #works for nya = 0 
#trange = [1900,2000] #works for nya = 0 
#trange = [1885,1995] #works for nya = 5
#trange = [1890,1990] #works for nya = 10

# reference period over which mean is calculated & subtracted 
# from all datasets (in years CE)
ref_period = [1900, 1999] # 20th century

valid_frac = 0.0


# set the default size of the figure in inches. ['figure.figsize'] = width, height;  
# aspect ratio appears preserved on smallest of the two
plt.rcParams['figure.figsize'] = 10, 10 # that's default image size for this interactive session
plt.rcParams['axes.linewidth'] = 2.0    # set the value globally
plt.rcParams['font.weight'] = 'bold'    # set the font weight globally
plt.rcParams['font.size'] = 11          # set the font size globally
#plt.rc('text', usetex=True)
plt.rc('text', usetex=False)

##################################
# END:  set user parameters here
##################################

workdir = datadir_output + '/' + nexp
print 'working directory = ' + workdir

print '\n getting file system information...\n'

# get number of mc realizations from directory count
# RT: modified way to determine list of directories with mc realizations
# get a listing of the iteration directories
dirs = glob.glob(workdir+"/r*")
# sorted
dirs.sort()
mcdir = [item.split('/')[-1] for item in dirs]
niters = len(mcdir)

print 'mcdir:' + str(mcdir)
print 'niters = ' + str(niters)

# get time period from the GMT file...
gmtpfile =  workdir + '/r0/gmt.npz'
npzfile = np.load(gmtpfile)
npzfile.files
LMR_time = npzfile['recon_times']

# read ensemble mean data
print '\n reading LMR ensemble-mean data...\n'

first = True
k = -1
for dir in mcdir:
    k = k + 1
    ensfiln = workdir + '/' + dir + '/ensemble_mean_'+var+'.npz'
    npzfile = np.load(ensfiln)
    print  npzfile.files
    tmp = npzfile['xam']
    print 'shape of tmp: ' + str(np.shape(tmp))
    if first:
        first = False
        lat = npzfile['lat']
        lon = npzfile['lon']
        nlat = npzfile['nlat']
        nlon = npzfile['nlon']
        lat2 = np.reshape(lat,(nlat,nlon))
        lon2 = np.reshape(lon,(nlat,nlon))
        years = npzfile['years']
        nyrs =  len(years)
        xam = np.zeros([nyrs,np.shape(tmp)[1],np.shape(tmp)[2]])
        xam_all = np.zeros([niters,nyrs,np.shape(tmp)[1],np.shape(tmp)[2]])

    xam = xam + tmp
    xam_all[k,:,:,:] = tmp
    
# this is the sample mean computed with low-memory accumulation
xam = xam/len(mcdir)
# this is the sample mean computed with numpy on all data
xam_check = xam_all.mean(0)
# check..
max_err = np.max(np.max(np.max(xam_check - xam)))
if max_err > 1e-4:
    print 'max error = ' + str(max_err)
    raise Exception('sample mean does not match what is in the ensemble files!')

# sample variance
xam_var = xam_all.var(0)
print np.shape(xam_var)

print '\n shape of the ensemble array: ' + str(np.shape(xam_all)) +'\n'
print '\n shape of the ensemble-mean array: ' + str(np.shape(xam)) +'\n'


#################################################################
# BEGIN: load verification data (20CR and ERA20C)               #
#################################################################
print '\nloading verification data...\n'

# load 20th century reanalysis (TCR) reanalysis --------------------------------

datadir = '/home/disk/kalman3/rtardif/LMR/data/model/20cr'
datafile = 'zg_500hPa_Amon_20CR_185101-201112.nc'
vardef = 'zg_500hPa_Amon'

dd = read_gridded_data_CMIP5_model(datadir,datafile,[vardef])

TCR_time = dd[vardef]['years']
lat_TCR = dd[vardef]['lat']
lon_TCR = dd[vardef]['lon']
nlat_TCR = len(lat_TCR)
nlon_TCR = len(lon_TCR)
lon2_TCR, lat2_TCR = np.meshgrid(lon_TCR, lat_TCR)
#TCR = dd[vardef]['value'] + dd[vardef]['climo'] # Full field (long-term mean NOT REMOVED)
TCR = dd[vardef]['value']                        # Anomalies (long-term mean REMOVED)


# load ERA20C reanalysis -------------------------------------------------------

datadir = '/home/disk/kalman3/rtardif/LMR/data/model/era20c'
datafile = 'zg_500hPa_Amon_ERA20C_190001-201212.nc'
vardef = 'zg_500hPa_Amon'

dd = read_gridded_data_CMIP5_model(datadir,datafile,[vardef])

ERA20C_time = dd[vardef]['years']
lat_ERA20C = dd[vardef]['lat']
lon_ERA20C = dd[vardef]['lon']
nlat_ERA20C = len(lat_ERA20C)
nlon_ERA20C = len(lon_ERA20C)
lon2_ERA20C, lat2_ERA20C = np.meshgrid(lon_ERA20C, lat_ERA20C)
#ERA20C = dd[vardef]['value'] + dd[vardef]['climo'] # Full field (long-term mean NOT REMOVED)
ERA20C = dd[vardef]['value']                        # Anomalies (long-term mean REMOVED)


###############################################################
# END: load verification data (20CR and ERA20C)               #
###############################################################

# ----------------------------------------------------------
# Adjust so that all anomaly data pertain to the mean over a 
# user-defined reference period (e.g. 20th century)
# ----------------------------------------------------------
stime = ref_period[0]
etime = ref_period[1]

# LMR
LMR = xam
smatch, ematch = find_date_indices(LMR_time,stime,etime)
LMR = LMR - np.mean(LMR[smatch:ematch,:,:],axis=0)

# TCR
smatch, ematch = find_date_indices(TCR_time,stime,etime)
TCR = TCR - np.mean(TCR[smatch:ematch,:,:],axis=0)

# ERA
smatch, ematch = find_date_indices(ERA20C_time,stime,etime)
ERA20C = ERA20C - np.mean(ERA20C[smatch:ematch,:,:],axis=0)


# -----------------------------------
# Regridding the data for comparisons
# -----------------------------------
print '\n regridding data to a common T42 grid...\n'

iplot_loc= False
#iplot_loc= True

# create instance of the spherical harmonics object for each grid
specob_lmr = Spharmt(nlon,nlat,gridtype='regular',legfunc='computed')
specob_tcr = Spharmt(nlon_TCR,nlat_TCR,gridtype='regular',legfunc='computed')
specob_era20c = Spharmt(nlon_ERA20C,nlat_ERA20C,gridtype='regular',legfunc='computed')

# truncate to a lower resolution grid (common:21, 42, 62, 63, 85, 106, 255, 382, 799)
ntrunc_new = 42 # T42
ifix = np.remainder(ntrunc_new,2.0).astype(int)
nlat_new = ntrunc_new + ifix
nlon_new = int(nlat_new*1.5)
# lat, lon grid in the truncated space
dlat = 90./((nlat_new-1)/2.)
dlon = 360./nlon_new
veclat = np.arange(-90.,90.+dlat,dlat)
veclon = np.arange(0.,360.,dlon)
blank = np.zeros([nlat_new,nlon_new])
lat2_new = (veclat + blank.T).T  
lon2_new = (veclon + blank)  

# create instance of the spherical harmonics object for the new grid
specob_new = Spharmt(nlon_new,nlat_new,gridtype='regular',legfunc='computed')

#lmr_trunc = np.zeros([nyrs,nlat_new,nlon_new])
#print 'lmr_trunc shape: ' + str(np.shape(lmr_trunc))

# loop over years of interest and transform...specify trange at top of file

iw = 0
if nya > 0:
    iw = (nya-1)/2

cyears = range(trange[0],trange[1])
lt_csave = np.zeros([len(cyears)])
le_csave = np.zeros([len(cyears)])
te_csave = np.zeros([len(cyears)])

lmr_allyears = np.zeros([len(cyears),nlat_new,nlon_new])
tcr_allyears = np.zeros([len(cyears),nlat_new,nlon_new])
era20c_allyears = np.zeros([len(cyears),nlat_new,nlon_new])

lmr_zm = np.zeros([len(cyears),nlat_new])
tcr_zm = np.zeros([len(cyears),nlat_new])
era20c_zm = np.zeros([len(cyears),nlat_new])

k = -1
for yr in cyears:
    k = k + 1
    LMR_smatch, LMR_ematch = find_date_indices(LMR_time,yr-iw,yr+iw+1)
    TCR_smatch, TCR_ematch = find_date_indices(TCR_time,yr-iw,yr+iw+1)
    ERA20C_smatch, ERA20C_ematch = find_date_indices(ERA20C_time,yr-iw,yr+iw+1)

    print '------------------------------------------------------------------------'
    print 'working on year...' + str(yr)
    print 'working on year...' + str(yr) + ' LMR index = ' + str(LMR_smatch) + ' = LMR year ' + str(LMR_time[LMR_smatch])
    #print 'working on year...' + str(yr) + ' TCR index = ' + str(TCR_smatch) + ' = TCR year ' + str(TCR_time[TCR_smatch])


    # LMR
    pdata_lmr = np.mean(LMR[LMR_smatch:LMR_ematch,:,:],0)    
    lmr_trunc = regrid(specob_lmr, specob_new, pdata_lmr, ntrunc=nlat_new-1, smooth=None)

    
    # TCR
    if TCR_smatch and TCR_ematch:
        pdata_tcr = np.mean(TCR[TCR_smatch:TCR_ematch,:,:],0)
    else:
        pdata_tcr = np.zeros(shape=[nlat_TCR,nlon_TCR])
        pdata_tcr.fill(np.nan)

    # regrid on LMR grid
    if np.isnan(pdata_tcr).all():
        tcr_trunc = np.zeros(shape=[nlat_new,nlon_new])
        tcr_trunc.fill(np.nan)
    else:
        tcr_trunc = regrid(specob_tcr, specob_new, pdata_tcr, ntrunc=nlat_new-1, smooth=None)


    # ERA20C
    if ERA20C_smatch and ERA20C_ematch:
        pdata_era20c = np.mean(ERA20C[ERA20C_smatch:ERA20C_ematch,:,:],0)
    else:
        pdata_era20c = np.zeros(shape=[nlat_ERA20C,nlon_ERA20C])
        pdata_era20c.fill(np.nan)

    # regrid on LMR grid
    if np.isnan(pdata_era20c).all():
        era20c_trunc = np.zeros(shape=[nlat_new,nlon_new])
        era20c_trunc.fill(np.nan)
    else:
        era20c_trunc = regrid(specob_era20c, specob_new, pdata_era20c, ntrunc=nlat_new-1, smooth=None)

    if iplot_individual_years:
        # Reanalysis comparison figures (annually-averaged Z500 anomalies)
        #fmin = -80.0; fmax = +80.0; nflevs=41
        fmin = -60.0; fmax = +60.0; nflevs=41
        fig = plt.figure()
        ax = fig.add_subplot(3,1,1)    
        LMR_plotter(lmr_trunc,lat2_new,lon2_new,'bwr',nflevs,vmin=fmin,vmax=fmax,extend='both')
        plt.title('LMR Z500 anom.'+ ' T'+str(nlat_new-ifix)+' '+str(yr))
        plt.clim(fmin,fmax)
        ax = fig.add_subplot(3,1,2)    
        LMR_plotter(tcr_trunc,lat2_new,lon2_new,'bwr',nflevs,vmin=fmin,vmax=fmax,extend='both')
        plt.title('TCR Z500 anom.'+ ' T'+str(nlat_new-ifix)+' '+str(yr))
        plt.clim(fmin,fmax)
        ax = fig.add_subplot(3,1,3)    
        LMR_plotter(era20c_trunc,lat2_new,lon2_new,'bwr',nflevs,vmin=fmin,vmax=fmax,extend='both')
        plt.title('ERA20C Z500 anom.'+ ' T'+str(nlat_new-ifix)+' '+str(yr))
        plt.clim(fmin,fmax)
        fig.tight_layout()
        plt.savefig(nexp+'_LMR_TCR_ERA20C_Z500anom_'+str(yr)+'.png')
        plt.close()
        
    # save the full grids
    lmr_allyears[k,:,:] = lmr_trunc
    tcr_allyears[k,:,:] = tcr_trunc
    era20c_allyears[k,:,:] = era20c_trunc

    # -----------------------
    # zonal-mean verification
    # -----------------------

    # LMR
    lmr_zm[k,:] = np.mean(lmr_trunc,1)

    # TCR
    fracok    = np.sum(np.isfinite(tcr_trunc),axis=1,dtype=np.float16)/float(nlon_TCR)
    boolok    = np.where(fracok >= valid_frac)
    boolnotok = np.where(fracok < valid_frac)
    for i in boolok:
        tcr_zm[k,i] = np.nanmean(tcr_trunc[i,:],axis=1)
    tcr_zm[k,boolnotok]  = np.NAN

    # ERA
    fracok    = np.sum(np.isfinite(era20c_trunc),axis=1,dtype=np.float16)/float(nlon_ERA20C)
    boolok    = np.where(fracok >= valid_frac)
    boolnotok = np.where(fracok < valid_frac)
    for i in boolok:
        era20c_zm[k,i] = np.nanmean(era20c_trunc[i,:],axis=1)
    era20c_zm[k,boolnotok]  = np.NAN

    
    if iplot_loc:
        ncints = 30
        cmap = 'bwr'
        nticks = 6 # number of ticks on the colorbar
        #set contours based on 20CR
        maxabs = np.nanmax(np.abs(tcr_trunc))
        # round the contour interval, and then set limits to fit
        dc = np.round(maxabs*2/ncints,2)
        cl = dc*ncints/2.
        cints = np.linspace(-cl,cl,ncints,endpoint=True)
        
        # compare LMR and TCR and ERA20C
        fig = plt.figure()
        
        ax = fig.add_subplot(2,2,1)
        m1 = bm.Basemap(projection='robin',lon_0=0)
        # maxabs = np.nanmax(np.abs(lmr_trunc))
        cs = m1.contourf(lon2_new,lat2_new,lmr_trunc,cints,cmap=plt.get_cmap(cmap),vmin=-maxabs,vmax=maxabs)
        m1.drawcoastlines()
        cb = m1.colorbar(cs)
        tick_locator = ticker.MaxNLocator(nbins=nticks)
        cb.locator = tick_locator
        cb.ax.yaxis.set_major_locator(matplotlib.ticker.AutoLocator())
        cb.update_ticks()
        ax.set_title('LMR Z500'+str(ntrunc_new) + ' ' + str(yr))
        
        ax = fig.add_subplot(2,2,2)
        m2 = bm.Basemap(projection='robin',lon_0=0)
        # maxabs = np.nanmax(np.abs(tcr_trunc))
        cs = m2.contourf(lon2_new,lat2_new,tcr_trunc,cints,cmap=plt.get_cmap(cmap),vmin=-maxabs,vmax=maxabs)
        m2.drawcoastlines()
        cb = m1.colorbar(cs)
        tick_locator = ticker.MaxNLocator(nbins=nticks)
        cb.locator = tick_locator
        cb.ax.yaxis.set_major_locator(matplotlib.ticker.AutoLocator())
        cb.update_ticks()
        ax.set_title('TCR Z500'+str(ntrunc_new)+ ' ' + str(yr))
        
        ax = fig.add_subplot(2,2,3)
        m3 = bm.Basemap(projection='robin',lon_0=0)
        # maxabs = np.nanmax(np.abs(gis_trunc))
        cs = m3.contourf(lon2_new,lat2_new,era20c_trunc,cints,cmap=plt.get_cmap(cmap),vmin=-maxabs,vmax=maxabs)
        m3.drawcoastlines()
        cb = m1.colorbar(cs)
        tick_locator = ticker.MaxNLocator(nbins=nticks)
        cb.locator = tick_locator
        cb.ax.yaxis.set_major_locator(matplotlib.ticker.AutoLocator())
        cb.update_ticks()
        ax.set_title('ERA20C Z500'+str(ntrunc_new)+ ' ' + str(yr))
        
        plt.clim(-maxabs,maxabs)
        
        # get these numbers by adjusting the figure interactively!!!
        plt.subplots_adjust(left=0.05, bottom=0.45, right=0.95, top=0.95, wspace=0.1, hspace=0.0)
        # plt.tight_layout(pad=0.3)
        fig.suptitle('500hPa height for ' +str(nya) +' year centered average')
    
        


    # anomaly correlation
    lmrvec = np.reshape(lmr_trunc,(1,nlat_new*nlon_new))
    tcrvec = np.reshape(tcr_trunc,(1,nlat_new*nlon_new))
    era20cvec = np.reshape(era20c_trunc,(1,nlat_new*nlon_new))

    # lmr <-> tcr
    indok = np.isfinite(tcrvec); nbok = np.sum(indok); nball = tcrvec.shape[1]
    ratio = float(nbok)/float(nball)
    if ratio > valid_frac:
        lt_csave[k] = np.corrcoef(lmrvec[indok],tcrvec[indok])[0,1]
    else:
        lt_csave[k] = np.nan
    print '  lmr-tcr correlation  : '+ str(lt_csave[k])

    # lmr <-> era
    indok = np.isfinite(era20cvec); nbok = np.sum(indok); nball = era20cvec.shape[1]
    ratio = float(nbok)/float(nball)
    if ratio > valid_frac:
        le_csave[k] = np.corrcoef(lmrvec[indok],era20cvec[indok])[0,1]
    else:
        le_csave[k] = np.nan
    print '  lmr-era correlation  : '+ str(le_csave[k])

    # tcr <-> era
    indok = np.isfinite(era20cvec); nbok = np.sum(indok); nball = era20cvec.shape[1]
    ratio = float(nbok)/float(nball)
    if ratio > valid_frac:
        te_csave[k] = np.corrcoef(tcrvec[indok],era20cvec[indok])[0,1]
    else:
        te_csave[k] = np.nan
    print '  tcr-era correlation  : '+ str(te_csave[k])


# plots for anomaly correlation statistics

# number of bins in the histograms
nbins = 15
corr_range = [-0.6,1.0]
bins = np.linspace(corr_range[0],corr_range[1],nbins)

# LMR compared to TCR and ERA20C
fig = plt.figure()
# TCR
ax = fig.add_subplot(3,2,1)
ax.plot(cyears,lt_csave,lw=2)
ax.plot([trange[0],trange[-1]],[0,0],'k:')
ax.set_title('LMR-TCR')
ax.set_ylim(corr_range[0],corr_range[-1])
ax.set_ylabel('Correlation',fontweight='bold')
ax = fig.add_subplot(3,2,2)
ax.hist(lt_csave,bins=bins,histtype='stepfilled',alpha=0.25)
ax.set_title('LMR-TCR')
ax.set_xlim(corr_range[0],corr_range[-1])
ax.set_ylabel('Counts',fontweight='bold')
xmin,xmax = ax.get_xlim()
ymin,ymax = ax.get_ylim()
ypos = ymax-0.15*(ymax-ymin)
xpos = xmin+0.025*(xmax-xmin)
ax.text(xpos,ypos,'Mean = %s' %"{:.2f}".format(np.nanmean(lt_csave)),fontsize=11,fontweight='bold')
# ERA20C
ax = fig.add_subplot(3,2,3)
ax.plot(cyears,le_csave,lw=2)
ax.plot([trange[0],trange[-1]],[0,0],'k:')
ax.set_title('LMR-ERA20C')
ax.set_ylim(corr_range[0],corr_range[-1])
ax.set_ylabel('Correlation',fontweight='bold')
ax = fig.add_subplot(3,2,4)
ax.hist(le_csave,bins=bins,histtype='stepfilled',alpha=0.25)
ax.set_title('LMR-ERA20C')
ax.set_xlim(corr_range[0],corr_range[-1])
ax.set_ylabel('Counts',fontweight='bold')
xmin,xmax = ax.get_xlim()
ymin,ymax = ax.get_ylim()
ypos = ymax-0.15*(ymax-ymin)
xpos = xmin+0.025*(xmax-xmin)
ax.text(xpos,ypos,'Mean = %s' %"{:.2f}".format(np.nanmean(le_csave)),fontsize=11,fontweight='bold')

# ERA20C compared to TCR
ax = fig.add_subplot(3,2,5)
ax.plot(cyears,te_csave,lw=2)
ax.plot([trange[0],trange[-1]],[0,0],'k:')
ax.set_title('ERA20C-TCR')
ax.set_ylim(corr_range[0],corr_range[-1])
ax.set_ylabel('Correlation',fontweight='bold')
ax.set_xlabel('Year CE',fontweight='bold')
ax = fig.add_subplot(3,2,6)
ax.hist(te_csave,bins=bins,histtype='stepfilled',alpha=0.25)
ax.set_title('ERA20c-TCR')
ax.set_xlim(corr_range[0],corr_range[-1])
ax.set_ylabel('Counts',fontweight='bold')
ax.set_xlabel('Correlation',fontweight='bold')
xmin,xmax = ax.get_xlim()
ymin,ymax = ax.get_ylim()
ypos = ymax-0.15*(ymax-ymin)
xpos = xmin+0.025*(xmax-xmin)
ax.text(xpos,ypos,'Mean = %s' %"{:.2f}".format(np.nanmean(te_csave)),fontsize=11,fontweight='bold')
#fig.tight_layout()
plt.subplots_adjust(left=0.1, bottom=0.45, right=0.95, top=0.93, wspace=0.5, hspace=0.5)
fig.suptitle('500hPa height anomaly correlation') 
if fsave:
    print 'saving to .png'
    plt.savefig(nexp+'_verify_grid_Z500_anomaly_correlation_LMR_'+str(trange[0])+'-'+str(trange[1])+'.png')
    plt.savefig(nexp+'_verify_grid_Z500_anomaly_correlation_LMR_'+str(trange[0])+'-'+str(trange[1])+'.pdf', bbox_inches='tight', dpi=300, format='pdf')
    plt.close()

#
# BEGIN bias, r and CE calculations
#

# correlation and CE at each (lat,lon) point

lt_err = lmr_allyears - tcr_allyears
le_err = lmr_allyears - era20c_allyears
te_err = tcr_allyears - era20c_allyears

r_lt = np.zeros([nlat_new,nlon_new])
ce_lt = np.zeros([nlat_new,nlon_new])
r_le = np.zeros([nlat_new,nlon_new])
ce_le = np.zeros([nlat_new,nlon_new])
r_te = np.zeros([nlat_new,nlon_new])
ce_te = np.zeros([nlat_new,nlon_new])

# bias

# CE
ce_lt = coefficient_efficiency(tcr_allyears,lmr_allyears)
ce_le = coefficient_efficiency(era20c_allyears,lmr_allyears)
ce_te = coefficient_efficiency(era20c_allyears,tcr_allyears)

# Correlation
for la in range(nlat_new):
    for lo in range(nlon_new):
        # LMR-TCR
        indok = np.isfinite(tcr_allyears[:,la,lo])
        nbok = np.sum(indok)
        nball = lmr_allyears[:,la,lo].shape[0]
        ratio = float(nbok)/float(nball)
        if ratio > valid_frac:
            r_lt[la,lo] = np.corrcoef(lmr_allyears[indok,la,lo],tcr_allyears[indok,la,lo])[0,1]
        else:
            r_lt[la,lo] = np.nan

        # LMR-ERA20C
        indok = np.isfinite(era20c_allyears[:,la,lo])
        nbok = np.sum(indok)
        nball = lmr_allyears[:,la,lo].shape[0]
        ratio = float(nbok)/float(nball)
        if ratio > valid_frac:
            r_le[la,lo] = np.corrcoef(lmr_allyears[indok,la,lo],era20c_allyears[indok,la,lo])[0,1]
        else:
            r_le[la,lo] = np.nan

        # TCR-ERA20C
        indok = np.isfinite(era20c_allyears[:,la,lo])
        nbok = np.sum(indok)
        nball = tcr_allyears[:,la,lo].shape[0]
        ratio = float(nbok)/float(nball)
        if ratio > valid_frac:
            r_te[la,lo] = np.corrcoef(tcr_allyears[indok,la,lo],era20c_allyears[indok,la,lo])[0,1]
        else:
            r_te[la,lo] = np.nan

# median
lt_rmedian = str(float('%.2g' % np.median(np.median(r_lt)) ))
print 'lmr-tcr all-grid median r: ' + str(lt_rmedian)
lt_rmedian60 = str(float('%.2g' % np.median(np.median(r_lt[7:34,:])) ))
print 'lmr-tcr 60S-60N median r: ' + str(lt_rmedian60)
lt_cemedian = str(float('%.2g' % np.median(np.median(ce_lt)) ))
print 'lmr-tcr all-grid median ce: ' + str(lt_cemedian)
lt_cemedian60 = str(float('%.2g' % np.median(np.median(ce_lt[7:34,:])) ))
print 'lmr-tcr 60S-60N median ce: ' + str(lt_cemedian60)
le_rmedian = str(float('%.2g' % np.median(np.median(r_le)) ))
print 'lmr-era20c all-grid median r: ' + str(le_rmedian)
le_rmedian60 = str(float('%.2g' % np.median(np.median(r_le[7:34,:])) ))
print 'lmr-era20c 60S-60N median r: ' + str(le_rmedian60)
le_cemedian = str(float('%.2g' % np.median(np.median(ce_le)) ))
print 'lmr-era20c all-grid median ce: ' + str(le_cemedian)
le_cemedian60 = str(float('%.2g' % np.median(np.median(ce_le[7:34,:])) ))
print 'lmr-era20c 60S-60N median ce: ' + str(le_cemedian60)
te_rmedian = str(float('%.2g' % np.median(np.median(r_te)) ))
print 'tcr-era20c all-grid median r: ' + str(te_rmedian)
te_rmedian60 = str(float('%.2g' % np.median(np.median(r_te[7:34,:])) ))
print 'tcr-era20c 60S-60N median r: ' + str(te_rmedian60)
te_cemedian = str(float('%.2g' % np.median(np.median(ce_te)) ))
print 'tcr-era20c all-grid median ce: ' + str(te_cemedian)
te_cemedian60 = str(float('%.2g' % np.median(np.median(ce_te[7:34,:])) ))
print 'tcr-era20c 60S-60N median ce: ' + str(te_cemedian60)

# spatial mean (area weighted)
# LMR-TCR
[rmean_global,rmean_nh,rmean_sh]    = global_hemispheric_means(r_lt,veclat)
[cemean_global,cemean_nh,cemean_sh] = global_hemispheric_means(ce_lt,veclat)
lt_rmean_global  = str(float('%.2f' %rmean_global[0]))
lt_rmean_nh      = str(float('%.2f' %rmean_nh[0]))
lt_rmean_sh      = str(float('%.2f' %rmean_sh[0]))
lt_cemean_global = str(float('%.2f' %cemean_global[0]))
lt_cemean_nh     = str(float('%.2f' %cemean_nh[0]))
lt_cemean_sh     = str(float('%.2f' %cemean_sh[0]))
# LMR-ERA
[rmean_global,rmean_nh,rmean_sh]    = global_hemispheric_means(r_le,veclat)
[cemean_global,cemean_nh,cemean_sh] = global_hemispheric_means(ce_le,veclat)
le_rmean_global  = str(float('%.2f' %rmean_global[0]))
le_rmean_nh      = str(float('%.2f' %rmean_nh[0]))
le_rmean_sh      = str(float('%.2f' %rmean_sh[0]))
le_cemean_global = str(float('%.2f' %cemean_global[0]))
le_cemean_nh     = str(float('%.2f' %cemean_nh[0]))
le_cemean_sh     = str(float('%.2f' %cemean_sh[0]))
# TCR-ERA
[rmean_global,rmean_nh,rmean_sh]    = global_hemispheric_means(r_te,veclat)
[cemean_global,cemean_nh,cemean_sh] = global_hemispheric_means(ce_te,veclat)
te_rmean_global  = str(float('%.2f' %rmean_global[0]))
te_rmean_nh      = str(float('%.2f' %rmean_nh[0]))
te_rmean_sh      = str(float('%.2f' %rmean_sh[0]))
te_cemean_global = str(float('%.2f' %cemean_global[0]))
te_cemean_nh     = str(float('%.2f' %cemean_nh[0]))
te_cemean_sh     = str(float('%.2f' %cemean_sh[0]))


# zonal mean verification
r_lt_zm = np.zeros([nlat_new])
ce_lt_zm = np.zeros([nlat_new])
lt_err_zm = lmr_zm - tcr_zm
# era20c verification
r_le_zm = np.zeros([nlat_new])
ce_le_zm = np.zeros([nlat_new])
le_err_zm = lmr_zm - era20c_zm

for la in range(nlat_new):
    # LMR-TCR
    ce_lt_zm[la] = coefficient_efficiency(tcr_zm[:,la],lmr_zm[:,la],valid=valid_frac)
    indok = np.isfinite(tcr_zm[:,la])
    nbok = np.sum(indok)
    nball = len(cyears)
    ratio = float(nbok)/float(nball)
    if ratio > valid_frac:
        r_lt_zm[la] = np.corrcoef(lmr_zm[indok,la],tcr_zm[indok,la])[0,1]
    else:
        r_lt_zm[la]  = np.nan

    # LMR-ERA20C
    ce_le_zm[la] = coefficient_efficiency(era20c_zm[:,la],lmr_zm[:,la],valid=valid_frac)    
    indok = np.isfinite(era20c_zm[:,la])
    nbok = np.sum(indok)
    nball = len(cyears)
    ratio = float(nbok)/float(nball)
    if ratio > valid_frac:
        r_le_zm[la] = np.corrcoef(lmr_zm[indok,la],era20c_zm[indok,la])[0,1]
    else:
        r_le_zm[la]  = np.nan

#
# END r and CE
#
major_ticks = np.arange(-90, 91, 30)
fig = plt.figure()
ax = fig.add_subplot(1,2,1)    
tcrleg, = ax.plot(r_lt_zm,veclat,'k-',linestyle='--',lw=2,label='TCR')
eraleg, = ax.plot(r_le_zm,veclat,'k-',linestyle='-',lw=2,label='ERA20C')
ax.plot([0,0],[-90,90],'k:')
ax.set_yticks(major_ticks)                                                       
plt.ylim([-90,90])
plt.xlim([-1,1])
plt.ylabel('Latitude',fontweight='bold')
plt.xlabel('Correlation',fontweight='bold')
ax.legend(handles=[tcrleg,eraleg],handlelength=3.0,ncol=1,fontsize=12,loc='upper left',frameon=False)

ax = fig.add_subplot(1,2,2)    
ax.plot(ce_lt_zm,veclat,'k-',linestyle='--',lw=2)
ax.plot(ce_le_zm,veclat,'k-',linestyle='-',lw=2)
ax.plot([0,0],[-90,90],'k:')
ax.set_yticks([])                                                       
plt.ylim([-90,90])
plt.xlim([-1.5,1])
plt.xlabel('Coefficient of efficiency',fontweight='bold')
#plt.title('CE (TCR dashed; ERA20C solid)')
plt.suptitle('LMR zonal-mean verification - 500hPa heights')
fig.tight_layout(pad = 2.0)
if fsave:
    print 'saving to .png'
    plt.savefig(nexp+'_verify_grid_Z500_r_ce_zonal_mean_'+str(trange[0])+'-'+str(trange[1])+'.png') 
    plt.savefig(nexp+'_verify_grid_Z500_r_ce_zonal_mean_'+str(trange[0])+'-'+str(trange[1])+'.pdf',bbox_inches='tight', dpi=300, format='pdf')
    plt.close()


#
# r and ce plots
#

cbarfmt = '%4.1f'
nticks = 4 # number of ticks on the colorbar
if iplot:
    fig = plt.figure()
    ax = fig.add_subplot(4,2,1)    
    LMR_plotter(r_lt,lat2_new,lon2_new,'bwr',nlevs,vmin=-1,vmax=1,extend='neither',cbarfmt=cbarfmt,nticks=nticks)
    #plt.title('LMR-TCR Z r '+ 'T'+str(nlat_new-ifix)+' '+str(cyears[0])+'-'+str(cyears[-1]) + ' median='+str(lt_rmean))
    plt.title('LMR-TCR Z500 r '+str(cyears[0])+'-'+str(cyears[-1]) + ' mean='+str(lt_rmean_global))
    plt.clim(-1,1)
    ax.title.set_position([.5, 1.05])

    ax = fig.add_subplot(4,2,2)    
    LMR_plotter(ce_lt,lat2_new,lon2_new,'bwr',nlevs,vmin=-1,vmax=1,extend='min',cbarfmt=cbarfmt,nticks=nticks)
    #plt.title('LMR-TCR Z CE '+ 'T'+str(nlat_new-ifix)+' '+str(cyears[0])+'-'+str(cyears[-1]) + ' median='+str(lt_cemean))
    plt.title('LMR-TCR Z500 CE '+str(cyears[0])+'-'+str(cyears[-1]) + ' mean='+str(lt_cemean_global))
    plt.clim(-1,1)
    ax.title.set_position([.5, 1.05])

    ax = fig.add_subplot(4,2,3)    
    LMR_plotter(r_le,lat2_new,lon2_new,'bwr',nlevs,vmin=-1,vmax=1,extend='neither',cbarfmt=cbarfmt,nticks=nticks)
    #plt.title('LMR-ERA20C Z r '+ 'T'+str(nlat_new-ifix)+' '+str(cyears[0])+'-'+str(cyears[-1]) + ' median='+str(le_rmean))
    plt.title('LMR-ERA20C Z500 r '+str(cyears[0])+'-'+str(cyears[-1]) + ' mean='+str(le_rmean_global))
    plt.clim(-1,1)
    ax.title.set_position([.5, 1.05])

    ax = fig.add_subplot(4,2,4)    
    LMR_plotter(ce_le,lat2_new,lon2_new,'bwr',nlevs,vmin=-1,vmax=1,extend='min',cbarfmt=cbarfmt,nticks=nticks)
    #plt.title('LMR-ERA20C Z CE '+ 'T'+str(nlat_new-ifix)+' '+str(cyears[0])+'-'+str(cyears[-1]) + ' median='+str(le_cemean))
    plt.title('LMR-ERA20C Z500 CE '+str(cyears[0])+'-'+str(cyears[-1]) + ' mean='+str(le_cemean_global))
    plt.clim(-1,1)
    ax.title.set_position([.5, 1.05])

    ax = fig.add_subplot(4,2,5)    
    LMR_plotter(r_te,lat2_new,lon2_new,'bwr',nlevs,vmin=-1,vmax=1,extend='neither',cbarfmt=cbarfmt,nticks=nticks)
    #plt.title('TCR-ERA20C Z r '+ 'T'+str(nlat_new-ifix)+' '+str(cyears[0])+'-'+str(cyears[-1]) + ' median='+str(te_rmean))
    plt.title('TCR-ERA20C Z500 r '+str(cyears[0])+'-'+str(cyears[-1]) + ' mean='+str(te_rmean_global))
    plt.clim(-1,1)
    ax.title.set_position([.5, 1.05])

    ax = fig.add_subplot(4,2,6)    
    LMR_plotter(ce_te,lat2_new,lon2_new,'bwr',nlevs,vmin=-1,vmax=1,extend='min',cbarfmt=cbarfmt,nticks=nticks)
    #plt.title('TCR-ERA20C Z CE '+ 'T'+str(nlat_new-ifix)+' '+str(cyears[0])+'-'+str(cyears[-1]) + ' median='+str(te_cemean))
    plt.title('TCR-ERA20C Z500 CE '+str(cyears[0])+'-'+str(cyears[-1]) + ' mean='+str(te_cemean_global))
    plt.clim(-1,1)
    ax.title.set_position([.5, 1.05])
  
    fig.tight_layout()
    if fsave:
        print 'saving to .png'
        plt.savefig(nexp+'_verify_grid_Z500_r_ce_'+str(trange[0])+'-'+str(trange[1])+'.png')
        plt.savefig(nexp+'_verify_grid_Z500_r_ce_'+str(trange[0])+'-'+str(trange[1])+'.pdf',bbox_inches='tight', dpi=300, format='pdf')
        plt.close()

if iplot:
    plt.show()

# ensemble calibration

print np.shape(lt_err)
print np.shape(xam_var)
LMR_smatch, LMR_ematch = find_date_indices(LMR_time,trange[0],trange[1])
print LMR_smatch, LMR_ematch
svar = xam_var[LMR_smatch:LMR_ematch,:,:]
print np.shape(svar)

calib = lt_err.var(0)/svar.mean(0)
print np.shape(calib)
print calib[0:-1,:].mean()


# create the plot
mapcolor_calib = truncate_colormap(plt.cm.YlOrBr,0.0,0.8)
fig = plt.figure()
cb = LMR_plotter(calib,lat2_new,lon2_new,mapcolor_calib,11,0,10,extend='max',nticks=10)
#cb.set_ticks(range(11))
# overlay stations!
plt.title('Ratio of ensemble-mean error variance to mean ensemble variance \n 500hPa heights')
if fsave:
    print 'saving to .png'
    plt.savefig(nexp+'_verify_grid_Z500_ensemble_calibration_'+str(trange[0])+'-'+str(trange[1])+'.png')  


# in loop over lat,lon, add a call to the rank histogram function; need to move up the function def

# NEW look at trends over specified time periods as a function of latitude

# zonal means of the original LMR data<|MERGE_RESOLUTION|>--- conflicted
+++ resolved
@@ -13,15 +13,8 @@
 from matplotlib import ticker
 from spharm import Spharmt, getspecindx, regrid
 # LMR specific imports
-<<<<<<< HEAD
-from LMR_utils2 import global_hemispheric_means, assimilated_proxies
-from load_gridded_data import read_gridded_data_GISTEMP
-from load_gridded_data import read_gridded_data_HadCRUT
-from load_gridded_data import read_gridded_data_BerkeleyEarth
-=======
 from LMR_utils import global_hemispheric_means, assimilated_proxies, coefficient_efficiency
 from load_gridded_data import read_gridded_data_CMIP5_model
->>>>>>> 2191996e
 from LMR_plot_support import *
 from LMR_exp_NAMELIST import *
 from LMR_plot_support import *
@@ -67,45 +60,43 @@
 #nexp = 'p3rlrc0_CCSM4_PiControl_ens100_cGISTEMP_allAnnualProxyTypes_pf0.75'
 #nexp = 'p3rlrc0_GFDLCM3_PiControl_ens100_cGISTEMP_allAnnualProxyTypes_pf0.75'
 #nexp = 'p3rlrc0_MPIESMP_LastMillenium_ens100_cGISTEMP_allAnnualProxyTypes_pf0.75'
-#nexp = 'p3rlrc0_20CR_ens100_cGISTEMP_allAnnualProxyTypes_pf0.75'
+nexp = 'p3rlrc0_20CR_ens100_cGISTEMP_allAnnualProxyTypes_pf0.75'
 #nexp = 'p3rlrc0_ERA20C_ens100_cGISTEMP_allAnnualProxyTypes_pf0.75'
 #nexp = 'p3rlrc0_CCSM4_LastMillenium_ens100_cMLOST_allAnnualProxyTypes_pf0.75'
 #nexp = 'p3rlrc0_GFDLCM3_PiControl_ens100_cMLOST_allAnnualProxyTypes_pf0.75'
 #nexp = 'p3rlrc0_MPIESMP_LastMillenium_ens100_cMLOST_allAnnualProxyTypes_pf0.75'
 #nexp = 'p3rlrc0_20CR_ens100_cMLOST_allAnnualProxyTypes_pf0.75'
 #nexp = 'p3rlrc0_ERA20C_ens100_cMLOST_allAnnualProxyTypes_pf0.75'
-#nexp = 'p4rlrc0_CCSM4_LastMillenium_ens100_cGISTEMP_allAnnualProxyTypes_pf0.75'
-#nexp = 'p4rlrc0_GFDLCM3_PiControl_ens100_cGISTEMP_allAnnualProxyTypes_pf0.75'
-# ---
+
 #nexp = 'production_gis_ccsm4_pagesall_0.75'
-nexp = 'production_mlost_ccsm4_pagesall_0.75'
+#nexp = 'production_mlost_ccsm4_pagesall_0.75'
 #nexp = 'production_cru_ccsm4_pagesall_0.75'
 
 # override datadir
-#datadir_output = '/home/disk/kalman3/rtardif/LMR/output'
+datadir_output = '/home/disk/kalman3/rtardif/LMR/output'
 #datadir_output = './data/'
-datadir_output = '/home/disk/kalman2/wperkins/LMR_output/archive'
+#datadir_output = '/home/disk/kalman2/wperkins/LMR_output/archive'
 
 # number of contours for plots
-nlevs = 21
+nlevs = 30
 
 # plot alpha transparency
 alpha = 0.5
 
 # time range for verification (in years CE)
-trange = [1880,2000] #works for nya = 0 
-#trange = [1900,2000] #works for nya = 0 
+trange = [1880,2000] #works for nya = 0
+#trange = [1900,2000] #works for nya = 0
 #trange = [1885,1995] #works for nya = 5
 #trange = [1890,1990] #works for nya = 10
 
-# reference period over which mean is calculated & subtracted 
+# reference period over which mean is calculated & subtracted
 # from all datasets (in years CE)
 ref_period = [1900, 1999] # 20th century
 
 valid_frac = 0.0
 
 
-# set the default size of the figure in inches. ['figure.figsize'] = width, height;  
+# set the default size of the figure in inches. ['figure.figsize'] = width, height;
 # aspect ratio appears preserved on smallest of the two
 plt.rcParams['figure.figsize'] = 10, 10 # that's default image size for this interactive session
 plt.rcParams['axes.linewidth'] = 2.0    # set the value globally
@@ -233,7 +224,7 @@
 ###############################################################
 
 # ----------------------------------------------------------
-# Adjust so that all anomaly data pertain to the mean over a 
+# Adjust so that all anomaly data pertain to the mean over a
 # user-defined reference period (e.g. 20th century)
 # ----------------------------------------------------------
 stime = ref_period[0]
@@ -319,7 +310,7 @@
 
 
     # LMR
-    pdata_lmr = np.mean(LMR[LMR_smatch:LMR_ematch,:,:],0)    
+    pdata_lmr = np.mean(LMR[LMR_smatch:LMR_ematch,:,:],0)
     lmr_trunc = regrid(specob_lmr, specob_new, pdata_lmr, ntrunc=nlat_new-1, smooth=None)
 
     
@@ -357,22 +348,22 @@
         #fmin = -80.0; fmax = +80.0; nflevs=41
         fmin = -60.0; fmax = +60.0; nflevs=41
         fig = plt.figure()
-        ax = fig.add_subplot(3,1,1)    
+        ax = fig.add_subplot(3,1,1)
         LMR_plotter(lmr_trunc,lat2_new,lon2_new,'bwr',nflevs,vmin=fmin,vmax=fmax,extend='both')
         plt.title('LMR Z500 anom.'+ ' T'+str(nlat_new-ifix)+' '+str(yr))
         plt.clim(fmin,fmax)
-        ax = fig.add_subplot(3,1,2)    
+        ax = fig.add_subplot(3,1,2)
         LMR_plotter(tcr_trunc,lat2_new,lon2_new,'bwr',nflevs,vmin=fmin,vmax=fmax,extend='both')
         plt.title('TCR Z500 anom.'+ ' T'+str(nlat_new-ifix)+' '+str(yr))
         plt.clim(fmin,fmax)
-        ax = fig.add_subplot(3,1,3)    
+        ax = fig.add_subplot(3,1,3)
         LMR_plotter(era20c_trunc,lat2_new,lon2_new,'bwr',nflevs,vmin=fmin,vmax=fmax,extend='both')
         plt.title('ERA20C Z500 anom.'+ ' T'+str(nlat_new-ifix)+' '+str(yr))
         plt.clim(fmin,fmax)
         fig.tight_layout()
         plt.savefig(nexp+'_LMR_TCR_ERA20C_Z500anom_'+str(yr)+'.png')
         plt.close()
-        
+
     # save the full grids
     lmr_allyears[k,:,:] = lmr_trunc
     tcr_allyears[k,:,:] = tcr_trunc
@@ -459,7 +450,7 @@
         # plt.tight_layout(pad=0.3)
         fig.suptitle('500hPa height for ' +str(nya) +' year centered average')
     
-        
+
 
 
     # anomaly correlation
@@ -702,7 +693,7 @@
         r_lt_zm[la]  = np.nan
 
     # LMR-ERA20C
-    ce_le_zm[la] = coefficient_efficiency(era20c_zm[:,la],lmr_zm[:,la],valid=valid_frac)    
+    ce_le_zm[la] = coefficient_efficiency(era20c_zm[:,la],lmr_zm[:,la],valid=valid_frac)
     indok = np.isfinite(era20c_zm[:,la])
     nbok = np.sum(indok)
     nball = len(cyears)
@@ -741,7 +732,7 @@
 fig.tight_layout(pad = 2.0)
 if fsave:
     print 'saving to .png'
-    plt.savefig(nexp+'_verify_grid_Z500_r_ce_zonal_mean_'+str(trange[0])+'-'+str(trange[1])+'.png') 
+    plt.savefig(nexp+'_verify_grid_Z500_r_ce_zonal_mean_'+str(trange[0])+'-'+str(trange[1])+'.png')
     plt.savefig(nexp+'_verify_grid_Z500_r_ce_zonal_mean_'+str(trange[0])+'-'+str(trange[1])+'.pdf',bbox_inches='tight', dpi=300, format='pdf')
     plt.close()
 
