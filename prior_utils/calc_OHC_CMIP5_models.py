--- conflicted
+++ resolved
@@ -52,7 +52,7 @@
 
     # Will exit if any warning is generated in numpy array operation
     np.seterr(all='raise')
-    
+
     # --------------------- begin user input -----------------------------
 
     #datadir = '/home/disk/kalman3/rtardif/CMIP5data'
@@ -211,7 +211,7 @@
 
     np.seterr(invalid='raise')
 
-    
+
     # specific heat salt water (J/kg/K)
     cp_sw_mks = 3850.
     # density of salt water (kg/m^3)
@@ -219,7 +219,7 @@
     
     # Boundaries between ocean levels in m. Use this to interpolate over depths
     lev_bnds = filedata.variables['lev_bnds'][:]
-    
+
     # Shape of filevol.variables['volcello'] is (depth, lat, lon)
     # This is the volume of ocean cells in m^3
     volcello = filevol.variables['volcello']
@@ -236,7 +236,7 @@
     # over the grid box at dlev.
     wt = np.copy(volcello[:])
 
-    
+
     # Eliminate missing values (land) (force weights to zero)
     if hasattr(volcello,'missing_value'):
         missing = volcello.missing_value
@@ -251,7 +251,7 @@
     if stopdepth < lev_bnds[-1,1]:
         # All levels whose shallower bounds are greater than stopdepth are set to 0 
         wt[lev_bnds[:,0] > stopdepth,:,:] = 0.
-        
+
         # Finding dlev (which includes stopdepth) as the first level whose deeper boundary is larger than stopdepth
         dlev = np.argmax(lev_bnds[:,1] > stopdepth)
 
@@ -260,9 +260,9 @@
 
         # determine the fraction of flev that we want to include in the calculation
         frac_in_dlev = d_in_dlev/(lev_bnds[dlev,1]-lev_bnds[dlev,0])
-        #wt[dlev,:,:] = frac_in_dlev*volcello[dlev,:,:] # RT ... ... ... 
+        #wt[dlev,:,:] = frac_in_dlev*volcello[dlev,:,:] # RT ... ... ...
         wt[dlev,:,:] = frac_in_dlev*wt[dlev,:,:]
-        
+
         
     if startdepth > lev_bnds[0,0]:
         # All levels whose deeper bounds are greater than startdepth are set to 0 
@@ -276,12 +276,12 @@
 
         # determine the fraction of flev that we want to include in the calculation
         frac_in_flev = d_in_flev/(lev_bnds[flev,1]-lev_bnds[flev,0])
-        #wt[flev,:,:] = frac_in_flev*volcello[flev,:,:] # RT ... ... ... 
+        #wt[flev,:,:] = frac_in_flev*volcello[flev,:,:] # RT ... ... ...
         wt[flev,:,:] = frac_in_flev*wt[flev,:,:]
 
 
 
-        
+
     # times in the simulation
     time = filedata.variables['time']
     ntime, = time.shape 
@@ -305,7 +305,7 @@
     ohc = np.zeros([ntime,nlat,nlon])
     ohc[:] = np.nan
 
-    
+
     # breaking down calculations: applying vectorized calculations over array slices (along time dimension)
     # speeds up compared to looping over single time elements
     # while vectorized calculations over entire array lead to "memory error" on my machine (RT)
@@ -318,9 +318,6 @@
         ibeg = i*inter
         iend = ibeg+inter
         print(('%d : times from %s to %s' %(i, str(dates[ibeg]), str(dates[iend]))))
-<<<<<<< HEAD
-        ohc[ibeg:iend,:,:] = np.sum(wt*thetao[ibeg:iend,:,:,:],1)*rho_sw_mks*cp_sw_mks/areacello
-=======
 
 
         """
@@ -341,26 +338,19 @@
 
         # RT test ... ... ...
         """
->>>>>>> e93b0fc2
 
         #ohc[ibeg:iend,:,:] = np.sum(wt*thetao[ibeg:iend,:,:,:],1)*rho_sw_mks*cp_sw_mks/areacello # RT ... ... ...
         ohc[ibeg:iend,:,:] = np.sum(wt*thetao[ibeg:iend,:,:,:],1)*rho_sw_mks*cp_sw_mks/areacello[:]
 
-        
+
     # do the remaining (residual) array elements not included in the interval chunks above
     time_resids = np.arange(ntimeint*inter,ntime)
     # looping over single time elements
     for i in time_resids:
-<<<<<<< HEAD
-        print(('single time : %s' %str(dates[i])))
-        ohc[i,:,:] = np.sum(wt*thetao[i,:,:,:],0)*rho_sw_mks*cp_sw_mks/areacello
-
-=======
         print('single time : %s' %str(dates[i]))
         #ohc[i,:,:] = np.sum(wt*thetao[i,:,:,:],0)*rho_sw_mks*cp_sw_mks/areacello # RT ... ... ...
         ohc[i,:,:] = np.sum(wt*thetao[i,:,:,:],0)*rho_sw_mks*cp_sw_mks/areacello[:]
-        
->>>>>>> e93b0fc2
+
         
     """ amrhein code ...
     # The full field is
@@ -379,11 +369,7 @@
     # ------------------------------------------------------------
     # do time (annual or other) averaging here, if option selected
     if time_avg:
-<<<<<<< HEAD
-        
-=======
-
->>>>>>> e93b0fc2
+
         avg_def = list(time_avg.keys())[0]
         avg_seq = time_avg[avg_def]
         
