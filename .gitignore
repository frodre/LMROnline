# Byte-compiled / optimized / DLL files
__pycache__/
*.py[cod]

# C extensions
*.so

# Distribution / packaging
.Python
env/
bin/
build/
develop-eggs/
dist/
eggs/
lib/
lib64/
parts/
sdist/
var/
*.egg-info/
.installed.cfg
*.egg

# Installer logs
pip-log.txt
pip-delete-this-directory.txt

# Unit test / coverage reports
htmlcov/
.tox/
.coverage
.cache
nosetests.xml
coverage.xml

# Translations
*.mo

# Sphinx documentation
docs/_build/

# Images
*.pdf
*.png

#Data Files
*.npy
*.h5
<<<<<<< HEAD
*.npz
*.pckl
=======
*.pckl
*.pkl
*.npz
>>>>>>> 4c00d3f9

#Ipython stuff 
*.ipynb
matplotlibrc

#pyCharm stuff
.idea/*

#scratch files
scratch/*
tests/data/*

#Testing data
tests/data/*

#Video Files
*.avi
*.mp4
Figs/*
Archive/*
*.nc

# default configuration
config.yml
LMR_config.py<|MERGE_RESOLUTION|>--- conflicted
+++ resolved
@@ -47,14 +47,9 @@
 #Data Files
 *.npy
 *.h5
-<<<<<<< HEAD
-*.npz
-*.pckl
-=======
 *.pckl
 *.pkl
 *.npz
->>>>>>> 4c00d3f9
 
 #Ipython stuff 
 *.ipynb
