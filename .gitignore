--- conflicted
+++ resolved
@@ -40,7 +40,6 @@
 # Sphinx documentation
 docs/_build/
 
-<<<<<<< HEAD
 # Config Update
 config.yml
 #Ignore figures
@@ -48,8 +47,6 @@
 *.pdf
 *.png
 
-=======
->>>>>>> bfd8fd9a
 #Data Files
 *.npy
 *.h5
