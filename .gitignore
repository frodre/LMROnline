# Byte-compiled / optimized / DLL files
__pycache__/
*.py[cod]

# C extensions
*.so

# Distribution / packaging
.Python
env/
bin/
build/
develop-eggs/
dist/
eggs/
lib/
lib64/
parts/
sdist/
var/
*.egg-info/
.installed.cfg
*.egg

# Installer logs
pip-log.txt
pip-delete-this-directory.txt

# Unit test / coverage reports
htmlcov/
.tox/
.coverage
.cache
nosetests.xml
coverage.xml

# Translations
*.mo

# Sphinx documentation
docs/_build/

<<<<<<< HEAD
# Config Update
config.yml
LMR_config.py

#Ignore figures
*.jpg
=======
# Images
>>>>>>> e93b0fc2
*.pdf
*.png

#Data Files
*.npy
*.h5
*.npz
*.pckl

#Ipython stuff 
*.ipynb
matplotlibrc

#pyCharm stuff
.idea/*

#scratch files
scratch/*
tests/data/*

#Testing data
tests/data/*

#Video Files
*.avi
*.mp4
Figs/*
Archive/*
*.nc

# default configuration
config.yml
LMR_config.py<|MERGE_RESOLUTION|>--- conflicted
+++ resolved
@@ -40,16 +40,7 @@
 # Sphinx documentation
 docs/_build/
 
-<<<<<<< HEAD
-# Config Update
-config.yml
-LMR_config.py
-
-#Ignore figures
-*.jpg
-=======
 # Images
->>>>>>> e93b0fc2
 *.pdf
 *.png
 
