--- conflicted
+++ resolved
@@ -357,7 +357,7 @@
                     raise FilterDivergenceError('Filter divergence detected'
                                                 ' during year {}. Skipping '
                                                 'iteration.'.format(t))
-                
+
                 # --------------------------------------------------------------
                 # Do the update (assimilation) ---------------------------------
                 # --------------------------------------------------------------
@@ -365,7 +365,7 @@
                     print ('updating time: ' + str(t) + ' proxy value : ' +
                            str(Y.values[t]) + ' | mean prior proxy estimate: ' +
                            str(Ye.mean()))
-                    
+
                 # Get static Ye for hybrid update
                 if hybrid_update:
                     Ye_static = Yevals_static[iproxy]
@@ -401,7 +401,7 @@
                 #     print 'max change in variance:' + str(np.max(vardiff))
                 #     print 'update took ' + str(thistime-lasttime) + 'seconds'
                 lasttime = thistime
-            
+
             # Assimilated all proxies at given res, propagate mean to base res
             Xb_one.propagate_avg_to_backend(curr_yr_idx, res_yr_shift[res])
 
@@ -417,7 +417,6 @@
             np.save(filen, Xb_one.annual_avg())
 
             if online:
-<<<<<<< HEAD
                 # Push sub_base prior to next year
                 inext_yr = curr_yr_idx + 1
                 Xb_one.insert_upcoming_prior(curr_yr_idx, use_curr=True)
@@ -438,47 +437,6 @@
 
                 # Propagate forecasted state and Ye values back down to h5
                 Xb_one.propagate_avg_to_backend(inext_yr, 0.0)
-=======
-                Ye = Y.psm(Xb)
-            else:
-                Ye = Xb[proxy_idx - total_proxy_count]
-
-            # Define the ob error variance
-            ob_err = Y.psm_obj.R
-
-            # ------------------------------------------------------------------
-            # Do the update (assimilation) -------------------------------------
-            # ------------------------------------------------------------------
-            if verbose > 2:
-                print ('updating time: ' + str(t) + ' proxy value : ' +
-                       str(Y.values[t]) + ' | mean prior proxy estimate: ' +
-                       str(Ye.mean()))
-
-            # Update the state
-            Xa = enkf_update_array(Xb, Y.values[t], Ye, ob_err, loc)
-            xam = Xa.mean(axis=1)
-            xam_lalo = xam[ibeg_tas:(iend_tas+1)].reshape(nlat_new, nlon_new)
-            [gmt, nhmt, shmt] = \
-                LMR_utils2.global_hemispheric_means(xam_lalo, lat_new[:, 0])
-            gmt_save[proxy_idx+1, yr_idx] = gmt
-            nhmt_save[proxy_idx+1, yr_idx] = nhmt
-            shmt_save[proxy_idx+1, yr_idx] = shmt
-
-            # check the variance change for sign
-            thistime = time()
-            if verbose > 2:
-                xbvar = Xb.var(axis=1, ddof=1)
-                xavar = Xa.var(ddof=1, axis=1)
-                vardiff = xavar - xbvar
-                print 'max change in variance:' + str(np.max(vardiff))
-                print 'update took ' + str(thistime-lasttime) + 'seconds'
-            lasttime = thistime
-            # Put analysis Xa in Xb for next assimilation
-            Xb = Xa
-
-        # Dump Xa to file (use Xb in case no proxies assimilated for current year)
-        np.save(filen, Xb)
->>>>>>> c1deff02
 
     end_time = time() - begin_time
 
