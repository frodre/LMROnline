
# ==============================================================================
# Program: LMR_driver_callable.py
# 
# Purpose: 
#
# Options: None. 
#          Experiment parameters through namelist, passed through object called
#          "state"
# 
# Originators: Greg Hakim   | Dept. of Atmospheric Sciences, Univ. of Washington
#              Robert Tardif | January 2015
# 
# Revisions: 
#  April 2015:
#            - This version is callable by an outside script, accepts a single
#              object, called state, which has everything needed for the driver
#              (G. Hakim)

#            - Re-organisation of code around PSM calibration and calculation of
#              Code now assumes PSM parameters have been pre-calulated and
#              Ye's are calculated up-front for all proxy types/sites. All
#              proxy data are now also loaded up-front, prior to any loops.
#              Ye's are appended to state vector to form an augmented state
#              vector and are also updated by DA. (R. Tardif)
#  May 2015:
#            - Bug fix in calculation of global mean temperature + function
#              now part of LMR_utils.py (G. Hakim)
#  July 2015:
#            - Switched time & proxy loops, simplified logic so more of the
#              proxy and PSM specifics are contained within their classes,
#              formatted to mostly adhere to PEP8 guidlines
#              (A. Perkins)
# ==============================================================================

import numpy as np
from os.path import join
from time import time

import LMR_proxy2
import LMR_prior
import LMR_utils2
import LMR_config as BaseCfg
from LMR_DA import enkf_update_array, cov_localization


def LMR_driver_callable(cfg=None):

    if cfg is None:
        cfg = BaseCfg  # Use base configuration from LMR_config

    # Temporary fix for old 'state usage'
    core = cfg.core
    prior = cfg.prior

    # verbose controls print comments (0 = none; 1 = most important;
    #  2 = many; >=3 = all)
    verbose = 1

    # TODO: AP Fix Configuration
    # daylight the variables passed in the state object (easier for code
    # migration than leaving attached)
    nexp = core.nexp
    workdir = core.datadir_output
    recon_period = core.recon_period
    online = core.online_reconstruction
    nens = core.nens
    loc_rad = core.loc_rad
    prior_source = prior.prior_source
    datadir_prior = prior.datadir_prior
    datafile_prior = prior.datafile_prior
    state_variables = prior.state_variables

    # ==========================================================================
    # <<<<<<<<<<<<<<<<<<<<<<<<<<<<<<<< MAIN CODE >>>>>>>>>>>>>>>>>>>>>>>>>>>>>>>
    # ==========================================================================
    # TODO: AP Logging instead of print statements
    if verbose > 0:
        print ''
        print '====================================================='
        print 'Running LMR reconstruction...'
        print '====================================================='
        print 'Name of experiment: ', nexp
        print ' Monte Carlo iter : ', core.curr_iter
        print ''
        
    begin_time = time()

    # Define the number of years of the reconstruction (nb of assimilation
    # times)
    # Note: recon_period is defined in namelist
    ntimes = recon_period[1] - recon_period[0] + 1
    recon_times = np.arange(recon_period[0], recon_period[1]+1)

    # ==========================================================================
    # Load calibration data ----------------------------------------------------
    # # ========================================================================
    # if verbose > 0:
    #     print '------------------------------'
    #     print 'Creating calibration object...'
    #     print '------------------------------'
    #     print 'Source for calibration: ' + datatag_calib
    #     print ''

    # TODO: Doesn't appear to use C at all...
    # Assign calibration object according to "datatag_calib" (from namelist)
    # C = LMR_calibrate.calibration_assignment(datatag_calib)
    #
    # TODO: AP Required attributes need explicit declaration in method/class
    # # the path to the calibration directory is specified in the namelist file;
    #  bind it here
    # C.datadir_calib = datadir_calib;
    #
    # # read the data !!!!!!!!!!!!!!!!!! don't need this with all pre-calculated
    #  PSMs !!!!!!!!!!!!!!!!!!
    # C.read_calibration()

    # ==========================================================================
    # Load prior data ----------------------------------------------------------
    # ==========================================================================
    if verbose > 0:
        print '-------------------------------------------'
        print 'Uploading gridded (model) data as prior ...'
        print '-------------------------------------------'
        print 'Source for prior: ', prior_source

    # Assign prior object according to "prior_source" (from namelist)
    X = LMR_prior.prior_assignment(prior_source)

    # TODO: AP explicit requirements
    # add namelist attributes to the prior object
    X.prior_datadir = datadir_prior
    X.prior_datafile = datafile_prior
    X.statevars = state_variables
    X.Nens = nens

    # Read data file & populate initial prior ensemble
    X.populate_ensemble(prior_source)
    Xb_one_full = X.ens


    # Prepare to check for files in the prior (work) directory (this object just
    #  points to a directory)
    prior_check = np.DataSource(workdir)

    load_time = time() - begin_time
    if verbose > 2:
        print '-----------------------------------------------------'
        print 'Loading completed in ' + str(load_time)+' seconds'
        print '-----------------------------------------------------'

    # ==========================================================================
    # Get information on proxies to assimilate ---------------------------------
    # ==========================================================================

    begin_time_proxy_load = time()
    if verbose > 0:
        print ''
        print '-----------------------------------'
        print 'Uploading proxy data & PSM info ...'
        print '-----------------------------------'

    # Build dictionaries of proxy sites to assimilate and those set aside for
    # verification
    prox_manager = LMR_proxy2.ProxyManager(BaseCfg, recon_period)
    type_site_assim = prox_manager.assim_ids_by_group

    if verbose > 0:
        print 'Assimilating proxy types/sites:', type_site_assim

    # ==========================================================================
    # Calculate all Ye's (for all sites in sites_assim) ------------------------
    # ==========================================================================

    print '--------------------------------------------------------------------'
    print 'Proxy counts for experiment:'
    # count the total number of proxies
    total_proxy_count = len(prox_manager.ind_assim)
    for pkey, plist in type_site_assim.iteritems():
        print('%45s : %5d' % (pkey, len(plist)))
    print('%45s : %5d' % ('TOTAL', total_proxy_count))
    print '--------------------------------------------------------------------'

    proxy_load_time = time() - begin_time_proxy_load
    if verbose > 2:
        print '-----------------------------------------------------'
        print 'Loading completed in ' + str(proxy_load_time) + ' seconds'
        print '-----------------------------------------------------'

    # ==========================================================================
    # Calculate truncated state from prior, if option chosen -------------------
    # ==========================================================================

        # Handle state vector with multiple state variables

    # Declare dictionary w/ info on content of truncated state vector
    new_state_info = {}

    # Transform every 2D state variable, one at a time
    Nx = 0
    for var in X.full_state_info.keys():
        dct = {}
        # variable indices in full state vector
        ibeg_full = X.full_state_info[var]['pos'][0]
        iend_full = X.full_state_info[var]['pos'][1]
        # extract array corresponding to state variable "var"
        var_array_full = Xb_one_full[ibeg_full:iend_full+1, :]
        # corresponding spatial coordinates
        coords_array_full = X.coords[ibeg_full:iend_full+1, :]

        # Are we truncating this variable? (i.e. is it a 2D lat/lon variable?)
        if (X.full_state_info[var]['spacecoords'] and
            'lat' in X.full_state_info[var]['spacecoords'] and
            'lon' in X.full_state_info[var]['spacecoords']):

            print var, ' : 2D lat/lon variable, truncating this variable'
            # lat/lon column indices in X.coords
            ind_lon = X.full_state_info[var]['spacecoords'].index('lon')
            ind_lat = X.full_state_info[var]['spacecoords'].index('lat')
            nlat = X.full_state_info[var]['spacedims'][ind_lat]
            nlon = X.full_state_info[var]['spacedims'][ind_lon]

            # calculate the truncated fieldNtimes
            [var_array_new, lat_new, lon_new] = \
                LMR_utils2.regrid_sphere(nlat, nlon, nens, var_array_full, 42)
            nlat_new = np.shape(lat_new)[0]
            nlon_new = np.shape(lat_new)[1]

            # corresponding indices in truncated state vector
            ibeg_new = Nx
            iend_new = Nx+(nlat_new*nlon_new)-1
            # for new state info dictionary
            dct['pos'] = (ibeg_new, iend_new)
            dct['spacecoords'] = X.full_state_info[var]['spacecoords']
            dct['spacedims'] = (nlat_new, nlon_new)
            # updated dimension
            new_dims = (nlat_new*nlon_new)

            # array with new spatial coords
            coords_array_new = np.zeros(shape=[new_dims, 2])
            coords_array_new[:, 0] = lat_new.flatten()
            coords_array_new[:, 1] = lon_new.flatten()

        else:
            print var,\
                ' : not truncating this variable: no changes from full state'
            var_array_new = var_array_full
            coords_array_new = coords_array_full
            # updated dimension
            new_dims = var_array_new.shape[0]
            ibeg_new = Nx
            iend_new = Nx + new_dims - 1
            dct['pos'] = (ibeg_new, iend_new)
            dct['spacecoords'] = X.full_state_info[var]['spacecoords']
            dct['spacedims'] = X.full_state_info[var]['spacedims']

        # fill in new state info dictionary
        new_state_info[var] = dct

        # if 1st time in loop over state variables, create Xb_one array as copy
        # of var_array_new
        if Nx == 0:
            Xb_one = np.copy(var_array_new)
            Xb_one_coords = np.copy(coords_array_new)
        else:  # if not 1st time, append to existing array
            Xb_one = np.append(Xb_one, var_array_new, axis=0)
            Xb_one_coords = np.append(Xb_one_coords, coords_array_new, axis=0)

        # updating dimension of new state vector
        Nx = Nx + new_dims

    X.trunc_state_info = new_state_info

    # Keep dimension of pre-augmented version of state vector
    [state_dim, _] = Xb_one.shape

    # ----------------------------------
    # Augment state vector with the Ye's
    # ----------------------------------

    # Extract all the Ye's from master list of proxy objects into numpy array
    if not online:
        Ye_all = np.empty(shape=[total_proxy_count, nens])
        for k, proxy in enumerate(prox_manager.sites_assim_proxy_objs()):
            Ye_all[k, :] = proxy.psm(Xb_one_full, X.full_state_info, X.coords)

        # Append ensemble of Ye's to prior state vector
        Xb_one_aug = np.append(Xb_one, Ye_all, axis=0)
    else:
        Xb_one_aug = Xb_one

    # Dump prior state vector (Xb_one) to file 
    filen = workdir + '/' + 'Xb_one'
    np.savez(filen, Xb_one=Xb_one, Xb_one_aug=Xb_one_aug, stateDim=state_dim,
             Xb_one_coords=Xb_one_coords, state_info=X.trunc_state_info)

    # ==========================================================================
    # Loop over all proxies and perform assimilation ---------------------------
    # ==========================================================================

    # ---------------------
    # Loop over proxy types
    # ---------------------

    # Array containing the global and hemispheric-mean state (for diagnostic purposes)
    # Now doing surface air temperature only (var = tas_sfc_Amon)!
    gmt_save = np.zeros([total_proxy_count+1,recon_period[1] - recon_period[0] + 1])
    nhmt_save = np.zeros([total_proxy_count+1,recon_period[1]-recon_period[0]+1])
    shmt_save = np.zeros([total_proxy_count+1,recon_period[1]-recon_period[0]+1])
    # get state vector indices where to find surface air temperature
    ibeg_tas = X.trunc_state_info['tas_sfc_Amon']['pos'][0]
    iend_tas = X.trunc_state_info['tas_sfc_Amon']['pos'][1]
    xbm = np.mean(Xb_one[ibeg_tas:iend_tas+1, :], axis=1)  # ensemble-mean
    xbm_lalo = xbm.reshape(nlat_new, nlon_new)
    [gmt,nhmt,shmt] = LMR_utils2.global_hemispheric_means(xbm_lalo, lat_new[:, 0])
    # First row is prior GMT
    gmt_save[0, :] = gmt
    nhmt_save[0,:] = nhmt
    shmt_save[0,:] = shmt
    # Prior for first proxy assimilated
    gmt_save[1, :] = gmt 
    nhmt_save[1,:] = nhmt
    shmt_save[1,:] = shmt

    lasttime = time()
    for yr_idx, t in enumerate(xrange(recon_period[0], recon_period[1]+1)):

        if verbose > 0:
            print 'working on year: ' + str(t)

        ypad = '{:04d}'.format(t)
        filen = join(workdir, 'year' + ypad + '.npy')
        if prior_check.exists(filen) and not core.clean_start:
            if verbose > 2:
                print 'prior file exists: ' + filen
            Xb = np.load(filen)
        else:
            if verbose > 2:
                print 'Prior file ', filen, ' does not exist...'
            Xb = Xb_one_aug.copy()

        for proxy_idx, Y in enumerate(prox_manager.sites_assim_proxy_objs()):
            # Crude check if we have proxy ob for current time
            try:
                Y.values[t]
            except KeyError:
                # Make sure GMT spot filled from previous proxy
                gmt_save[proxy_idx+1, yr_idx] = gmt_save[proxy_idx, yr_idx]
                continue

            if verbose > 2:
                print '--------------- Processing proxy: ' + Y.id

            if verbose > 1:
                print ''
                print 'Site:', Y.id, ':', Y.type
                print ' latitude, longitude: ' + str(Y.lat), str(Y.lon)

            loc = None
            if loc_rad is not None:
                if verbose > 2:
                    print '...computing localization...'
                    loc = cov_localization(loc_rad, X, Y)

            # Get Ye values for current proxy
            if online:
                Ye = Y.psm(Xb)
            else:
                Ye = Xb[proxy_idx - total_proxy_count]

            # Define the ob error variance
            ob_err = Y.psm_obj.R

            # ------------------------------------------------------------------
            # Do the update (assimilation) -------------------------------------
            # ------------------------------------------------------------------
            if verbose > 2:
                print ('updating time: ' + str(t) + ' proxy value : ' +
                       str(Y.values[t]) + ' | mean prior proxy estimate: ' +
                       str(Ye.mean()))

            # Update the state
            Xa = enkf_update_array(Xb, Y.values[t], Ye, ob_err, loc)
<<<<<<< HEAD
            Xb = Xa
=======
>>>>>>> cf7f1518
            xam = Xa.mean(axis=1)
            xam_lalo = xam[ibeg_tas:(iend_tas+1)].reshape(nlat_new, nlon_new)
            [gmt,nhmt,shmt] = LMR_utils2.global_hemispheric_means(xam_lalo, lat_new[:, 0])
            gmt_save[proxy_idx+1, yr_idx] = gmt
            nhmt_save[proxy_idx+1, yr_idx] = nhmt
            shmt_save[proxy_idx+1, yr_idx] = shmt

            # check the variance change for sign
            thistime = time()
            if verbose > 2:
                xbvar = Xb.var(axis=1, ddof=1)
                xavar = Xa.var(ddof=1, axis=1)
                vardiff = xavar - xbvar
                print 'max change in variance:' + str(np.max(vardiff))
                print 'update took ' + str(thistime-lasttime) + 'seconds'
            lasttime = thistime
<<<<<<< HEAD

        # Dump Xa to file
        np.save(filen, Xa)
=======
            # Put analysis Xa in Xb for next assimilation
            Xb = Xa

        # Dump Xa to file (use Xb in case no proxies assimilated for current year)
        np.save(filen, Xb)
>>>>>>> cf7f1518

    end_time = time() - begin_time

    # End of loop on proxy types
    if verbose > 0:
        print ''
        print '====================================================='
        print 'Reconstruction completed in ' + str(end_time/60.0)+' mins'
        print '====================================================='

    # 3 July 2015: compute and save the GMT,NHMT,SHMT for the full ensemble
    # need to fix this so that every year is counted
    gmt_ensemble = np.zeros([ntimes, nens])
    nhmt_ensemble = np.zeros([ntimes,nens])
    shmt_ensemble = np.zeros([ntimes,nens])
    for iyr, yr in enumerate(xrange(recon_period[0], recon_period[1]+1)):
        filen = join(workdir, 'year{:04d}'.format(yr))
        Xa = np.load(filen+'.npy')
        for k in xrange(nens):
            xam_lalo = Xa[ibeg_tas:iend_tas+1, k].reshape(nlat_new,nlon_new)
            [gmt,nhmt,shmt] = LMR_utils2.global_hemispheric_means(xam_lalo, lat_new[:, 0])
            gmt_ensemble[iyr, k] = gmt
            nhmt_ensemble[iyr, k] = nhmt
            shmt_ensemble[iyr, k] = shmt

    filen = join(workdir, 'gmt_ensemble')
    np.savez(filen, gmt_ensemble=gmt_ensemble,nhmt_ensemble=nhmt_ensemble,shmt_ensemble=shmt_ensemble,recon_times=recon_times)

    # save global mean temperature history and the proxies assimilated
    print ('saving global mean temperature update history and ',
           'assimilated proxies...')
    filen = join(workdir, 'gmt')
    np.savez(filen, gmt_save=gmt_save, nhmt_save=nhmt_save, shmt_save=shmt_save, recon_times=recon_times,
             apcount=total_proxy_count, tpcount=total_proxy_count)

    # TODO: (AP) The assim/eval lists of lists instead of lists of 1-item dicts
    assimilated_proxies = [{p.type: [p.id, p.lat, p.lon, p.time]}
                           for p in prox_manager.sites_assim_proxy_objs()]
    filen = join(workdir, 'assimilated_proxies')
    np.save(filen, assimilated_proxies)
    
    # collecting info on non-assimilated proxies and save to file
    nonassimilated_proxies = [{p.type: [p.id, p.lat, p.lon, p.time]}
                              for p in prox_manager.sites_eval_proxy_objs()]
    if nonassimilated_proxies:
        filen = join(workdir, 'nonassimilated_proxies')
        np.save(filen, nonassimilated_proxies)

    exp_end_time = time() - begin_time
    if verbose > 0:
        print ''
        print '====================================================='
        print 'Experiment completed in ' + str(exp_end_time/60.0) + ' mins'
        print '====================================================='

    # TODO: best method for Ye saving?
    return prox_manager.sites_assim_proxy_objs()
# ------------------------------------------------------------------------------
# --------------------------- end of main code ---------------------------------
# ------------------------------------------------------------------------------

if __name__ == '__main__':
    LMR_driver_callable()<|MERGE_RESOLUTION|>--- conflicted
+++ resolved
@@ -381,13 +381,10 @@
 
             # Update the state
             Xa = enkf_update_array(Xb, Y.values[t], Ye, ob_err, loc)
-<<<<<<< HEAD
-            Xb = Xa
-=======
->>>>>>> cf7f1518
             xam = Xa.mean(axis=1)
             xam_lalo = xam[ibeg_tas:(iend_tas+1)].reshape(nlat_new, nlon_new)
-            [gmt,nhmt,shmt] = LMR_utils2.global_hemispheric_means(xam_lalo, lat_new[:, 0])
+            [gmt, nhmt, shmt] = \
+                LMR_utils2.global_hemispheric_means(xam_lalo, lat_new[:, 0])
             gmt_save[proxy_idx+1, yr_idx] = gmt
             nhmt_save[proxy_idx+1, yr_idx] = nhmt
             shmt_save[proxy_idx+1, yr_idx] = shmt
@@ -401,17 +398,11 @@
                 print 'max change in variance:' + str(np.max(vardiff))
                 print 'update took ' + str(thistime-lasttime) + 'seconds'
             lasttime = thistime
-<<<<<<< HEAD
-
-        # Dump Xa to file
-        np.save(filen, Xa)
-=======
             # Put analysis Xa in Xb for next assimilation
             Xb = Xa
 
-        # Dump Xa to file (use Xb in case no proxies assimilated for current year)
+        # Dump Xa to file (use Xb in case no proxies assimilated for current)
         np.save(filen, Xb)
->>>>>>> cf7f1518
 
     end_time = time() - begin_time
 
@@ -432,20 +423,24 @@
         Xa = np.load(filen+'.npy')
         for k in xrange(nens):
             xam_lalo = Xa[ibeg_tas:iend_tas+1, k].reshape(nlat_new,nlon_new)
-            [gmt,nhmt,shmt] = LMR_utils2.global_hemispheric_means(xam_lalo, lat_new[:, 0])
+            [gmt, nhmt, shmt] = \
+                LMR_utils2.global_hemispheric_means(xam_lalo, lat_new[:, 0])
             gmt_ensemble[iyr, k] = gmt
             nhmt_ensemble[iyr, k] = nhmt
             shmt_ensemble[iyr, k] = shmt
 
     filen = join(workdir, 'gmt_ensemble')
-    np.savez(filen, gmt_ensemble=gmt_ensemble,nhmt_ensemble=nhmt_ensemble,shmt_ensemble=shmt_ensemble,recon_times=recon_times)
+    np.savez(filen, gmt_ensemble=gmt_ensemble, nhmt_ensemble=nhmt_ensemble,
+             shmt_ensemble=shmt_ensemble, recon_times=recon_times)
 
     # save global mean temperature history and the proxies assimilated
     print ('saving global mean temperature update history and ',
            'assimilated proxies...')
     filen = join(workdir, 'gmt')
-    np.savez(filen, gmt_save=gmt_save, nhmt_save=nhmt_save, shmt_save=shmt_save, recon_times=recon_times,
-             apcount=total_proxy_count, tpcount=total_proxy_count)
+    np.savez(filen, gmt_save=gmt_save, nhmt_save=nhmt_save, shmt_save=shmt_save,
+             recon_times=recon_times,
+             apcount=total_proxy_count,
+             tpcount=total_proxy_count)
 
     # TODO: (AP) The assim/eval lists of lists instead of lists of 1-item dicts
     assimilated_proxies = [{p.type: [p.id, p.lat, p.lon, p.time]}
