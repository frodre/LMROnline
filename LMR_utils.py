--- conflicted
+++ resolved
@@ -620,11 +620,7 @@
             
         # Dump dictionary to pickle file
         # using protocol 2 for more efficient storing
-<<<<<<< HEAD
-        outfile = open('{}/analysis_Ye.pckl'.format(workdir), 'w')
-=======
         outfile = open('{}/analysis_Ye.pckl'.format(workdir), 'wb')
->>>>>>> e93b0fc2
         pickle.dump(YeDict, outfile, protocol=2)
         outfile.close()
 
@@ -1157,17 +1153,11 @@
     elif len(dims_ref) == 1: # 0D: time series
         dims = 1
     else:
-<<<<<<< HEAD
-        print('Problem with input array dimension! Exiting...')
-        exit(1)
-
-=======
         print('In coefficient_efficiency(): Problem with input array dimension! Exiting...')
         SystemExit(1)
-        
->>>>>>> e93b0fc2
+
     CE = np.zeros(dims)
-    
+
     # error
     error = test - ref
 
