--- conflicted
+++ resolved
@@ -392,8 +392,5 @@
     Lsort_index = sort_index.tolist()
     rank = Lsort_index.index(len(Lensemble)-1)
 
-<<<<<<< HEAD
     return rank
-=======
-    return rank
->>>>>>> 68fb309e
+
