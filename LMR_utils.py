--- conflicted
+++ resolved
@@ -21,11 +21,8 @@
 import re
 import cPickle
 import collections
-<<<<<<< HEAD
 import copy
-=======
 import ESMF
->>>>>>> a3fb01cb
 from time import time
 from os.path import join
 from math import radians, cos, sin, asin, sqrt
