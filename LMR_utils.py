--- conflicted
+++ resolved
@@ -260,11 +260,7 @@
     improc = signal.convolve2d(im, g, mode='same', boundary=bndy)
     return(improc)
 
-<<<<<<< HEAD
-def ensemble_stats(workdir, y_assim, write_posterior_Ye=False, save_full_field=False):
-=======
 def ensemble_stats(workdir, y_assim, y_eval=None, write_posterior_Ye=False):
->>>>>>> 934802b1
     """
     Compute the ensemble mean and variance for files in the input directory
 
@@ -287,18 +283,14 @@
               : Added flexibility by getting rid of originally hard-coded features.
               : Added use of new "natural_sort" function to sort filenames composed with negative years.
       Revised August 2017 (G. Hakim, UW)
-<<<<<<< HEAD
               : Added boolean flag to control the generation of analysis_Ye.pckl file.
 
       Revised August 2017 (M. Erb; G. Hakim git port)
               : added full-ensemble saving facility
-=======
-              : Added boolean flag to control the generation of analysis_Ye.pckl (large) file.
       Revised August 2017 (R. Tardif, UW)
               : Modified load_precalculated_ye_vals_psm_per_proxy function to upload Ye values
                 either from assimilated or withheld proxy sets (R. Tardif, UW)
 
->>>>>>> 934802b1
     """
     
     prior_filn = workdir + '/Xb_one.npz'
