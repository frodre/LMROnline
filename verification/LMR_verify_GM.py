--- conflicted
+++ resolved
@@ -449,13 +449,10 @@
 CON_time = np.arange(stime,etime)
 CON_time = np.asarray(CON_time) # fixed 21 July 2017 (GJH)
 
-<<<<<<< HEAD
 # write to a file for use by other programs
-filen = 'consensus_gmt.npz'
-np.savez(filen,con_gm=con_gm,CON_time=CON_time)
-
-=======
->>>>>>> e99fdeae
+#filen = 'consensus_gmt.npz'
+#np.savez(filen,con_gm=con_gm,CON_time=CON_time)
+
 #
 # correlation coefficients & CE over chosen time interval 
 #
