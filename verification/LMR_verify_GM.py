--- conflicted
+++ resolved
@@ -61,18 +61,6 @@
 stime = 1880
 etime = 2000
 
-<<<<<<< HEAD
-# perform verification using all recon. MC realizations ( MCset = None )
-# or over a custom selection ( MCset = (begin,end) )
-# ex. MCset = (0,0)    -> only the first MC run
-#     MCset = (0,10)   -> the first 11 MC runs (from 0 to 10 inclusively)
-#     MCset = (80,100) -> the 80th to 100th MC runs (21 realizations)
-MCset = None
-#MCset = (0,0)
-#MCset = (0,7)
-
-=======
->>>>>>> 14af014b
 # define the running time mean 
 #nsyrs = 31 # 31-> 31-year running mean--nsyrs must be odd!
 nsyrs = 5 # 5-> 5-year running mean--nsyrs must be odd!
@@ -92,10 +80,7 @@
     matplotlib.pyplot.switch_backend('agg')
 # option to save figures to a file
 fsave = True
-<<<<<<< HEAD
 #fsave = False
-=======
->>>>>>> 14af014b
 
 # save statistics file
 stat_save = True
@@ -458,14 +443,8 @@
 # "consensus" global mean: average all non-LMR (obs-based) values
 consensus_gmt = np.array([gis_gm[gis_smatch:gis_ematch],cru_gm[cru_smatch:cru_ematch],be_gm[be_smatch:be_ematch],mlost_gm[mlost_smatch:mlost_ematch]])
 con_gm = np.mean(consensus_gmt,axis=0)
-<<<<<<< HEAD
-CON_time = range(stime,etime)
-CON_time = np.asarray(CON_time) # fixed 21 July 2017 (GJH)
-
-=======
 CON_time = np.arange(stime,etime)
 CON_time = np.asarray(CON_time) # fixed 21 July 2017 (GJH)
->>>>>>> 14af014b
 
 #
 # correlation coefficients & CE over chosen time interval 
@@ -634,16 +613,6 @@
 if iplot:
     lw = 2
     fig = plt.figure()
-<<<<<<< HEAD
-    plt.plot(LMR_time,lmr_gm,'k-'    ,linewidth=lw*2,label='LMR')
-    plt.plot(GIS_time,gis_gm,'r-'    ,linewidth=lw,label='GISTEMP',alpha=alpha)
-    plt.plot(CRU_time,cru_gm,'m-'    ,linewidth=lw,label='HadCRUT4',alpha=alpha)
-    plt.plot(BE_time,be_gm,'g-'      ,linewidth=lw,label='BE',alpha=alpha)
-    plt.plot(MLOST_time,mlost_gm,'c-',linewidth=lw,label='MLOST',alpha=alpha)
-    plt.plot(TCR_time,tcr_gm,'y-'    ,linewidth=lw,label='20CR-V2',alpha=alpha)
-    plt.plot(ERA20C_time,era_gm,'b-' ,linewidth=lw,label='ERA-20C',alpha=alpha)
-    plt.plot(CON_time,con_gm,color='lime',linestyle='-',linewidth=lw*2,label='consensus',alpha=alpha)
-=======
     plt.plot(LMR_time,lmr_gm,'k-'        ,linewidth=lw*2,label='LMR')
     plt.plot(GIS_time,gis_gm,'r-'        ,linewidth=lw,label='GISTEMP',alpha=alpha)
     plt.plot(CRU_time,cru_gm,'m-'        ,linewidth=lw,label='HadCRUT4',alpha=alpha)
@@ -652,7 +621,6 @@
     plt.plot(TCR_time,tcr_gm,'y-'        ,linewidth=lw,label='20CR-V2',alpha=alpha)
     plt.plot(ERA20C_time,era_gm,'b-'     ,linewidth=lw,label='ERA-20C',alpha=alpha)
     plt.plot(CON_time,con_gm,color='lime',linestyle='-',linewidth=lw,label='consensus',alpha=alpha)
->>>>>>> 14af014b
     plt.fill_between(recon_times,gmt_min,gmt_max,facecolor='gray',alpha = 0.5,linewidth=0.)
     #plt.plot(LMR_time,lmr_gm,'k-'    ,linewidth=lw*2) # LMR back on top
     xl_loc = [stime,etime]
@@ -808,16 +776,6 @@
     #plt.fill_between(recon_times,gmt_min,gmt_max,facecolor='gray',alpha=alpha,linewidth=0.)
 
     # add smoothed lines
-<<<<<<< HEAD
-    plt.plot(LMR_smoothed_years,LMR_smoothed,'k-'    ,linewidth=4, label='LMR')
-    plt.plot(GIS_smoothed_years,GIS_smoothed,'r-'    ,linewidth=4, label='GISTEMP',alpha=alpha)
-    plt.plot(CRU_smoothed_years,CRU_smoothed,'m-'    ,linewidth=4, label='HadCRUT4',alpha=alpha)
-    plt.plot(BE_smoothed_years,BE_smoothed,'g-'      ,linewidth=4, label='BE',alpha=alpha)
-    plt.plot(MLOST_smoothed_years,MLOST_smoothed,'c-',linewidth=4, label='MLOST',alpha=alpha)
-    plt.plot(TCR_smoothed_years,TCR_smoothed,'y-'    ,linewidth=4, label='20CR-V2',alpha=alpha)
-    plt.plot(ERA_smoothed_years,ERA_smoothed,'b-'    ,linewidth=4, label='ERA-20C',alpha=alpha)
-    plt.plot(CON_smoothed_years,CON_smoothed,color='lime',linestyle='-',linewidth=4, label='consensus',alpha=alpha)
-=======
     plt.plot(LMR_smoothed_years,LMR_smoothed,'k-'         ,linewidth=4, label='LMR')
     plt.plot(GIS_smoothed_years,GIS_smoothed,'r-'         ,linewidth=4, label='GISTEMP',alpha=alpha)
     plt.plot(CRU_smoothed_years,CRU_smoothed,'m-'         ,linewidth=4, label='HadCRUT4',alpha=alpha)
@@ -826,7 +784,6 @@
     plt.plot(TCR_smoothed_years,TCR_smoothed,'y-'         ,linewidth=4, label='20CR-V2',alpha=alpha)
     plt.plot(ERA_smoothed_years,ERA_smoothed,'b-'         ,linewidth=4, label='ERA-20C',alpha=alpha)
     plt.plot(CON_smoothed_years,CON_smoothed,color='lime' ,linewidth=4, label='consensus',alpha=alpha)
->>>>>>> 14af014b
     #plt.title('Global mean temperature range (gray) and ' +str(nsyrs) + '-year moving average\n(' + nexp + ')',weight='bold',y=1.03)
     plt.title('Global mean temperature range (gray) and ' +str(nsyrs) + '-year moving average',weight='bold',y=1.03)
     plt.xlabel('Year CE', fontweight='bold')
@@ -1048,12 +1005,7 @@
 lerd   =  str(float('%.2f' % lmr_era_corr_detrend[0,1]))
 lecd   =  str(float('%.2f' % lmr_era_ce_detrend))
 
-<<<<<<< HEAD
-# NEW---21 July 2017---add consensus (GJH)
-# for CON
-=======
 # for CONsensus
->>>>>>> 14af014b
 # overlaping years within verification interval
 overlap_yrs = np.intersect1d(np.intersect1d(LMR_time_copy, CON_time), verif_yrs)
 ind_lmr = np.searchsorted(LMR_time_copy, np.intersect1d(LMR_time_copy, overlap_yrs))
@@ -1068,24 +1020,14 @@
 full_err  = lmr_gm_copy[ind_lmr] - con_gm_copy
 lmr_con_corr_full = np.corrcoef(lmr_gm_copy[ind_lmr],con_gm[ind_con])
 lmr_con_ce_full = coefficient_efficiency(con_gm_copy,lmr_gm_copy[ind_lmr])
-<<<<<<< HEAD
-lcorf =  str(float('%.2f' % lmr_con_corr_full[0,1]))
-lcocf =  str(float('%.2f' % lmr_con_ce_full))
-=======
 lconrf =  str(float('%.2f' % lmr_con_corr_full[0,1]))
 lconcf =  str(float('%.2f' % lmr_con_ce_full))
->>>>>>> 14af014b
 # r and ce on detrended data
 lmr_con_corr_detrend = np.corrcoef(lmr_gm_detrend[ind_lmr],con_gm_detrend)
 lmr_detrend_err = lmr_gm_detrend[ind_lmr] - con_gm_detrend
 lmr_con_ce_detrend = coefficient_efficiency(con_gm_detrend,lmr_gm_detrend[ind_lmr])
-<<<<<<< HEAD
-lcord   =  str(float('%.2f' % lmr_con_corr_detrend[0,1]))
-lcocd   =  str(float('%.2f' % lmr_con_ce_detrend))
-=======
 lconrd   =  str(float('%.2f' % lmr_con_corr_detrend[0,1]))
 lconcd   =  str(float('%.2f' % lmr_con_ce_detrend))
->>>>>>> 14af014b
 
 # Trends
 lmrs   =  str(float('%.2f' % (lmr_slope*100.)))
@@ -1127,16 +1069,10 @@
     # ERA
     #plt.plot(ERA_time_copy,era_trend,'b-',lw=lw,alpha=alpha)
     plt.plot(ERA_time_copy,era_gm_detrend,'b-',lw=lw,alpha=alpha,label='ERA-20C (trend: '+eras+' K/100yrs)')
-<<<<<<< HEAD
-    # CON
-    plt.plot(CON_time_copy,con_gm_detrend,color='lime',linestyle='-',lw=lw*2,alpha=alpha,label='consensus (trend: '+cons+' K/100yrs)')
-
-=======
     # CONsensus
     #plt.plot(CON_time_copy,con_trend,color='lime',lw=lw,alpha=alpha)
     plt.plot(CON_time_copy,con_gm_detrend,color='lime',lw=lw*2,alpha=alpha,label='consensus (trend: '+cons+' K/100yrs)')
     
->>>>>>> 14af014b
     plt.ylim(-1,1)    
     plt.legend(loc=2,fontsize=12)
 
@@ -1159,11 +1095,7 @@
     plt.text(txl,tyl-3*off,'(LMR,MLOST)   : r full= ' + lmrf.ljust(4,' ') + ' r detrend= ' + lmrd.ljust(4,' ') + ' CE full= ' + lmcf.ljust(5,' ') + ' CE detrend= ' + lmcd.ljust(5,' '), fontsize=12, family='monospace')
     plt.text(txl,tyl-4*off,'(LMR,20CR-V2) : r full= ' + ltrf.ljust(4,' ') + ' r detrend= ' + ltrd.ljust(4,' ') + ' CE full= ' + ltcf.ljust(5,' ') + ' CE detrend= ' + ltcd.ljust(5,' '), fontsize=12, family='monospace')
     plt.text(txl,tyl-5*off,'(LMR,ERA-20C) : r full= ' + lerf.ljust(4,' ') + ' r detrend= ' + lerd.ljust(4,' ') + ' CE full= ' + lecf.ljust(5,' ') + ' CE detrend= ' + lecd.ljust(5,' '), fontsize=12, family='monospace')
-<<<<<<< HEAD
-    plt.text(txl,tyl-6*off,'(LMR,CON)     : r full= ' + lcorf.ljust(4,' ') + ' r detrend= ' + lcord.ljust(4,' ') + ' CE full= ' + lcocf.ljust(5,' ') + ' CE detrend= ' + lcocd.ljust(5,' '), fontsize=12, family='monospace')
-=======
     plt.text(txl,tyl-6*off,'(LMR,consens.): r full= ' + lconrf.ljust(4,' ') + ' r detrend= ' + lconrd.ljust(4,' ') + ' CE full= ' + lconcf.ljust(5,' ') + ' CE detrend= ' + lconcd.ljust(5,' '), fontsize=12, family='monospace')
->>>>>>> 14af014b
     
     if fsave:
         print('saving to .png')
@@ -1249,11 +1181,6 @@
 tcr_gm_pad[ind_ver]     = tcr_gm[ind_tcr]
 ind_ver = np.searchsorted(verif_yrs,   np.intersect1d(ERA20C_time[ind_era], verif_yrs))
 era_gm_pad[ind_ver]     = era_gm[ind_era]
-<<<<<<< HEAD
-
-#CON_time = np.asarray(CON_time) # not sure why CON_time is a list here ...
-=======
->>>>>>> 14af014b
 ind_ver = np.searchsorted(verif_yrs,   np.intersect1d(CON_time[ind_con], verif_yrs))
 con_gm_pad[ind_ver]     = con_gm[ind_con]
 
@@ -1423,11 +1350,7 @@
     stat_vars = ['stime','etime',
                  'ltc','lec','lgc','lcc','lbc','lmc','loc',
                  'ltce','lece','lgce','lcce','lbce','lmce','loce',
-<<<<<<< HEAD
-                 'lgrd','lgcd','lcocd','lcord','lcrd','lccd','lbrd','lbcd','lmrd','lmcd','ltrd','ltcd','lerd','lecd',
-=======
                  'lgrd','lgcd', 'lconcd','lconrd','lcrd','lccd','lbrd','lbcd','lmrd','lmcd','ltrd','ltcd','lerd','lecd',
->>>>>>> 14af014b
                  'lmrs','gs','crus','bes','mlosts','tcrs','eras']
 
     stat_metadata = {'stime':"starting year of verification time period",
@@ -1452,22 +1375,14 @@
                      'lcrd':'LMR_CRU detrended correlation',
                      'lbrd':'LMR_BE detrended correlation',
                      'lmrd':'LMR_MLOST detrended correlation',
-<<<<<<< HEAD
-                     'lcord':'LMR_consensus detrended correlation',
-=======
                      'lconrd':'LMR_consensus detrended correlation',
->>>>>>> 14af014b
                      'ltcd':'LMR_TCR detrended coefficient of efficiency',
                      'lecd':'LMR_ERA detrended coefficient of efficiency',
                      'lgcd':'LMR_GIS detrended coefficient of efficiency',
                      'lccd':'LMR_CRU detrended coefficient of efficiency',
                      'lbcd':'LMR_BE detrended coefficient of efficiency',
                      'lmcd':'LMR_MLOST detrended coefficient of efficiency',
-<<<<<<< HEAD
-                     'lcocd':'LMR_consensus detrended coefficient of efficiency',
-=======
                      'lconcd':'LMR_consensus detrended coefficient of efficiency',
->>>>>>> 14af014b
                      'lmrs':'LMR trend (K/100 years)',
                      'gs':'GIS trend (K/100 years)',
                      'crus':'CRU trend (K/100 years)',
