""" 
Module: LMR_verify_GM.py

Purpose: Generates verification statistics of LMR global-mean 2m air temperature
         against various gridded historical instrumental temperature datsasets 
         and reanalyses.  
         Note: started from LMR_plots.py r-86

Originator: Greg Hakim, U. of Washington, November 2015

Revisions: 

"""

import matplotlib
import sys
import csv
import glob, os, fnmatch
import numpy as np
import mpl_toolkits.basemap as bm
import matplotlib.pyplot as plt
import matplotlib.colors as colors
from matplotlib import ticker
from mpl_toolkits.axes_grid1 import make_axes_locatable, axes_size
from scipy import stats
from netCDF4 import Dataset
from datetime import datetime, timedelta
import cPickle
import warnings

import pandas as pd

# LMR specific imports
sys.path.append('../')
from LMR_plot_support import *
from LMR_utils import global_hemispheric_means, assimilated_proxies, coefficient_efficiency, rank_histogram
from load_gridded_data import read_gridded_data_GISTEMP
from load_gridded_data import read_gridded_data_HadCRUT
from load_gridded_data import read_gridded_data_BerkeleyEarth
from load_gridded_data import read_gridded_data_MLOST
from load_gridded_data import read_gridded_data_CMIP5_model
from LMR_plot_support import *

# =============================================================================
def truncate_colormap(cmap, minval=0.0,maxval=1.0,n=100):
    new_cmap = colors.LinearSegmentedColormap.from_list(
        'trunc({n},{a:.2f},{b:.2f})'.format(n=cmap.name,a=minval,b=maxval),
        cmap(np.linspace(minval,maxval,n)))
    return new_cmap
# =============================================================================


warnings.filterwarnings('ignore')

##################################
# START:  set user parameters here
##################################

# define the verification time interval
stime = 1880
etime = 2000

# perform verification using all recon. MC realizations ( MCset = None )
# or over a custom selection ( MCset = (begin,end) )
# ex. MCset = (0,0)    -> only the first MC run
#     MCset = (0,10)   -> the first 11 MC runs (from 0 to 10 inclusively)
#     MCset = (80,100) -> the 80th to 100th MC runs (21 realizations)
MCset = None
#MCset = (0,0)

# define the running time mean 
#nsyrs = 31 # 31-> 31-year running mean--nsyrs must be odd!
nsyrs = 5 # 5-> 5-year running mean--nsyrs must be odd!

# option to create figures
#iplot = False
iplot = True

# Open interactive windows of figures
interactive = True

if interactive:
    plt.ion()
else:
    # need to do this when running remotely, and to suppress figures
    matplotlib.use('Agg')

# option to save figures to a file
fsave = False

# save statistics file
stat_save = False

# file specification
#
# current datasets
# ---
# controls, published:
#nexp = 'production_gis_ccsm4_pagesall_0.75'
#nexp = 'production_mlost_ccsm4_pagesall_0.75'
#nexp = 'production_cru_ccsm4_pagesall_0.75'
#nexp = 'production_mlost_era20c_pagesall_0.75'
#nexp = 'production_mlost_era20cm_pagesall_0.75'
# ---
<<<<<<< HEAD
nexp = 'test'
=======
#nexp = 't2_2k_CCSM4_LastMillenium_ens100_cMLOST_NCDCproxiesCoralsSrCaD18Oonly_pf0.75'
#nexp = 't2_2k_CCSM4_LastMillenium_ens100_cMLOST_NCDCproxiesIceCoresOnly_pf0.75'
#nexp = 't2_2k_CCSM4_LastMillenium_ens100_cGISTEMP_NCDCproxiesIceCoresOnly_pf0.75'
#nexp = 't2_2k_CCSM4_LastMillenium_ens100_cMLOST_NCDCproxiesSpeleoD18Oonly_pf0.75'
#nexp = 't2_2k_CCSM4_LastMillenium_ens100_cMLOST_NCDCproxiesPAGES1_pf0.75'
#nexp = 't2_2k_CCSM4_LastMillenium_ens100_cGISTEMP_NCDCproxiesNoTrees_pf0.75'
#nexp = 't2_2k_CCSM4_LastMillenium_ens100_cGISTEMP_NCDCproxiesPagesTrees_pf0.75'
#nexp = 't2_2k_CCSM4_LastMillenium_ens100_cGISTEMP_NCDCproxiesBreitTrees_pf0.75'
#nexp = 'testPslW500_2c_CCSM4_LM_cGISTEMP_NCDCproxiesPagesTrees_pf0.75'
#nexp = 'testPslW500_2c_20CR_cGISTEMP_NCDCproxiesPagesTrees_pf0.75'
#nexp = 'testPslW500_2c_ERA20C_cGISTEMP_NCDCproxiesPagesTrees_pf0.75'
#nexp = 'testPslW500Prcp_2c_CCSM4_LM_cGISTEMP_NCDCproxiesPagesTrees_pf0.75'
#nexp = 'testPslW500Prcp_2c_MPIESMP_LM_cGISTEMP_NCDCproxiesPagesTrees_pf0.75'
#nexp = 'testPslW500Prcp_2c_20CR_cGISTEMP_NCDCproxiesPagesTrees_pf0.75'
#nexp = 'testPslW500Prcp_2c_20CRdetrend_cGISTEMP_NCDCproxiesPagesTrees_pf0.75'
#nexp = 'TasPrcpPslZW500_2c_CCSM4lm_cGISTEMP_NCDCprxTreesBreitDensityOnly_pf0.75'
#nexp = 'TasPrcpPslZW500_2c_CCSM4lm_cGISTEMPorGPCC_NCDCprxTreesBreitDensityOnly_pf0.75'
#nexp = 'TasPrcpPslZW500_2k_CCSM4lm_cGISTEMP_NCDCprxTreesPagesOnly_pf0.75'
#nexp = 'TasPrcpPslZW500_2k_CCSM4lm_cGISTEMPorGPCC_NCDCprxTreesPagesOnly_pf0.75'
#nexp = 'test_ncdc_v0.1.0'
#nexp = 'test_V2proto'
#nexp = 'test_V2proto_TorP'
nexp = 'test_1850_2000_tas_pagesv1_ccsm4_gis_spharmRegrid'
>>>>>>> a3fb01cb

# specify directories for LMR data
#datadir_output = './data/'
#datadir_output = '/home/disk/kalman3/hakim/LMR'
datadir_output = '/home/disk/kalman3/rtardif/LMR/output'
#datadir_output = '/home/disk/ekman4/rtardif/LMR/output'
# datadir_output = '/home/katabatic2/wperkins/LMR_output/testing'

# Directory where historical griddded data products can be found
datadir_calib = '/home/disk/kalman3/rtardif/LMR/data/analyses'

# Directory where reanalysis data can be found
datadir_reanl = '/home/disk/kalman3/rtardif/LMR/data/model'

# plotting preferences
nlevs = 30 # number of contours
alpha = 0.5 # alpha transpareny

# time limit for plot axis in years CE
xl = [stime,etime]

# this sets the default size of the figure in inches. ['figure.figsize'] = width, height;  
# aspect ratio appears preserved on smallest of the two
plt.rcParams['figure.figsize'] = 10, 10  # that's default image size for this interactive session
plt.rcParams['axes.linewidth'] = 2.0 #set the value globally
plt.rcParams['font.weight'] = 'bold' #set the font weight globally
plt.rc('text', usetex=False)
#plt.rc('text', usetex=True)

##################################
# END:  set user parameters here
##################################

print('--------------------------------------------------')
print('verification of global-mean 2m air temperature')
print('--------------------------------------------------')

workdir = datadir_output + '/' + nexp

# get directory and information for later use

print('--------------------------------------------------')
print('working directory: %s' % workdir)
print('--------------------------------------------------')

# get a listing of the iteration directories
dirs = glob.glob(workdir+"/r*")

# query file for assimilated proxy information (for now, ONLY IN THE r0 directory!)

ptypes,nrecords = assimilated_proxies(workdir+'/r0/')

print('--------------------------------------------------')
print('Assimilated proxies by type:')
for pt in sorted(ptypes.keys()):
    print('%40s : %s' % (pt, str(ptypes[pt])))                
print('%40s : %s' % ('Total',str(nrecords)))
print('--------------------------------------------------')

# ==========================================
# load GISTEMP, HadCRU, BerkeleyEarth, MLOST
# ==========================================

# load GISTEMP
datafile_calib   = 'gistemp1200_ERSSTv4.nc'
calib_vars = ['Tsfc']
[gtime,GIS_lat,GIS_lon,GIS_anomaly] = read_gridded_data_GISTEMP(datadir_calib,datafile_calib,calib_vars,outfreq='annual')
GIS_time = np.array([d.year for d in gtime])
nlat_GIS = len(GIS_lat)
nlon_GIS = len(GIS_lon)


# load HadCRUT
datafile_calib   = 'HadCRUT.4.3.0.0.median.nc'
calib_vars = ['Tsfc']
[ctime,CRU_lat,CRU_lon,CRU_anomaly] = read_gridded_data_HadCRUT(datadir_calib,datafile_calib,calib_vars,outfreq='annual')
CRU_time = np.array([d.year for d in ctime])

## use GMT time series computed by Hadley Centre instead !!!!!!!!!!!!
#datafile_calib = '/home/disk/ekman/rtardif/kalman3/LMR/data/analyses/HadCRUT/HadCRUT.4.4.0.0.annual_ns_avg.txt'
#data = np.loadtxt(datafile_calib, usecols = (0,1))
#CRU_time = data[:,0].astype(np.int64)
#cru_gm   = data[:,1]

# load BerkeleyEarth
datafile_calib   = 'Land_and_Ocean_LatLong1.nc'
calib_vars = ['Tsfc']
[btime,BE_lat,BE_lon,BE_anomaly] = read_gridded_data_BerkeleyEarth(datadir_calib,datafile_calib,calib_vars,outfreq='annual')
BE_time = np.array([d.year for d in btime])

# load NOAA MLOST
path = datadir_calib + '/NOAA/'
#fname = 'NOAA_MLOST_aravg.ann.land_ocean.90S.90N.v3.5.4.201504.asc'
fname = 'NOAA_MLOST_aravg.ann.land_ocean.90S.90N.v4.0.0.201506.asc'
f = open(path+fname,'r')
dat = csv.reader(f)
mlost_time = []
mlost = []
for row in dat:
    # this is the year
    mlost_time.append(int(row[0].split()[0]))
    # this is the GMT temperature anomaly
    mlost.append(float(row[0].split()[1]))

# convert to numpy arrays
mlost_gm = np.array(mlost)
MLOST_time = np.array(mlost_time)


# ===================
# Reanalysis products
# ===================

# Define month sequence for the calendar year 
# (argument needed in upload of reanalysis data)
annual = range(1,13)

# load ECMWF's 20th century reanalysis (ERA20C) reanalysis --------------------------------
datadir = datadir_reanl+'/era20c'
datafile = 'tas_sfc_Amon_ERA20C_190001-201012.nc'
vardict = {'tas_sfc_Amon': 'anom'}
vardef = vardict.keys()[0]

dd = read_gridded_data_CMIP5_model(datadir,datafile,vardict,outtimeavg=annual)

rtime = dd[vardef]['years']
ERA20C_time = np.array([d.year for d in rtime])
lat_ERA20C = dd[vardef]['lat'][:,0]
lon_ERA20C = dd[vardef]['lon'][0,:]
nlat_ERA20C = len(lat_ERA20C)
nlon_ERA20C = len(lon_ERA20C)
ERA20C = dd[vardef]['value'] + dd[vardef]['climo'] # Full field
#ERA20C = dd[vardef]['value']                      # Anomalies

# compute and remove the mean over 1951-1980 reference period as w/ GIS & BE
smatch, ematch = find_date_indices(ERA20C_time,1951,1980)
ref_mean_era = np.mean(ERA20C[smatch:ematch,:,:],axis=0)
ERA20C = ERA20C - ref_mean_era

era_gm = np.zeros([len(ERA20C_time)])
era_nhm = np.zeros([len(ERA20C_time)])
era_shm = np.zeros([len(ERA20C_time)])
# Loop over years in dataset
for i in xrange(0,len(ERA20C_time)): 
    # compute the global & hemispheric mean temperature
    [era_gm[i],
     era_nhm[i],
     era_shm[i]] = global_hemispheric_means(ERA20C[i,:, :], lat_ERA20C[:, 0])

# load NOAA's 20th century reanalysis (TCR) reanalysis --------------------------------
datadir = datadir_reanl+'/20cr'
datafile = 'tas_sfc_Amon_20CR_185101-201112.nc'
vardict = {'tas_sfc_Amon': 'anom'}
vardef = vardict.keys()[0]

dd = read_gridded_data_CMIP5_model(datadir,datafile,vardict,outtimeavg=annual)

rtime = dd[vardef]['years']
TCR_time = np.array([d.year for d in rtime])
lat_TCR = dd[vardef]['lat'][:,0]
lon_TCR = dd[vardef]['lon'][0,:]
nlat_TCR = len(lat_TCR)
nlon_TCR = len(lon_TCR)
TCR = dd[vardef]['value'] + dd[vardef]['climo'] # Full field
#TCR = dd[vardef]['value']                      # Anomalies

# compute and remove the mean over 1951-1980 reference period as w/ GIS & BE
smatch, ematch = find_date_indices(TCR_time,1951,1980)
ref_mean_tcr = np.mean(TCR[smatch:ematch,:,:],axis=0)
TCR = TCR - ref_mean_tcr

tcr_gm = np.zeros([len(TCR_time)])
tcr_nhm = np.zeros([len(TCR_time)])
tcr_shm = np.zeros([len(TCR_time)])
# Loop over years in dataset
for i in xrange(0,len(TCR_time)): 
    # compute the global & hemispheric mean temperature
    [tcr_gm[i],tcr_nhm[i],tcr_shm[i]] = global_hemispheric_means(TCR[i,:,:],
                                                                 lat_TCR[:,0])


#
# read LMR GMT data computed during DA
#

print('--------------------------------------------------')
print('reading LMR GMT data...')
print('--------------------------------------------------')
kk = -1
if iplot:
    fig = plt.figure()

first = True
kk = -1

# selecting  the MC iterations to keep
if MCset:
    dirset = dirs[MCset[0]:MCset[1]+1]
else:
    dirset = dirs
niters = len(dirset)

print('--------------------------------------------------')
print('niters = %s' % str(niters))
print('--------------------------------------------------')

# NEW---"grand ensemble approach"---collect all iterations into a superensemble
first = True
kk = -1
for dir in dirset:
    kk = kk + 1
    gmtpfile =  dir + '/gmt_ensemble.npz'
    npzfile = np.load(gmtpfile)
    npzfile.files
    gmt = npzfile['gmt_ensemble']
    nhmt = npzfile['nhmt_ensemble']
    shmt = npzfile['shmt_ensemble']
    recon_times = npzfile['recon_times']
    print gmtpfile
    gmt_shape = np.shape(gmt)
    nhmt_shape = np.shape(nhmt)
    shmt_shape = np.shape(shmt)
    if first:
        gmt_save = np.zeros([gmt_shape[0],gmt_shape[1],niters])
        nhmt_save = np.zeros([nhmt_shape[0],nhmt_shape[1],niters])
        shmt_save = np.zeros([shmt_shape[0],shmt_shape[1],niters])
        first = False
        
    gmt_save[:,:,kk] = gmt
    nhmt_save[:,:,kk] = nhmt
    shmt_save[:,:,kk] = shmt
       
# average and 5-95% range
# 1. global mean
gmse = np.reshape(gmt_save,(gmt_shape[0],gmt_shape[1]*niters))
sagmt = np.mean(gmse,1)
gmt_min = np.percentile(gmse,5,axis=1)
gmt_max = np.percentile(gmse,95,axis=1)
# 2. NH
nhse = np.reshape(nhmt_save,(nhmt_shape[0],nhmt_shape[1]*niters))
sanhmt = np.mean(nhse,1)
nhmt_min = np.percentile(nhse,5,axis=1)
nhmt_max = np.percentile(nhse,95,axis=1)
# 3. SH
shse = np.reshape(shmt_save,(shmt_shape[0],shmt_shape[1]*niters))
sashmt = np.mean(shse,1)
shmt_min = np.percentile(shse,5,axis=1)
shmt_max = np.percentile(shse,95,axis=1)
    
# define for later use
lmr_gm = sagmt
LMR_time = recon_times


# 
# compute GIS, CRU  & BE global mean 
#

[gis_gm,_,_] = global_hemispheric_means(GIS_anomaly,GIS_lat)
[cru_gm,_,_] = global_hemispheric_means(CRU_anomaly,CRU_lat)
[be_gm,_,_]  = global_hemispheric_means(BE_anomaly,BE_lat)


# adjust so that all time series pertain to 20th century mean

# compute and remove the 20th century mean
satime = 1900
eatime = 1999

# LMR
smatch, ematch = find_date_indices(LMR_time,satime,eatime)
lmr_off = np.mean(lmr_gm[smatch:ematch])
lmr_gm = lmr_gm - lmr_off
# fix previously set values
gmt_min = gmt_min - lmr_off
gmt_max = gmt_max - lmr_off

# TCR
smatch, ematch = find_date_indices(TCR_time,satime,eatime)
tcr_gm  = tcr_gm  - np.mean(tcr_gm[smatch:ematch])
tcr_nhm = tcr_nhm - np.mean(tcr_nhm[smatch:ematch])
tcr_shm = tcr_shm - np.mean(tcr_shm[smatch:ematch])
# ERA
smatch, ematch = find_date_indices(ERA20C_time,satime,eatime)
era_gm  = era_gm  - np.mean(era_gm[smatch:ematch])
era_nhm = era_nhm - np.mean(era_nhm[smatch:ematch])
era_shm = era_shm - np.mean(era_shm[smatch:ematch])
# GIS
smatch, ematch = find_date_indices(GIS_time,satime,eatime)
gis_gm = gis_gm - np.mean(gis_gm[smatch:ematch])
# CRU
smatch, ematch = find_date_indices(CRU_time,satime,eatime)
cru_gm = cru_gm - np.mean(cru_gm[smatch:ematch])
# BE
smatch, ematch = find_date_indices(BE_time,satime,eatime)
be_gm = be_gm - np.mean(be_gm[smatch:ematch])
# MLOST
smatch, ematch = find_date_indices(MLOST_time,satime,eatime)
mlost_gm = mlost_gm - np.mean(mlost_gm[smatch:ematch])

# indices for chosen time interval defined by stime and etime
lmr_smatch, lmr_ematch = find_date_indices(LMR_time,stime,etime)
tcr_smatch, tcr_ematch = find_date_indices(TCR_time,stime,etime)
era_smatch, era_ematch = find_date_indices(ERA20C_time,stime,etime)
gis_smatch, gis_ematch = find_date_indices(GIS_time,stime,etime)
cru_smatch, cru_ematch = find_date_indices(CRU_time,stime,etime)
be_smatch, be_ematch = find_date_indices(BE_time,stime,etime)
mlost_smatch, mlost_ematch = find_date_indices(MLOST_time,stime,etime)

# "consensus" global mean: average all non-LMR (obs-based) values
consensus_gmt = np.array([gis_gm[gis_smatch:gis_ematch],cru_gm[cru_smatch:cru_ematch],be_gm[be_smatch:be_ematch],mlost_gm[mlost_smatch:mlost_ematch]])
con_gm = np.mean(consensus_gmt,axis=0)
CON_time = range(stime,etime)


#
# correlation coefficients & CE over chosen time interval 
#

verif_yrs = np.arange(stime,etime+1,1)


# LMR-TCR
# overlaping years within verification interval
overlap_yrs = np.intersect1d(np.intersect1d(LMR_time, TCR_time), verif_yrs)
ind_lmr = np.searchsorted(LMR_time, np.intersect1d(LMR_time, overlap_yrs))
ind_tcr = np.searchsorted(TCR_time, np.intersect1d(TCR_time, overlap_yrs))
lmr_tcr_corr = np.corrcoef(lmr_gm[ind_lmr],tcr_gm[ind_tcr])
lmr_tcr_ce = coefficient_efficiency(tcr_gm[ind_tcr],lmr_gm[ind_lmr])

# LMR-ERA
# overlaping years within verification interval
overlap_yrs = np.intersect1d(np.intersect1d(LMR_time, ERA20C_time), verif_yrs)
ind_lmr = np.searchsorted(LMR_time, np.intersect1d(LMR_time, overlap_yrs))
ind_era = np.searchsorted(ERA20C_time, np.intersect1d(ERA20C_time, overlap_yrs))
lmr_era_corr = np.corrcoef(lmr_gm[ind_lmr],era_gm[ind_era])
lmr_era_ce = coefficient_efficiency(era_gm[ind_era],lmr_gm[ind_lmr])

# LMR-GIS
# overlaping years within verification interval
overlap_yrs = np.intersect1d(np.intersect1d(LMR_time, GIS_time), verif_yrs)
ind_lmr = np.searchsorted(LMR_time, np.intersect1d(LMR_time, overlap_yrs))
ind_gis = np.searchsorted(GIS_time, np.intersect1d(GIS_time, overlap_yrs))
lmr_gis_corr = np.corrcoef(lmr_gm[ind_lmr],gis_gm[ind_gis])
lmr_gis_ce = coefficient_efficiency(gis_gm[ind_gis],lmr_gm[ind_lmr])

# LMR-CRU
# overlaping years within verification interval
overlap_yrs = np.intersect1d(np.intersect1d(LMR_time, CRU_time), verif_yrs)
ind_lmr = np.searchsorted(LMR_time, np.intersect1d(LMR_time, overlap_yrs))
ind_cru = np.searchsorted(CRU_time, np.intersect1d(CRU_time, overlap_yrs))
lmr_cru_corr = np.corrcoef(lmr_gm[ind_lmr],cru_gm[ind_cru])
lmr_cru_ce = coefficient_efficiency(cru_gm[ind_cru],lmr_gm[ind_lmr])

# LMR-BE
# overlaping years within verification interval
overlap_yrs = np.intersect1d(np.intersect1d(LMR_time, BE_time), verif_yrs)
ind_lmr = np.searchsorted(LMR_time, np.intersect1d(LMR_time, overlap_yrs))
ind_be  = np.searchsorted(BE_time, np.intersect1d(BE_time, overlap_yrs))
lmr_be_corr = np.corrcoef(lmr_gm[ind_lmr],be_gm[ind_be])
lmr_be_ce = coefficient_efficiency(be_gm[ind_be],lmr_gm[ind_lmr])

# LMR-MLOST
# overlaping years within verification interval
overlap_yrs = np.intersect1d(np.intersect1d(LMR_time, MLOST_time), verif_yrs)
ind_lmr = np.searchsorted(LMR_time, np.intersect1d(LMR_time, overlap_yrs))
ind_mlost = np.searchsorted(MLOST_time, np.intersect1d(MLOST_time, overlap_yrs))
lmr_mlost_corr = np.corrcoef(lmr_gm[ind_lmr],mlost_gm[ind_mlost])
lmr_mlost_ce = coefficient_efficiency(mlost_gm[ind_mlost],lmr_gm[ind_lmr])

# LMR-consensus
# overlaping years within verification interval
overlap_yrs = np.intersect1d(np.intersect1d(LMR_time, CON_time), verif_yrs)
ind_lmr = np.searchsorted(LMR_time, np.intersect1d(LMR_time, overlap_yrs))
ind_con = np.searchsorted(CON_time, np.intersect1d(CON_time, overlap_yrs))
lmr_con_corr = np.corrcoef(lmr_gm[ind_lmr],con_gm[ind_con])
lmr_con_ce = coefficient_efficiency(con_gm[ind_con],lmr_gm[ind_lmr])

# GIS-TCR
# overlaping years within verification interval
overlap_yrs = np.intersect1d(np.intersect1d(GIS_time, TCR_time), verif_yrs)
ind_gis = np.searchsorted(GIS_time, np.intersect1d(GIS_time, overlap_yrs))
ind_tcr = np.searchsorted(TCR_time, np.intersect1d(TCR_time, overlap_yrs))
gis_tcr_corr = np.corrcoef(gis_gm[ind_gis],tcr_gm[ind_tcr])
tcr_gis_ce = coefficient_efficiency(gis_gm[ind_gis],tcr_gm[ind_tcr])

# GIS-ERA
# overlaping years within verification interval
overlap_yrs = np.intersect1d(np.intersect1d(GIS_time, ERA20C_time), verif_yrs)
ind_gis = np.searchsorted(GIS_time, np.intersect1d(GIS_time, overlap_yrs))
ind_era = np.searchsorted(ERA20C_time, np.intersect1d(ERA20C_time, overlap_yrs))
gis_era_corr = np.corrcoef(gis_gm[ind_gis],era_gm[ind_era])
era_gis_ce = coefficient_efficiency(gis_gm[ind_gis],era_gm[ind_era])

# GIS-BE
# overlaping years within verification interval
overlap_yrs = np.intersect1d(np.intersect1d(GIS_time, BE_time), verif_yrs)
ind_gis = np.searchsorted(GIS_time, np.intersect1d(GIS_time, overlap_yrs))
ind_be  = np.searchsorted(BE_time, np.intersect1d(BE_time, overlap_yrs))
gis_be_corr = np.corrcoef(gis_gm[ind_gis],be_gm[ind_be])
be_gis_ce = coefficient_efficiency(gis_gm[ind_gis],be_gm[ind_be])

# GIS-CRU
# overlaping years within verification interval
overlap_yrs = np.intersect1d(np.intersect1d(GIS_time, CRU_time), verif_yrs)
ind_gis = np.searchsorted(GIS_time, np.intersect1d(GIS_time, overlap_yrs))
ind_cru = np.searchsorted(CRU_time, np.intersect1d(CRU_time, overlap_yrs))
gis_cru_corr = np.corrcoef(gis_gm[ind_gis],cru_gm[ind_cru])
cru_gis_ce = coefficient_efficiency(gis_gm[ind_gis],cru_gm[ind_cru])


# LMR
ltc = str(float('%.2f' % lmr_tcr_corr[0,1]))
lec = str(float('%.2f' % lmr_era_corr[0,1]))
lcc = str(float('%.2f' % lmr_cru_corr[0,1]))
lgc = str(float('%.2f' % lmr_gis_corr[0,1]))
lbc = str(float('%.2f' % lmr_be_corr[0,1]))
loc = str(float('%.2f' % lmr_con_corr[0,1]))
lmc = str(float('%.2f' % lmr_mlost_corr[0,1]))
# reference
gtc = str(float('%.2f' % gis_tcr_corr[0,1]))
gec = str(float('%.2f' % gis_era_corr[0,1]))
gcc = str(float('%.2f' % gis_cru_corr[0,1]))
gbc = str(float('%.2f' % gis_be_corr[0,1]))
print('--------------------------------------------------')
print('annual-mean correlations: ')
print('LMR_TCR       correlation: %s' % ltc)
print('LMR_ERA       correlation: %s' % lec)
print('LMR_GIS       correlation: %s' % lgc)
print('LMR_CRU       correlation: %s' % lcc)
print('LMR_BE        correlation: %s' % lbc)
print('LMR_MLOST     correlation: %s' % lmc)
print('GIS_TCR       correlation: %s' % gtc)
print('GIS_ERA       correlation: %s' % gec)
print('GIS_CRU       correlation: %s' % gcc)
print('GIS_BE        correlation: %s' % gbc)
print('LMR_consensus correlation: %s' % loc)
print '--------------------------------------------------'


ltce = str(float('%.2f' % lmr_tcr_ce))
lece = str(float('%.2f' % lmr_era_ce))
lgce = str(float('%.2f' % lmr_gis_ce))
lcce = str(float('%.2f' % lmr_cru_ce))
lbce = str(float('%.2f' % lmr_be_ce))
lmce = str(float('%.2f' % lmr_mlost_ce))
loce = str(float('%.2f' % lmr_con_ce))
tgce = str(float('%.2f' % tcr_gis_ce))
egce = str(float('%.2f' % era_gis_ce))
bgce = str(float('%.2f' % be_gis_ce))
cgce = str(float('%.2f' % cru_gis_ce))
print('--------------------------------------------------')
print('coefficient of efficiency: ')
print('LMR-TCR CE  : %s' % str(ltce))
print('LMR-ERA CE  : %s' % str(lece))
print('LMR-GIS CE  : %s' % str(lgce))
print('LMR-CRU CE  : %s' % str(lcce))
print('LMR-BE CE   : %s' % str(lbce))
print('LMR-MLOST CE: %s' % str(lmce))
print('LMR-CON CE  : %s' % str(loce))
print('TCR-GIS CE  : %s' % str(tgce))
print('ERA-GIS CE  : %s' % str(egce))
print('BE-CRU CE   : %s' % str(bgce))
print('GIS-CRU CE  : %s' % str(cgce))
print('--------------------------------------------------')

#
# spread--error
#
lg_err = lmr_gm[lmr_smatch:lmr_ematch] - gis_gm[gis_smatch:gis_ematch]
svar = gmt_save[:,lmr_smatch:lmr_ematch].var(0,ddof=1)
calib = lg_err.var(0,ddof=1)/svar.mean(0)
print('--------------------------------------------------')
print('ensemble calibration: %s' % str(calib))
print('--------------------------------------------------')

# ========================================================
# plots
# ========================================================
if iplot:
    lw = 2
    fig = plt.figure()
    plt.plot(LMR_time,lmr_gm,'k-'    ,linewidth=lw*2,label='LMR')
    plt.plot(GIS_time,gis_gm,'r-'    ,linewidth=lw,label='GISTEMP',alpha=alpha)
    plt.plot(CRU_time,cru_gm,'m-'    ,linewidth=lw,label='HadCRUT4',alpha=alpha)
    plt.plot(BE_time,be_gm,'g-'      ,linewidth=lw,label='BE',alpha=alpha)
    plt.plot(MLOST_time,mlost_gm,'c-',linewidth=lw,label='MLOST',alpha=alpha)
    plt.plot(TCR_time,tcr_gm,'y-'    ,linewidth=lw,label='20CR-V2',alpha=alpha)
    plt.plot(ERA20C_time,era_gm,'b-' ,linewidth=lw,label='ERA-20C',alpha=alpha)
    plt.plot(CON_time,con_gm,color='lime',linestyle='-',linewidth=lw,label='consensus',alpha=alpha)
    plt.fill_between(recon_times,gmt_min,gmt_max,facecolor='gray',alpha = 0.5,linewidth=0.)
    #plt.plot(LMR_time,lmr_gm,'k-'    ,linewidth=lw*2) # LMR back on top
    xl_loc = [stime,etime]
    yl_loc = [-1.,1.]
    #plt.title('Global mean temperature\n(' + nexp + ')',weight='bold',y=1.025)
    plt.title('Global mean temperature',weight='bold',y=1.025)
    plt.xlabel('Year CE',fontweight='bold')
    plt.ylabel('Temperature anomaly (K)',fontweight='bold')

    plt.xlim(xl_loc)
    plt.ylim(yl_loc)
    txl = xl_loc[0] + (xl_loc[1]-xl_loc[0])*.45
    tyl = yl_loc[0] + (yl_loc[1]-yl_loc[0])*.2
    offset = 0.05

    plt.text(txl,tyl,'(LMR,GISTEMP)  : r= ' + lgc.ljust(5,' ') + ' CE= ' + lgce.ljust(5,' '), fontsize=14, family='monospace')
    tyl = tyl-offset
    plt.text(txl,tyl,'(LMR,HadCRUT4) : r= ' + lcc.ljust(5,' ') + ' CE= ' + lcce.ljust(5,' '), fontsize=14, family='monospace')
    tyl = tyl-offset
    plt.text(txl,tyl,'(LMR,BE)       : r= ' + lbc.ljust(5,' ') + ' CE= ' + lbce.ljust(5,' '), fontsize=14, family='monospace')
    tyl = tyl-offset
    plt.text(txl,tyl,'(LMR,MLOST)    : r= ' + lmc.ljust(5,' ') + ' CE= ' + lmce.ljust(5,' '), fontsize=14, family='monospace')
    tyl = tyl-offset
    plt.text(txl,tyl,'(LMR,20CR-V2)  : r= ' + ltc.ljust(5,' ') + ' CE= ' + ltce.ljust(5,' '), fontsize=14, family='monospace')
    tyl = tyl-offset
    plt.text(txl,tyl,'(LMR,ERA-20C)  : r= ' + lec.ljust(5,' ') + ' CE= ' + lece.ljust(5,' '), fontsize=14, family='monospace')
    tyl = tyl-offset
    plt.text(txl,tyl,'(LMR,consensus): r= ' + loc.ljust(5,' ') + ' CE= ' + loce.ljust(5,' '), fontsize=14, family='monospace')

    plt.plot(xl_loc,[0,0],color='gray',linestyle=':',lw=2)
    plt.legend(loc=2)

    if fsave:
        print('saving to .png')
        plt.savefig(nexp+'_GMT_'+str(xl[0])+'-'+str(xl[1])+'_annual.png')
        plt.savefig(nexp+'_GMT_'+str(xl[0])+'-'+str(xl[1])+'_annual.pdf',bbox_inches='tight', dpi=300, format='pdf')

#
# time averages
#

LMR_smoothed,LMR_smoothed_years     = moving_average(lmr_gm,recon_times,nsyrs) 
TCR_smoothed,TCR_smoothed_years     = moving_average(tcr_gm,TCR_time,nsyrs) 
ERA_smoothed,ERA_smoothed_years     = moving_average(era_gm,ERA20C_time,nsyrs) 
GIS_smoothed,GIS_smoothed_years     = moving_average(gis_gm,GIS_time,nsyrs) 
CRU_smoothed,CRU_smoothed_years     = moving_average(cru_gm,CRU_time,nsyrs) 
BE_smoothed,BE_smoothed_years       = moving_average(be_gm,BE_time,nsyrs) 
MLOST_smoothed,MLOST_smoothed_years = moving_average(mlost_gm,MLOST_time,nsyrs) 
CON_smoothed,CON_smoothed_years = moving_average(con_gm,CON_time,nsyrs) 

# index offsets to account for averaging
toff = int(nsyrs/2)

verif_yrs = np.arange(stime+toff,etime-toff+1,1)

# LMR-TCR
overlap_yrs = np.intersect1d(np.intersect1d(LMR_smoothed_years, TCR_smoothed_years), verif_yrs)
ind_lmr = np.searchsorted(LMR_smoothed_years, np.intersect1d(LMR_smoothed_years, overlap_yrs))
ind_tcr = np.searchsorted(TCR_smoothed_years, np.intersect1d(TCR_smoothed_years, overlap_yrs))
ls_ts_corr = np.corrcoef(LMR_smoothed[ind_lmr],TCR_smoothed[ind_tcr])
ls_ts_ce = coefficient_efficiency(TCR_smoothed[ind_tcr],LMR_smoothed[ind_lmr])

lstsc  = str(float('%.2f' % ls_ts_corr[0,1]))
lstsce = str(float('%.2f' % ls_ts_ce))

# LMR-ERA
overlap_yrs = np.intersect1d(np.intersect1d(LMR_smoothed_years, ERA_smoothed_years), verif_yrs)
ind_lmr = np.searchsorted(LMR_smoothed_years, np.intersect1d(LMR_smoothed_years, overlap_yrs))
ind_era = np.searchsorted(ERA_smoothed_years, np.intersect1d(ERA_smoothed_years, overlap_yrs))
ls_es_corr = np.corrcoef(LMR_smoothed[ind_lmr],ERA_smoothed[ind_era])
ls_es_ce = coefficient_efficiency(ERA_smoothed[ind_era],LMR_smoothed[ind_lmr])

lsesc  = str(float('%.2f' % ls_es_corr[0,1]))
lsesce = str(float('%.2f' % ls_es_ce))

# LMR-GIS
overlap_yrs = np.intersect1d(np.intersect1d(LMR_smoothed_years, GIS_smoothed_years), verif_yrs)
ind_lmr = np.searchsorted(LMR_smoothed_years, np.intersect1d(LMR_smoothed_years, overlap_yrs))
ind_gis = np.searchsorted(GIS_smoothed_years, np.intersect1d(GIS_smoothed_years, overlap_yrs))
ls_gs_corr = np.corrcoef(LMR_smoothed[ind_lmr],GIS_smoothed[ind_gis])
ls_gs_ce = coefficient_efficiency(GIS_smoothed[ind_gis],LMR_smoothed[ind_lmr])

lsgsc  = str(float('%.2f' % ls_gs_corr[0,1]))
lsgsce = str(float('%.2f' % ls_gs_ce))

# LMR-CRU
overlap_yrs = np.intersect1d(np.intersect1d(LMR_smoothed_years, CRU_smoothed_years), verif_yrs)
ind_lmr = np.searchsorted(LMR_smoothed_years, np.intersect1d(LMR_smoothed_years, overlap_yrs))
ind_cru = np.searchsorted(CRU_smoothed_years, np.intersect1d(CRU_smoothed_years, overlap_yrs))
ls_cs_corr = np.corrcoef(LMR_smoothed[ind_lmr],CRU_smoothed[ind_cru])
ls_cs_ce = coefficient_efficiency(CRU_smoothed[ind_cru],LMR_smoothed[ind_lmr])

lscsc  = str(float('%.2f' % ls_cs_corr[0,1]))
lscsce = str(float('%.2f' % ls_cs_ce))

# LMR-BE
overlap_yrs = np.intersect1d(np.intersect1d(LMR_smoothed_years, BE_smoothed_years), verif_yrs)
ind_lmr = np.searchsorted(LMR_smoothed_years, np.intersect1d(LMR_smoothed_years, overlap_yrs))
ind_be = np.searchsorted(BE_smoothed_years, np.intersect1d(BE_smoothed_years, overlap_yrs))
ls_bs_corr = np.corrcoef(LMR_smoothed[ind_lmr],CRU_smoothed[ind_be])
ls_bs_ce = coefficient_efficiency(BE_smoothed[ind_be],LMR_smoothed[ind_lmr])

lsbsc  = str(float('%.2f' % ls_bs_corr[0,1]))
lsbsce = str(float('%.2f' % ls_bs_ce))

# LMR-MLOST
overlap_yrs = np.intersect1d(np.intersect1d(LMR_smoothed_years, MLOST_smoothed_years), verif_yrs)
ind_lmr = np.searchsorted(LMR_smoothed_years, np.intersect1d(LMR_smoothed_years, overlap_yrs))
ind_mlost = np.searchsorted(MLOST_smoothed_years, np.intersect1d(MLOST_smoothed_years, overlap_yrs))
ls_ms_corr = np.corrcoef(LMR_smoothed[ind_lmr],MLOST_smoothed[ind_mlost])
ls_ms_ce = coefficient_efficiency(MLOST_smoothed[ind_mlost],LMR_smoothed[ind_lmr])

lsmsc  = str(float('%.2f' % ls_ms_corr[0,1]))
lsmsce = str(float('%.2f' % ls_ms_ce))


# LMR-concensus
overlap_yrs = np.intersect1d(np.intersect1d(LMR_smoothed_years, CON_smoothed_years), verif_yrs)
ind_lmr = np.searchsorted(LMR_smoothed_years, np.intersect1d(LMR_smoothed_years, overlap_yrs))
ind_con = np.searchsorted(CON_smoothed_years, np.intersect1d(CON_smoothed_years, overlap_yrs))
ls_con_corr = np.corrcoef(LMR_smoothed[ind_lmr],CON_smoothed[ind_con])
ls_con_ce = coefficient_efficiency(CON_smoothed[ind_con],LMR_smoothed[ind_lmr])
lmr_con_corr = np.corrcoef(lmr_gm[ind_lmr],con_gm[ind_con])
lmr_con_ce = coefficient_efficiency(con_gm[ind_con],lmr_gm[ind_lmr])

lsconsc  = str(float('%.2f' % ls_con_corr[0,1]))
lsconsce = str(float('%.2f' % ls_con_ce))

print('--------------------------------------------------')
print('%s-year-smoothed correlations:' % str(nsyrs))
print('smoothed lmr-gis correlation =   %s' % lsgsc)
print('smoothed lmr-cru correlation =   %s' % lscsc)
print('smoothed lmr-be correlation =    %s' % lsbsc)
print('smoothed lmr-mlost correlation = %s' % lsmsc)
print('smoothed lmr-tcr correlation =   %s' % lstsc)
print('smoothed lmr-era correlation =   %s' % lsesc)
print('smoothed lmr-con correlation =   %s' % lsconsc)
print('--------------------------------------------------')
print('--------------------------------------------------')
print('%s-year-smoothed CE:' % str(nsyrs))
print('smoothed lmr-gis CE =   %s' % lsgsce)
print('smoothed lmr-cru CE =   %s' % lscsce)
print('smoothed lmr-be CE =    %s' % lsbsce)
print('smoothed lmr-mlost CE = %s' % lsmsce)
print('smoothed lmr-tcr CE =   %s' % lstsce)
print('smoothed lmr-era CE =   %s' % lsesce)
print('smoothed lmr-con CE =   %s' % lsconsce)
print('--------------------------------------------------')

if iplot:
    fig = plt.figure()
    #plt.plot(recon_times,lmr_gm,'k-',linewidth=2)
    plt.fill_between(recon_times,gmt_min,gmt_max,facecolor='gray',alpha=alpha,linewidth=0.)

    # add smoothed lines
    plt.plot(LMR_smoothed_years,LMR_smoothed,'k-'    ,linewidth=4, label='LMR')
    plt.plot(GIS_smoothed_years,GIS_smoothed,'r-'    ,linewidth=4, label='GISTEMP',alpha=alpha)
    plt.plot(CRU_smoothed_years,CRU_smoothed,'m-'    ,linewidth=4, label='HadCRUT4',alpha=alpha)
    plt.plot(BE_smoothed_years,BE_smoothed,'g-'      ,linewidth=4, label='BE',alpha=alpha)
    plt.plot(MLOST_smoothed_years,MLOST_smoothed,'c-',linewidth=4, label='MLOST',alpha=alpha)
    plt.plot(TCR_smoothed_years,TCR_smoothed,'y-'    ,linewidth=4, label='20CR-V2',alpha=alpha)
    plt.plot(ERA_smoothed_years,ERA_smoothed,'b-'    ,linewidth=4, label='ERA-20C',alpha=alpha)
    #plt.title('Global mean temperature range (gray) and ' +str(nsyrs) + '-year moving average\n(' + nexp + ')',weight='bold',y=1.03)
    plt.title('Global mean temperature range (gray) and ' +str(nsyrs) + '-year moving average',weight='bold',y=1.03)
    plt.xlabel('Year CE', fontweight='bold')
    plt.ylabel('Temperature anomaly (K)', fontweight='bold')

    if nsyrs == 5:
        xl_loc = [stime,etime]
        yl_loc = [-1.,1.]
    elif nsyrs == 31:
        xl_loc = [1000,2000]
        yl_loc = [-1.1,0.6] # for comparison with Wikipedia figure
    else:
        xl_loc = [stime,etime]
        yl_loc = [-1,1]
        
    plt.xlim(xl_loc)
    plt.ylim(yl_loc)
    txl = xl_loc[0] + (xl_loc[1]-xl_loc[0])*.4
    tyl = yl_loc[0] + (yl_loc[1]-yl_loc[0])*.2

    plt.text(txl,tyl,'(LMR,GISTEMP)  : r= ' + lsgsc.ljust(5,' ') + ' CE= ' + lsgsce.ljust(5,' '), fontsize=14, family='monospace')
    tyl = tyl-0.05
    plt.text(txl,tyl,'(LMR,HadCRUT4) : r= ' + lscsc.ljust(5,' ') + ' CE= ' + lscsce.ljust(5,' '), fontsize=14, family='monospace')
    tyl = tyl-0.05
    plt.text(txl,tyl,'(LMR,BE)       : r= ' + lsbsc.ljust(5,' ') + ' CE= ' + lsbsce.ljust(5,' '), fontsize=14, family='monospace')
    tyl = tyl-0.05
    plt.text(txl,tyl,'(LMR,MLOST)    : r= ' + lsmsc.ljust(5,' ') + ' CE= ' + lsmsce.ljust(5,' '), fontsize=14, family='monospace')
    tyl = tyl-0.05
    plt.text(txl,tyl,'(LMR,20CR-V2)  : r= ' + lstsc.ljust(5,' ') + ' CE= ' + lstsce.ljust(5,' '), fontsize=14, family='monospace')
    tyl = tyl-0.05
    plt.text(txl,tyl,'(LMR,ERA-20C)  : r= ' + lsesc.ljust(5,' ') + ' CE= ' + lsesce.ljust(5,' '), fontsize=14, family='monospace')
    #tyl = tyl-0.05
    #plt.text(txl,tyl,'(LMR,consensus): r= ' + lsosc.ljust(5,' ') + ' CE= ' + lsosce.ljust(5,' '), fontsize=14, family='monospace')

    plt.plot(xl_loc,[0,0],color='gray',linestyle=':',lw=2)
    plt.legend(loc=2)

    if fsave:
        print('saving to .png')
        plt.savefig(nexp+'_GMT_'+str(xl[0])+'-'+str(xl[1])+'_'+str(nsyrs)+'yr_smoothed.png')
        plt.savefig(nexp+'_GMT_'+str(xl[0])+'-'+str(xl[1])+'_'+str(nsyrs)+'yr_smoothed.pdf',bbox_inches='tight', dpi=300, format='pdf')




# =======================================
# detrend and verify the detrended signal
# =======================================

print('--------------------------------------------------')
print('verification of detrended data')
print('--------------------------------------------------')

verif_yrs = np.arange(stime,etime+1,1)

# for LMR
ind_lmr = np.searchsorted(LMR_time, np.intersect1d(LMR_time, verif_yrs))
# save copies of the original data for residual estimates later
lmr_gm_copy = np.copy(lmr_gm[ind_lmr])
LMR_time_copy = np.copy(LMR_time[ind_lmr])
xvar = range(len(lmr_gm_copy))
lmr_slope, lmr_intercept, r_value, p_value, std_err = stats.linregress(xvar,lmr_gm_copy)
lmr_trend = lmr_slope*np.squeeze(xvar) + lmr_intercept
lmr_gm_detrend = lmr_gm_copy - lmr_trend


# for GIS
# overlaping years within verification interval
overlap_yrs = np.intersect1d(np.intersect1d(LMR_time_copy, GIS_time), verif_yrs)
ind_lmr = np.searchsorted(LMR_time_copy, np.intersect1d(LMR_time_copy, overlap_yrs))
ind_gis = np.searchsorted(GIS_time, np.intersect1d(GIS_time, overlap_yrs))
GIS_time_copy = GIS_time[ind_gis]
gis_gm_copy = np.copy(gis_gm[ind_gis])
xvar = range(len(ind_gis))
gis_slope, gis_intercept, r_value, p_value, std_err = stats.linregress(xvar,gis_gm_copy)
gis_trend = gis_slope*np.squeeze(xvar) + gis_intercept
gis_gm_detrend = gis_gm_copy - gis_trend
# r and ce on full data
full_err  = lmr_gm_copy[ind_lmr] - gis_gm_copy
lmr_gis_corr_full = np.corrcoef(lmr_gm_copy[ind_lmr],gis_gm_copy)
lmr_gis_ce_full = coefficient_efficiency(gis_gm_copy,lmr_gm_copy[ind_lmr])
lgrf =  str(float('%.2f' % lmr_gis_corr_full[0,1]))
lgcf =  str(float('%.2f' % lmr_gis_ce_full))
# r and ce on detrended data
lmr_gis_corr_detrend = np.corrcoef(lmr_gm_detrend[ind_lmr],gis_gm_detrend)
lmr_detrend_err = lmr_gm_detrend[ind_lmr] - gis_gm_detrend
lmr_gis_ce_detrend = coefficient_efficiency(gis_gm_detrend,lmr_gm_detrend[ind_lmr])
lgrd   =  str(float('%.2f' % lmr_gis_corr_detrend[0,1]))
lgcd   =  str(float('%.2f' % lmr_gis_ce_detrend))

# check if the two pieces are correlated (if not, then they sum to the total error)
error_trend = lmr_trend[ind_lmr] - gis_trend
error_detrend = lmr_gm_detrend[ind_lmr] - gis_gm_detrend
check = np.corrcoef(error_trend,error_detrend)
print('correlaton between trend and detrend errors = %s' % str(check[0,1]))
print('check error variances...')
print('trend error: %s' % str(np.var(error_trend)))
print('detrend error: %s' % str(np.var(error_detrend)))
print('detrend error + trend error: %s' % str(np.var(error_trend)+np.var(error_detrend)))
print('full error : %s' % str(np.var(error_trend+error_detrend)))

# for CRU
# overlaping years within verification interval
overlap_yrs = np.intersect1d(np.intersect1d(LMR_time_copy, CRU_time), verif_yrs)
ind_lmr = np.searchsorted(LMR_time_copy, np.intersect1d(LMR_time_copy, overlap_yrs))
ind_cru = np.searchsorted(CRU_time, np.intersect1d(CRU_time, overlap_yrs))
CRU_time_copy = CRU_time[ind_cru]
cru_gm_copy = np.copy(cru_gm[ind_cru])
xvar = range(len(ind_cru))
cru_slope, cru_intercept, r_value, p_value, std_err = stats.linregress(xvar,cru_gm_copy)
cru_trend = cru_slope*np.squeeze(xvar) + cru_intercept
cru_gm_detrend = cru_gm_copy - cru_trend
# r and ce on full data
full_err  = lmr_gm_copy[ind_lmr] - cru_gm_copy
lmr_cru_corr_full = np.corrcoef(lmr_gm_copy[ind_lmr],cru_gm_copy)
lmr_cru_ce_full = coefficient_efficiency(cru_gm_copy,lmr_gm_copy[ind_lmr])
lcrf =  str(float('%.2f' % lmr_cru_corr_full[0,1]))
lccf =  str(float('%.2f' % lmr_cru_ce_full))
# r and ce on detrended data
lmr_cru_corr_detrend = np.corrcoef(lmr_gm_detrend[ind_lmr],cru_gm_detrend)
lmr_detrend_err = lmr_gm_detrend[ind_lmr] - cru_gm_detrend
lmr_cru_ce_detrend = coefficient_efficiency(cru_gm_detrend,lmr_gm_detrend[ind_lmr])
lcrd   =  str(float('%.2f' % lmr_cru_corr_detrend[0,1]))
lccd   =  str(float('%.2f' % lmr_cru_ce_detrend))

# for BE
# overlaping years within verification interval
overlap_yrs = np.intersect1d(np.intersect1d(LMR_time_copy, BE_time), verif_yrs)
ind_lmr = np.searchsorted(LMR_time_copy, np.intersect1d(LMR_time_copy, overlap_yrs))
ind_be = np.searchsorted(BE_time, np.intersect1d(BE_time, overlap_yrs))
BE_time_copy = BE_time[ind_be]
be_gm_copy = np.copy(be_gm[ind_be])
xvar = range(len(ind_be))
be_slope, be_intercept, r_value, p_value, std_err = stats.linregress(xvar,be_gm_copy)
be_trend = be_slope*np.squeeze(xvar) + be_intercept
be_gm_detrend = be_gm_copy - be_trend
# r and ce on full data
full_err  = lmr_gm_copy[ind_lmr] - be_gm_copy
lmr_be_corr_full = np.corrcoef(lmr_gm_copy[ind_lmr],be_gm_copy)
lmr_be_ce_full = coefficient_efficiency(be_gm_copy,lmr_gm_copy[ind_lmr])
lbrf =  str(float('%.2f' % lmr_be_corr_full[0,1]))
lbcf =  str(float('%.2f' % lmr_be_ce_full))
# r and ce on detrended data
lmr_be_corr_detrend = np.corrcoef(lmr_gm_detrend[ind_lmr],be_gm_detrend)
lmr_detrend_err = lmr_gm_detrend[ind_lmr] - be_gm_detrend
lmr_be_ce_detrend = coefficient_efficiency(be_gm_detrend,lmr_gm_detrend[ind_lmr])
lbrd   =  str(float('%.2f' % lmr_be_corr_detrend[0,1]))
lbcd   =  str(float('%.2f' % lmr_be_ce_detrend))

# for MLOST
# overlaping years within verification interval
overlap_yrs = np.intersect1d(np.intersect1d(LMR_time_copy, MLOST_time), verif_yrs)
ind_lmr = np.searchsorted(LMR_time_copy, np.intersect1d(LMR_time_copy, overlap_yrs))
ind_mlost = np.searchsorted(MLOST_time, np.intersect1d(MLOST_time, overlap_yrs))
MLOST_time_copy = MLOST_time[ind_mlost]
mlost_gm_copy = np.copy(mlost_gm[ind_mlost])
xvar = range(len(ind_mlost))
mlost_slope, mlost_intercept, r_value, p_value, std_err = stats.linregress(xvar,mlost_gm_copy)
mlost_trend = mlost_slope*np.squeeze(xvar) + mlost_intercept
mlost_gm_detrend = mlost_gm_copy - mlost_trend
# r and ce on full data
full_err  = lmr_gm_copy[ind_lmr] - mlost_gm_copy
lmr_mlost_corr_full = np.corrcoef(lmr_gm_copy[ind_lmr],mlost_gm_copy)
lmr_mlost_ce_full = coefficient_efficiency(mlost_gm_copy,lmr_gm_copy[ind_lmr])
lmrf =  str(float('%.2f' % lmr_mlost_corr_full[0,1]))
lmcf =  str(float('%.2f' % lmr_mlost_ce_full))
# r and ce on detrended data
lmr_mlost_corr_detrend = np.corrcoef(lmr_gm_detrend[ind_lmr],mlost_gm_detrend)
lmr_detrend_err = lmr_gm_detrend[ind_lmr] - mlost_gm_detrend
lmr_mlost_ce_detrend = coefficient_efficiency(mlost_gm_detrend,lmr_gm_detrend[ind_lmr])
lmrd   =  str(float('%.2f' % lmr_mlost_corr_detrend[0,1]))
lmcd   =  str(float('%.2f' % lmr_mlost_ce_detrend))

# for TCR
# overlaping years within verification interval
overlap_yrs = np.intersect1d(np.intersect1d(LMR_time_copy, TCR_time), verif_yrs)
ind_lmr = np.searchsorted(LMR_time_copy, np.intersect1d(LMR_time_copy, overlap_yrs))
ind_tcr = np.searchsorted(TCR_time, np.intersect1d(TCR_time, overlap_yrs))
TCR_time_copy = TCR_time[ind_tcr]
tcr_gm_copy = np.copy(tcr_gm[ind_tcr])
xvar = range(len(ind_tcr))
tcr_slope, tcr_intercept, r_value, p_value, std_err = stats.linregress(xvar,tcr_gm_copy)
tcr_trend = tcr_slope*np.squeeze(xvar) + tcr_intercept
tcr_gm_detrend = tcr_gm_copy - tcr_trend
# r and ce on full data
full_err  = lmr_gm_copy[ind_lmr] - tcr_gm_copy
lmr_tcr_corr_full = np.corrcoef(lmr_gm_copy[ind_lmr],tcr_gm_copy)
lmr_tcr_ce_full = coefficient_efficiency(tcr_gm_copy,lmr_gm_copy[ind_lmr])
ltrf =  str(float('%.2f' % lmr_tcr_corr_full[0,1]))
ltcf =  str(float('%.2f' % lmr_tcr_ce_full))
# r and ce on detrended data
lmr_tcr_corr_detrend = np.corrcoef(lmr_gm_detrend[ind_lmr],tcr_gm_detrend)
lmr_detrend_err = lmr_gm_detrend[ind_lmr] - tcr_gm_detrend
lmr_tcr_ce_detrend = coefficient_efficiency(tcr_gm_detrend,lmr_gm_detrend[ind_lmr])
ltrd   =  str(float('%.2f' % lmr_tcr_corr_detrend[0,1]))
ltcd   =  str(float('%.2f' % lmr_tcr_ce_detrend))

# for ERA
# overlaping years within verification interval
overlap_yrs = np.intersect1d(np.intersect1d(LMR_time_copy, ERA20C_time), verif_yrs)
ind_lmr = np.searchsorted(LMR_time_copy, np.intersect1d(LMR_time_copy, overlap_yrs))
ind_era = np.searchsorted(ERA20C_time, np.intersect1d(ERA20C_time, overlap_yrs))
ERA_time_copy = ERA20C_time[ind_era]
era_gm_copy = np.copy(era_gm[ind_era])
xvar = range(len(ind_era))
era_slope, era_intercept, r_value, p_value, std_err = stats.linregress(xvar,era_gm_copy)
era_trend = era_slope*np.squeeze(xvar) + era_intercept
era_gm_detrend = era_gm_copy - era_trend
# r and ce on full data
full_err  = lmr_gm_copy[ind_lmr] - era_gm_copy
lmr_era_corr_full = np.corrcoef(lmr_gm_copy[ind_lmr],era_gm[ind_era])
lmr_era_ce_full = coefficient_efficiency(era_gm_copy,lmr_gm_copy[ind_lmr])
lerf =  str(float('%.2f' % lmr_era_corr_full[0,1]))
lecf =  str(float('%.2f' % lmr_era_ce_full))
# r and ce on detrended data
lmr_era_corr_detrend = np.corrcoef(lmr_gm_detrend[ind_lmr],era_gm_detrend)
lmr_detrend_err = lmr_gm_detrend[ind_lmr] - era_gm_detrend
lmr_era_ce_detrend = coefficient_efficiency(era_gm_detrend,lmr_gm_detrend[ind_lmr])
lerd   =  str(float('%.2f' % lmr_era_corr_detrend[0,1]))
lecd   =  str(float('%.2f' % lmr_era_ce_detrend))

# Trends
lmrs   =  str(float('%.2f' % (lmr_slope*100.)))
gs     =  str(float('%.2f' % (gis_slope*100.)))
crus   =  str(float('%.2f' % (cru_slope*100.)))
bes    =  str(float('%.2f' % (be_slope*100.)))
mlosts =  str(float('%.2f' % (mlost_slope*100.)))
tcrs   =  str(float('%.2f' % (tcr_slope*100.)))
eras   =  str(float('%.2f' % (era_slope*100.)))

print('r:  %s %s' % (str(lgrf), str(lgrd)))
print('ce: %s %s' % (str(lgcf), str(lgcd)))

# plots

if iplot:
    lw = 2
    # LMR
    fig = plt.figure()
    #plt.plot(LMR_time_copy,lmr_trend,'k-',lw=lw*2)
    plt.plot(LMR_time_copy,lmr_gm_detrend,'k-',lw=lw*2,label='LMR (trend: '+lmrs+' K/100yrs)')
    # GIS
    #plt.plot(GIS_time_copy,gis_trend,'r-',lw=lw,alpha=alpha)
    plt.plot(GIS_time_copy,gis_gm_detrend,'r-',lw=lw,alpha=alpha,label='GISTEMP (trend: '+gs+' K/100yrs)')
    # CRU
    #plt.plot(CRU_time_copy,cru_trend,'m-',lw=lw,alpha=alpha)
    plt.plot(CRU_time_copy,cru_gm_detrend,'m-',lw=lw,alpha=alpha,label='HadCRUT4 (trend: '+crus+' K/100yrs)')
    # BE
    #plt.plot(BE_time_copy,be_trend,'g-',lw=lw,alpha=alpha)
    plt.plot(BE_time_copy,be_gm_detrend,'g-',lw=lw,alpha=alpha,label='BE (trend: '+bes+' K/100yrs)')
    # MLOST
    #plt.plot(MLOST_time_copy,mlost_trend,'c-',lw=lw,alpha=alpha)
    plt.plot(MLOST_time_copy,mlost_gm_detrend,'c-',lw=lw,alpha=alpha,label='MLOST (trend: '+mlosts+' K/100yrs)')
    # TCR
    #plt.plot(TCR_time_copy,tcr_trend,'y-',lw=lw,alpha=alpha)
    plt.plot(TCR_time_copy,tcr_gm_detrend,'y-',lw=lw,alpha=alpha,label='20CR-V2 (trend: '+tcrs+' K/100yrs)')
    # ERA
    #plt.plot(ERA_time_copy,era_trend,'b-',lw=lw,alpha=alpha)
    plt.plot(ERA_time_copy,era_gm_detrend,'b-',lw=lw,alpha=alpha,label='ERA-20C (trend: '+eras+' K/100yrs)')

    plt.ylim(-1,1)    
    plt.legend(loc=2,fontsize=12)

    # add to figure
    #plt.title('Detrended global mean temperature \n(' + nexp + ')',weight='bold',y=1.03)
    plt.title('Detrended global mean temperature',weight='bold',y=1.03)
    plt.xlabel('Year CE',fontweight='bold')
    plt.ylabel('Temperature anomaly (K)',fontweight='bold')
    xl_loc = [stime,etime]
    yl_loc = [-.6,.7]
    plt.xlim(xl_loc)
    plt.ylim(yl_loc)
    txl = xl_loc[0] + (xl_loc[1]-xl_loc[0])*.005
    tyl = yl_loc[0] + (yl_loc[1]-yl_loc[0])*.14
    
    off = .03
    plt.text(txl,tyl,      '(LMR,GISTEMP) : r full= ' + lgrf.ljust(4,' ') + ' r detrend= ' + lgrd.ljust(4,' ') + ' CE full= ' + lgcf.ljust(5,' ') + ' CE detrend= ' + lgcd.ljust(5,' '), fontsize=12, family='monospace')
    plt.text(txl,tyl-off,  '(LMR,HadCRUT4): r full= ' + lcrf.ljust(4,' ') + ' r detrend= ' + lcrd.ljust(4,' ') + ' CE full= ' + lccf.ljust(5,' ') + ' CE detrend= ' + lccd.ljust(5,' '), fontsize=12, family='monospace')
    plt.text(txl,tyl-2*off,'(LMR,BE)      : r full= ' + lbrf.ljust(4,' ') + ' r detrend= ' + lbrd.ljust(4,' ') + ' CE full= ' + lbcf.ljust(5,' ') + ' CE detrend= ' + lbcd.ljust(5,' '), fontsize=12, family='monospace')
    plt.text(txl,tyl-3*off,'(LMR,MLOST)   : r full= ' + lmrf.ljust(4,' ') + ' r detrend= ' + lmrd.ljust(4,' ') + ' CE full= ' + lmcf.ljust(5,' ') + ' CE detrend= ' + lmcd.ljust(5,' '), fontsize=12, family='monospace')
    plt.text(txl,tyl-4*off,'(LMR,20CR-V2) : r full= ' + ltrf.ljust(4,' ') + ' r detrend= ' + ltrd.ljust(4,' ') + ' CE full= ' + ltcf.ljust(5,' ') + ' CE detrend= ' + ltcd.ljust(5,' '), fontsize=12, family='monospace')
    plt.text(txl,tyl-5*off,'(LMR,ERA-20C) : r full= ' + lerf.ljust(4,' ') + ' r detrend= ' + lerd.ljust(4,' ') + ' CE full= ' + lecf.ljust(5,' ') + ' CE detrend= ' + lecd.ljust(5,' '), fontsize=12, family='monospace')
    
    if fsave:
        print('saving to .png')
        plt.savefig(nexp+'_GMT_'+str(xl[0])+'-'+str(xl[1])+'_'+'detrended.png')
        plt.savefig(nexp+'_GMT_'+str(xl[0])+'-'+str(xl[1])+'_'+'detrended.pdf',bbox_inches='tight', dpi=300, format='pdf')

"""
# rank histograms
# loop over all years; send ensemble and a verification value
print(' ')
print(np.shape(gmt_save))
print(lmr_smatch)
print(len(lmr_gm_copy))
rank = []
for yr in range(len(lmr_gm_copy)):
    rankval = rank_histogram(gmt_save[lmr_smatch+yr:lmr_smatch+yr+1,:,:],gis_gm_copy[yr])
    rank.append(rankval)
    
if iplot:
    fig = plt.figure()
    nbins = 10
    plt.hist(rank,nbins)
    if fsave:
        fname = nexp+'_GMT_'+str(xl[0])+'-'+str(xl[1])+'_rank_histogram.png'
        print(fname)
        plt.savefig(fname)
"""

#  Summary "table" figures

# dataset catalog IN ORDER
dset = ['LMR', 'GISTEMP', 'HadCRUT4', '20CR-V2', 'BE', 'MLOST', 'ERA-20C', 'CON']
#dset = ['LMR', 'GISTEMP', 'HadCRUT4', '20CR-V2', 'BE', 'MLOST', 'CON']
ndset = len(dset)

# construct a master array with each dataset in a column in the order of dset
nyrs = (etime - stime)+1
verif_yrs = np.arange(stime,etime+1,1)
ALL_array = np.zeros([nyrs,ndset])

# define padded arrays to handle possible missing data
lmr_gm_pad   = np.zeros(shape=[nyrs])
gis_gm_pad   = np.zeros(shape=[nyrs])
cru_gm_pad   = np.zeros(shape=[nyrs])
be_gm_pad    = np.zeros(shape=[nyrs])
mlost_gm_pad = np.zeros(shape=[nyrs])
tcr_gm_pad   = np.zeros(shape=[nyrs])
era_gm_pad   = np.zeros(shape=[nyrs])
con_gm_pad   = np.zeros(shape=[nyrs])

# fill with missing values (nan)
lmr_gm_pad[:]   = np.nan
gis_gm_pad[:]   = np.nan
cru_gm_pad[:]   = np.nan
be_gm_pad[:]    = np.nan
mlost_gm_pad[:] = np.nan
tcr_gm_pad[:]   = np.nan
era_gm_pad[:]   = np.nan
con_gm_pad[:]   = np.nan


ind_lmr   = np.searchsorted(LMR_time,   np.intersect1d(LMR_time, verif_yrs))
ind_gis   = np.searchsorted(GIS_time,   np.intersect1d(GIS_time, verif_yrs))
ind_cru   = np.searchsorted(CRU_time,   np.intersect1d(CRU_time, verif_yrs))
ind_be    = np.searchsorted(BE_time,    np.intersect1d(BE_time, verif_yrs))
ind_mlost = np.searchsorted(MLOST_time, np.intersect1d(MLOST_time, verif_yrs))
ind_tcr   = np.searchsorted(TCR_time,   np.intersect1d(TCR_time, verif_yrs))
ind_era   = np.searchsorted(ERA20C_time,np.intersect1d(ERA20C_time, verif_yrs))
ind_con   = np.searchsorted(CON_time,   np.intersect1d(CON_time, verif_yrs))


ind_ver = np.searchsorted(verif_yrs,   np.intersect1d(LMR_time[ind_lmr], verif_yrs))
lmr_gm_pad[ind_ver]     = lmr_gm[ind_lmr]
ind_ver = np.searchsorted(verif_yrs,   np.intersect1d(GIS_time[ind_gis], verif_yrs))
gis_gm_pad[ind_ver]     = gis_gm[ind_gis]
ind_ver = np.searchsorted(verif_yrs,   np.intersect1d(CRU_time[ind_cru], verif_yrs))
cru_gm_pad[ind_ver]     = cru_gm[ind_cru]
ind_ver = np.searchsorted(verif_yrs,   np.intersect1d(BE_time[ind_be], verif_yrs))
be_gm_pad[ind_ver]      = be_gm[ind_be]
ind_ver = np.searchsorted(verif_yrs,   np.intersect1d(MLOST_time[ind_mlost], verif_yrs))
mlost_gm_pad[ind_ver]   = mlost_gm[ind_mlost]
ind_ver = np.searchsorted(verif_yrs,   np.intersect1d(TCR_time[ind_tcr], verif_yrs))
tcr_gm_pad[ind_ver]     = tcr_gm[ind_tcr]
ind_ver = np.searchsorted(verif_yrs,   np.intersect1d(ERA20C_time[ind_era], verif_yrs))
era_gm_pad[ind_ver]     = era_gm[ind_era]

CON_time = np.asarray(CON_time) # not sure why CON_time is a list here ...
ind_ver = np.searchsorted(verif_yrs,   np.intersect1d(CON_time[ind_con], verif_yrs))
con_gm_pad[ind_ver]     = con_gm[ind_con]


k = 0;  ALL_array[:,k] = lmr_gm_pad
k += 1; ALL_array[:,k] = gis_gm_pad
k += 1; ALL_array[:,k] = cru_gm_pad
k += 1; ALL_array[:,k] = tcr_gm_pad
k += 1; ALL_array[:,k] = be_gm_pad
k += 1; ALL_array[:,k] = mlost_gm_pad
k += 1; ALL_array[:,k] = era_gm_pad
k += 1; ALL_array[:,k] = con_gm_pad

#
# correlation coefficients for a chosen time interval 
#

# get ALL_array in a pandas data frame -> pandas is nan-friendly for calculations of correlation
df = pd.DataFrame(ALL_array,columns=dset)
#corr_matrix = df.corr()
corr_matrix = df.corr().as_matrix()


#
# coefficient of efficiency
#

CE_matrix = np.zeros([ndset,ndset])

for i in range(ndset): # verification dataset
    for j in range(ndset): # test dataset that is verified
        ref = ALL_array[:,i]
        test = ALL_array[:,j]
        CE_matrix[i,j] = coefficient_efficiency(ref,test,valid=0.5)


##################################
#----------- plotting starts here:
##################################

plt.figure()

# make sure this matches what is in the plt.table call below
#cmap = plt.cm.Reds
cmap = truncate_colormap(plt.cm.Reds,0.0,0.9)

#cellsize = 0.2 # table cell size
cellsize = 0.19 # table cell size
fontsize = 14

nticks = 11

# cell padding for the row labels; not sure why this is needed, but it is
lpad = ' '
#rpad = lpad + ' '
rpad = lpad
idx = []
for d in dset:
    idx.append(lpad+d+rpad)

#tempvals = np.random.randn(ndset,ndset) # random data for testing
#df = pandas.DataFrame(randn(ndset, ndset), index=idx, columns=dset) # keep this example of how to do it with pandas
#vals = np.around(df.values,2)
# without pandas...
#vals = np.around(tempvals,2)

vals = np.around(corr_matrix,2) # round to two decimal places

# set max and min values for color range
vmax = np.max(np.abs(vals))
vmax = 1.0
vmin = 0.75

# this is here just to get the colorbar; apparently plt.table has no association
img = plt.imshow(vals, cmap=cmap, vmin = vmin, vmax =vmax)
cbar = plt.colorbar(img,shrink=.65, pad = .4)
cbar.ax.tick_params(labelsize=fontsize)
tick_locator = ticker.MaxNLocator(nbins=nticks)
cbar.locator = tick_locator
cbar.ax.yaxis.set_major_locator(ticker.AutoLocator())
cbar.update_ticks()
img.set_visible(False)

# normalize on the range of the colormap so that the cell colors match the colorbar
normal = plt.Normalize(vmin, vmax)
newvals = normal(vals)

# make the table
# using pandas...
#the_table=plt.table(cellText=vals, rowLabels=df.index, colLabels=df.columns,loc='center',cellColours=plt.cm.bwr(newvals))
# not using pandas...
# colors...

#the_table=plt.table(cellText=vals, rowLabels=idx, colLabels=dset,loc='center',cellColours=plt.cm.Reds(newvals))
the_table=plt.table(cellText=vals, rowLabels=idx, colLabels=dset,loc='center',cellColours=cmap(newvals))

# no colors...
#the_table=plt.table(cellText=vals, rowLabels=idx, colLabels=dset,loc='center')

# adjust font and cell size
the_table.auto_set_font_size(False)
the_table.set_fontsize(fontsize)
table_props = the_table.properties()
table_cells = table_props['child_artists']
for cell in table_cells: cell.set_height(cellsize)
for cell in table_cells: cell.set_width(cellsize*1.8)

plt.axis('off') # remove the axes that came with imshow
#plt.title('Correlation',fontweight='bold',fontsize=18, y=1.2)

fname =  nexp+'_GMT_'+str(xl[0])+'-'+str(xl[1])+'_corr_table'
#plt.savefig(fname+'.png')
plt.savefig(fname+'.pdf',format='pdf',dpi=300,bbox_inches='tight')


#
# CE table
#

plt.figure()

vals = np.around(CE_matrix,2)

# set max and min values for color range
vmax = np.max(np.abs(vals))
vmin = 0.75

# this is here just to get the colorbar; apparently plt.table has no association
img = plt.imshow(vals, cmap=cmap, vmin = vmin, vmax =vmax)
cbar = plt.colorbar(img,shrink=.65, pad = .4)
cbar.ax.tick_params(labelsize=fontsize)
tick_locator = ticker.MaxNLocator(nbins=nticks)
cbar.locator = tick_locator
cbar.ax.yaxis.set_major_locator(ticker.AutoLocator())
cbar.update_ticks()
img.set_visible(False)

# normalize on the range of the colormap so that the cell colors match the colorbar
normal = plt.Normalize(vmin, vmax)
newvals = normal(vals)

# make the table
#the_table=plt.table(cellText=vals, rowLabels=idx, colLabels=dset,loc='center',cellColours=plt.cm.Reds(newvals))
the_table=plt.table(cellText=vals, rowLabels=idx, colLabels=dset,loc='center',cellColours=cmap(newvals))

# adjust font and cell size
the_table.auto_set_font_size(False)
the_table.set_fontsize(fontsize)
table_props = the_table.properties()
table_cells = table_props['child_artists']
for cell in table_cells: cell.set_height(cellsize)
for cell in table_cells: cell.set_width(cellsize*1.8)

plt.axis('off') # remove the axes that came with imshow
#plt.title('Coefficient of efficiency',fontweight='bold', fontsize=18, y=1.2)

fname =  nexp+'_GMT_'+str(xl[0])+'-'+str(xl[1])+'_ce_table'
#plt.savefig(fname+'.png')
plt.savefig(fname+'.pdf',format='pdf',dpi=300,bbox_inches='tight')

    
#
# NEW 9/15/16 dictionary for objective verification
#

<<<<<<< HEAD
gmt_verification_stats = {}
stat_vars = ['stime','etime',
             'ltc','lec','lgc','lcc','lbc','lmc','loc',
             'ltce','lece','lgce','lcce','lbce','lmce','loce',
             'lgrd','lgcd','lcrd','lccd','lbrd','lbcd','lmrd','lmcd','ltrd','ltcd','lerd','lecd',
             'lmrs','gs','crus','bes','mlosts','tcrs','eras']

stat_metadata = {'stime':"starting year of verification time period",
                 'etime':"ending year of verification time period",
                 'ltc':'LMR_TCR correlation',
                 'lec':'LMR_ERA correlation',
                 'lgc':'LMR_GIS correlation',
                 'lcc':'LMR_CRU correlation',
                 'lbc':'LMR_BE correlation',
                 'lmc':'LMR_MLOST correlation',
                 'loc':'LMR_consensus correlation',
                 'ltce':'LMR_TCR coefficient of efficiency',
                 'lece':'LMR_ERA coefficient of efficiency',
                 'lgce':'LMR_GIS coefficient of efficiency',
                 'lcce':'LMR_CRU coefficient of efficiency',
                 'lbce':'LMR_BE coefficient of efficiency',
                 'lmce':'LMR_MLOST coefficient of efficiency',
                 'loce':'LMR_consensus coefficient of efficiency',
                 'ltrd':'LMR_TCR detrended correlation',
                 'lerd':'LMR_ERA detrended correlation',
                 'lgrd':'LMR_GIS detrended correlation',
                 'lcrd':'LMR_CRU detrended correlation',
                 'lbrd':'LMR_BE detrended correlation',
                 'lmrd':'LMR_MLOST detrended correlation',
                 'ltcd':'LMR_TCR detrended coefficient of efficiency',
                 'lecd':'LMR_ERA detrended coefficient of efficiency',
                 'lgcd':'LMR_GIS detrended coefficient of efficiency',
                 'lccd':'LMR_CRU detrended coefficient of efficiency',
                 'lbcd':'LMR_BE detrended coefficient of efficiency',
                 'lmcd':'LMR_MLOST detrended coefficient of efficiency',
                 'lmrs':'LMR trend (K/100 years)',
                 'gs':'GIS trend (K/100 years)',
                 'crus':'CRU trend (K/100 years)',
                 'bes':'BE trend (K/100 years)',
                 'mlosts':'MLOST trend (K/100 years)',
                 'tcrs':'TCR trend (K/100 years)',
                 'eras':'ERA trend (K/100 years)',
                 'stat_metadata':'metdata'
                 }

for var in stat_vars:
    gmt_verification_stats[var] = locals()[var]

gmt_verification_stats['stat_metadata'] = stat_metadata

# dump the dictionary to a pickle file
spfile = nexp+'_'+str(niters)+'_iters_gmt_verification.pckl'
print('writing statistics to pickle file: %s' % spfile)
outfile = open(spfile,'w')
cPickle.dump(gmt_verification_stats,outfile)
=======
if stat_save:
    gmt_verification_stats = {}
    stat_vars = ['stime','etime',
                 'ltc','lec','lgc','lcc','lbc','lmc','loc',
                 'ltce','lece','lgce','lcce','lbce','lmce','loce',
                 'lgrd','lgcd','lcrd','lccd','lbrd','lbcd','lmrd','lmcd','ltrd','ltcd','lerd','lecd',
                 'lmrs','gs','crus','bes','mlosts','tcrs','eras']

    stat_metadata = {'stime':"starting year of verification time period",
                     'etime':"ending year of verification time period",
                     'ltc':'LMR_TCR correlation',
                     'lec':'LMR_ERA correlation',
                     'lgc':'LMR_GIS correlation',
                     'lcc':'LMR_CRU correlation',
                     'lbc':'LMR_BE correlation',
                     'lmc':'LMR_MLOST correlation',
                     'loc':'LMR_consensus correlation',
                     'ltce':'LMR_TCR coefficient of efficiency',
                     'lece':'LMR_ERA coefficient of efficiency',
                     'lgce':'LMR_GIS coefficient of efficiency',
                     'lcce':'LMR_CRU coefficient of efficiency',
                     'lbce':'LMR_BE coefficient of efficiency',
                     'lmce':'LMR_MLOST coefficient of efficiency',
                     'loce':'LMR_consensus coefficient of efficiency',
                     'ltrd':'LMR_TCR detrended correlation',
                     'lerd':'LMR_ERA detrended correlation',
                     'lgrd':'LMR_GIS detrended correlation',
                     'lcrd':'LMR_CRU detrended correlation',
                     'lbrd':'LMR_BE detrended correlation',
                     'lmrd':'LMR_MLOST detrended correlation',
                     'ltcd':'LMR_TCR detrended coefficient of efficiency',
                     'lecd':'LMR_ERA detrended coefficient of efficiency',
                     'lgcd':'LMR_GIS detrended coefficient of efficiency',
                     'lccd':'LMR_CRU detrended coefficient of efficiency',
                     'lbcd':'LMR_BE detrended coefficient of efficiency',
                     'lmcd':'LMR_MLOST detrended coefficient of efficiency',
                     'lmrs':'LMR trend (K/100 years)',
                     'gs':'GIS trend (K/100 years)',
                     'crus':'CRU trend (K/100 years)',
                     'bes':'BE trend (K/100 years)',
                     'mlosts':'MLOST trend (K/100 years)',
                     'tcrs':'TCR trend (K/100 years)',
                     'eras':'ERA trend (K/100 years)',
                     'stat_metadata':'metdata'
                     }

    for var in stat_vars:
        gmt_verification_stats[var] = locals()[var]

    gmt_verification_stats['stat_metadata'] = stat_metadata
    # dump the dictionary to a pickle file
    spfile = nexp + '_' + str(niters) + '_iters_gmt_verification.pckl'
    print 'writing statistics to pickle file: ' + spfile
    outfile = open(spfile, 'w')
    cPickle.dump(gmt_verification_stats, outfile)

if interactive:
    plt.show(block=True)

>>>>>>> a3fb01cb
<|MERGE_RESOLUTION|>--- conflicted
+++ resolved
@@ -77,7 +77,7 @@
 iplot = True
 
 # Open interactive windows of figures
-interactive = True
+interactive = False
 
 if interactive:
     plt.ion()
@@ -89,7 +89,7 @@
 fsave = False
 
 # save statistics file
-stat_save = False
+stat_save = True
 
 # file specification
 #
@@ -102,33 +102,7 @@
 #nexp = 'production_mlost_era20c_pagesall_0.75'
 #nexp = 'production_mlost_era20cm_pagesall_0.75'
 # ---
-<<<<<<< HEAD
 nexp = 'test'
-=======
-#nexp = 't2_2k_CCSM4_LastMillenium_ens100_cMLOST_NCDCproxiesCoralsSrCaD18Oonly_pf0.75'
-#nexp = 't2_2k_CCSM4_LastMillenium_ens100_cMLOST_NCDCproxiesIceCoresOnly_pf0.75'
-#nexp = 't2_2k_CCSM4_LastMillenium_ens100_cGISTEMP_NCDCproxiesIceCoresOnly_pf0.75'
-#nexp = 't2_2k_CCSM4_LastMillenium_ens100_cMLOST_NCDCproxiesSpeleoD18Oonly_pf0.75'
-#nexp = 't2_2k_CCSM4_LastMillenium_ens100_cMLOST_NCDCproxiesPAGES1_pf0.75'
-#nexp = 't2_2k_CCSM4_LastMillenium_ens100_cGISTEMP_NCDCproxiesNoTrees_pf0.75'
-#nexp = 't2_2k_CCSM4_LastMillenium_ens100_cGISTEMP_NCDCproxiesPagesTrees_pf0.75'
-#nexp = 't2_2k_CCSM4_LastMillenium_ens100_cGISTEMP_NCDCproxiesBreitTrees_pf0.75'
-#nexp = 'testPslW500_2c_CCSM4_LM_cGISTEMP_NCDCproxiesPagesTrees_pf0.75'
-#nexp = 'testPslW500_2c_20CR_cGISTEMP_NCDCproxiesPagesTrees_pf0.75'
-#nexp = 'testPslW500_2c_ERA20C_cGISTEMP_NCDCproxiesPagesTrees_pf0.75'
-#nexp = 'testPslW500Prcp_2c_CCSM4_LM_cGISTEMP_NCDCproxiesPagesTrees_pf0.75'
-#nexp = 'testPslW500Prcp_2c_MPIESMP_LM_cGISTEMP_NCDCproxiesPagesTrees_pf0.75'
-#nexp = 'testPslW500Prcp_2c_20CR_cGISTEMP_NCDCproxiesPagesTrees_pf0.75'
-#nexp = 'testPslW500Prcp_2c_20CRdetrend_cGISTEMP_NCDCproxiesPagesTrees_pf0.75'
-#nexp = 'TasPrcpPslZW500_2c_CCSM4lm_cGISTEMP_NCDCprxTreesBreitDensityOnly_pf0.75'
-#nexp = 'TasPrcpPslZW500_2c_CCSM4lm_cGISTEMPorGPCC_NCDCprxTreesBreitDensityOnly_pf0.75'
-#nexp = 'TasPrcpPslZW500_2k_CCSM4lm_cGISTEMP_NCDCprxTreesPagesOnly_pf0.75'
-#nexp = 'TasPrcpPslZW500_2k_CCSM4lm_cGISTEMPorGPCC_NCDCprxTreesPagesOnly_pf0.75'
-#nexp = 'test_ncdc_v0.1.0'
-#nexp = 'test_V2proto'
-#nexp = 'test_V2proto_TorP'
-nexp = 'test_1850_2000_tas_pagesv1_ccsm4_gis_spharmRegrid'
->>>>>>> a3fb01cb
 
 # specify directories for LMR data
 #datadir_output = './data/'
@@ -1314,64 +1288,6 @@
 #
 # NEW 9/15/16 dictionary for objective verification
 #
-
-<<<<<<< HEAD
-gmt_verification_stats = {}
-stat_vars = ['stime','etime',
-             'ltc','lec','lgc','lcc','lbc','lmc','loc',
-             'ltce','lece','lgce','lcce','lbce','lmce','loce',
-             'lgrd','lgcd','lcrd','lccd','lbrd','lbcd','lmrd','lmcd','ltrd','ltcd','lerd','lecd',
-             'lmrs','gs','crus','bes','mlosts','tcrs','eras']
-
-stat_metadata = {'stime':"starting year of verification time period",
-                 'etime':"ending year of verification time period",
-                 'ltc':'LMR_TCR correlation',
-                 'lec':'LMR_ERA correlation',
-                 'lgc':'LMR_GIS correlation',
-                 'lcc':'LMR_CRU correlation',
-                 'lbc':'LMR_BE correlation',
-                 'lmc':'LMR_MLOST correlation',
-                 'loc':'LMR_consensus correlation',
-                 'ltce':'LMR_TCR coefficient of efficiency',
-                 'lece':'LMR_ERA coefficient of efficiency',
-                 'lgce':'LMR_GIS coefficient of efficiency',
-                 'lcce':'LMR_CRU coefficient of efficiency',
-                 'lbce':'LMR_BE coefficient of efficiency',
-                 'lmce':'LMR_MLOST coefficient of efficiency',
-                 'loce':'LMR_consensus coefficient of efficiency',
-                 'ltrd':'LMR_TCR detrended correlation',
-                 'lerd':'LMR_ERA detrended correlation',
-                 'lgrd':'LMR_GIS detrended correlation',
-                 'lcrd':'LMR_CRU detrended correlation',
-                 'lbrd':'LMR_BE detrended correlation',
-                 'lmrd':'LMR_MLOST detrended correlation',
-                 'ltcd':'LMR_TCR detrended coefficient of efficiency',
-                 'lecd':'LMR_ERA detrended coefficient of efficiency',
-                 'lgcd':'LMR_GIS detrended coefficient of efficiency',
-                 'lccd':'LMR_CRU detrended coefficient of efficiency',
-                 'lbcd':'LMR_BE detrended coefficient of efficiency',
-                 'lmcd':'LMR_MLOST detrended coefficient of efficiency',
-                 'lmrs':'LMR trend (K/100 years)',
-                 'gs':'GIS trend (K/100 years)',
-                 'crus':'CRU trend (K/100 years)',
-                 'bes':'BE trend (K/100 years)',
-                 'mlosts':'MLOST trend (K/100 years)',
-                 'tcrs':'TCR trend (K/100 years)',
-                 'eras':'ERA trend (K/100 years)',
-                 'stat_metadata':'metdata'
-                 }
-
-for var in stat_vars:
-    gmt_verification_stats[var] = locals()[var]
-
-gmt_verification_stats['stat_metadata'] = stat_metadata
-
-# dump the dictionary to a pickle file
-spfile = nexp+'_'+str(niters)+'_iters_gmt_verification.pckl'
-print('writing statistics to pickle file: %s' % spfile)
-outfile = open(spfile,'w')
-cPickle.dump(gmt_verification_stats,outfile)
-=======
 if stat_save:
     gmt_verification_stats = {}
     stat_vars = ['stime','etime',
@@ -1429,6 +1345,4 @@
     cPickle.dump(gmt_verification_stats, outfile)
 
 if interactive:
-    plt.show(block=True)
-
->>>>>>> a3fb01cb
+    plt.show(block=True)