--- conflicted
+++ resolved
@@ -77,11 +77,7 @@
         exfile = ex+'_iters_gmt_verification.pckl'
         #print '---------------------------------------------------------------------'
         #print 'working on file: ',exfile
-<<<<<<< HEAD
-        infile = open(exfile,'r')
-=======
         infile = open(exfile,'rb')
->>>>>>> e93b0fc2
         ddict = pickle.load(infile)
 
         # NOTE: This line obliterates any variables in global scope with same name as ddict key
@@ -142,18 +138,13 @@
 #    xlabs=['1000','5000','10000','12000','15000','20000','no loc']
     xvals=['exp1','exp2']
     xlabs=['exp1','exp2']
-    
+
     plt.plot(xvals,pvar,'ko')
     plt.plot(xvals,pvar,'k-')
     plt.xlabel(xlabel)
     plt.ylabel(keyw)
     plt.title('GMT verification ' + keyw)
-<<<<<<< HEAD
-    figname = keyw+'_GMT.png'
+    figname = keyw.replace(' ','_')+'_GMT.png'
     print(('saving to '+ figname))
-=======
-    figname = keyw.replace(' ','_')+'_GMT.png'
-    print('saving to '+ figname)
->>>>>>> e93b0fc2
     plt.savefig(figname)
 
