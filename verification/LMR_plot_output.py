--- conflicted
+++ resolved
@@ -81,12 +81,12 @@
 
 
 # ==== for map plots:
-# (more concise) dict format 
+# (more concise) dict format
 #                         mapmin    mapmax  mapint     cmap     cbarfmt
 map_plots = {
     'tas_sfc_Amon'       : (-2.,        +2.,   0.5, plt.cm.bwr, '%4.1f'), # temp. anomalies
 #    'tas_sfc_Amon'       : (-6.,        +6.,   2.0, plt.cm.bwr, '%4.0f'), # temp. anomalies(2)
-#    'tas_sfc_Adec'       : (270.,      300.,    2.,   mapcolor, '%4.0f'), # temp. full field    
+#    'tas_sfc_Adec'       : (270.,      300.,    2.,   mapcolor, '%4.0f'), # temp. full field
 #    'psl_sfc_Amon'       : (98000., 103000., 1000.,   mapcolor, '%4.0f'), # MSLP full field
 #    'wap_850hPa_Amon'    : (-.04,      +.04,   .01, plt.cm.bwr, '%4.2f'), # omega anomalies
 #    'wap_700hPa_Amon'    : (-.04,      +.04,   .01, plt.cm.bwr, '%4.2f'), # omega anomalies
@@ -454,236 +454,12 @@
     # Plots of reconstructed spatial fields
     # ======================================================
 
-<<<<<<< HEAD
-    # for info on assimilated proxies
-    assimprox = {}
-
-    # read ensemble mean data
-    print('\n reading LMR ensemble-mean data...\n')
-
-    first = True
-    k = -1
-    for dir in dirset:
-        k = k + 1
-        # Posterior (reconstruction)
-        ensfiln = expdir + '/' + dir + '/ensemble_mean_'+var_to_plot+'.npz'
-        npzfile = np.load(ensfiln)
-        print(npzfile.files)
-        tmp = npzfile['xam']
-        print('shape of tmp: ' + str(np.shape(tmp)))
-
-        # load prior data
-        file_prior = expdir + '/' + dir + '/Xb_one.npz'
-        Xprior_statevector = np.load(file_prior)
-        Xb_one = Xprior_statevector['Xb_one']
-        # extract variable (sfc temperature) from state vector
-        state_info = Xprior_statevector['state_info'].item()
-        posbeg = state_info[var_to_plot]['pos'][0]
-        posend = state_info[var_to_plot]['pos'][1]
-        tas_prior = Xb_one[posbeg:posend+1,:]
-
-        if first:
-            first = False
-
-            years = npzfile['years']
-            nyrs =  len(years)
-
-            lat = npzfile['lat']
-            lon = npzfile['lon']
-            # 1D arrays or already in 2D arrays?
-            if len(lat.shape) == 1: 
-                nlat = npzfile['nlat']
-                nlon = npzfile['nlon']
-                lat2 = np.reshape(lat,(nlat,nlon))
-                lon2 = np.reshape(lon,(nlat,nlon))
-            else:
-                lat2 = lat
-                lon2 = lon
-
-            xam = np.zeros([nyrs,np.shape(tmp)[1],np.shape(tmp)[2]])
-            xam_all = np.zeros([niters,nyrs,np.shape(tmp)[1],np.shape(tmp)[2]])
-            # prior
-            [_,Nens] = tas_prior.shape
-            nlatp = state_info[var_to_plot]['spacedims'][0]
-            nlonp = state_info[var_to_plot]['spacedims'][1]
-            xbm_all = np.zeros([niters,nyrs,nlatp,nlonp])
-
-        xam = xam + tmp
-        xam_all[k,:,:,:] = tmp
-
-        # prior ensemble mean of MC iteration "k"
-        tmpp = np.mean(tas_prior,axis=1)
-        xbm_all[k,:,:,:] = tmpp.reshape(nlatp,nlonp)
-
-
-        # info on assimilated proxies ---
-        assimproxfiln = expdir + '/' + dir + '/assimilated_proxies.npy'
-
-        # check existence of file
-        if show_assimilated_proxies and os.path.exists(assimproxfiln):    
-            assimproxiter = np.load(assimproxfiln)
-            nbassimprox, = assimproxiter.shape
-            for i in range(nbassimprox):
-                ptype = list(assimproxiter[i].keys())[0]
-                psite = assimproxiter[i][ptype][0]
-                plat  = assimproxiter[i][ptype][1]
-                plon  = assimproxiter[i][ptype][2]
-                yrs  = assimproxiter[i][ptype][3]
-
-                ptag = (ptype,psite)
-
-                if ptag not in list(assimprox.keys()):
-                    assimprox[ptag] = {}
-                    assimprox[ptag]['lat']   = plat
-                    assimprox[ptag]['lon']   = plon
-                    assimprox[ptag]['years'] = yrs.astype('int')
-                    assimprox[ptag]['iters'] = [k]
-                else:
-                    assimprox[ptag]['iters'].append(k)
-
-
-    # Prior sample mean over all MC iterations
-    xbm = xbm_all.mean(0)
-    xbm_var = xbm_all.var(0)
-
-    # Posterior
-    #  this is the sample mean computed with low-memory accumulation
-    xam = xam/niters
-    #  this is the sample mean computed with numpy on all data
-    xam_check = xam_all.mean(0)
-    #  check..
-    max_err = np.max(np.max(np.max(xam_check - xam)))
-    if max_err > 1e-4:
-        print('max error = ' + str(max_err))
-        raise Exception('WARNING: sample mean does not match what is in the ensemble files!')
-
-    # sample variance
-    xam_var = xam_all.var(0)
-    print(np.shape(xam_var))
-
-    print(' shape of the ensemble array: ' + str(np.shape(xam_all)) +'\n')
-    print(' shape of the ensemble-mean array: ' + str(np.shape(xam)) +'\n')
-    print(' shape of the ensemble-mean prior array: ' + str(np.shape(xbm)) +'\n')
-
-    lmr_lat_range = (lat2[0,0],lat2[-1,0])
-    lmr_lon_range = (lon2[0,0],lon2[0,-1])
-    print('LMR grid info:')
-    print(' lats=', lmr_lat_range)
-    print(' lons=', lmr_lon_range)
-
-    recon_times = years.astype(np.float)
-
-
-    # ----------------------------------
-    # Plotting -------------------------
-    # ----------------------------------
-
-    recon_interval = np.diff(recon_times)[0]
-    proxsites = list(assimprox.keys())
-
-    # loop over recon_times within user specified "year_range"
-    ntimes, = recon_times.shape
-    inds = np.where((recon_times>=year_range[0]) & (recon_times<=year_range[1]))
-    inds_in_range = [it for i, it in np.ndenumerate(inds)]
-
-    countit = 1
-    for it in inds_in_range:
-
-        year = int(recon_times[it])    
-        print(' plotting:', year)
-
-
-        # assimilated proxies
-        ndots = 0
-        if proxsites:
-            time_range = (year-recon_interval/2., year+recon_interval/2.)
-            lats = []
-            lons = []
-            for s in proxsites:
-                inds, = np.where((assimprox[s]['years']>=time_range[0]) & (assimprox[s]['years']<=time_range[1]))
-                if len(inds) > 0:
-                    lats.append(assimprox[s]['lat'])
-                    lons.append(assimprox[s]['lon'])
-            plats = np.asarray(lats)
-            plons = np.asarray(lons)
-            ndots, = plats.shape
-
-
-        Xam2D = xam[it,:,:]
-        Xam2D = np.ma.masked_invalid(Xam2D)
-        nlat,nlon = Xam2D.shape
-
-        if np.unique(lat2).shape[0] == nlat and np.unique(lon2).shape[0] == nlon :
-            # Regular lat/lon grid
-            plotlat = lat2
-            plotlon = lon2
-            plotdata = Xam2D
-        else:
-            # Irregular grid: simple regrid to regular lat-lon grid for plotting        
-            longrid = np.linspace(0.,360.,nlon)
-            latgrid = np.linspace(-90.,90.,nlat)
-            datagrid = np.zeros((nlat,nlon))
-            datagrid[:] = np.nan
-            plotlon, plotlat = np.meshgrid(longrid, latgrid)
-
-            inpoints = np.zeros(shape=[nlat*nlon, 2])
-            inpoints[:,0] = lon2.flatten()
-            inpoints[:,1] = lat2.flatten()
-            values_rg = Xam2D.reshape((nlat*nlon))
-            datagrid = griddata(inpoints,values_rg,(plotlon,plotlat),method='nearest',fill_value=np.nan) # nearest or linear
-            plotdata = np.ma.masked_invalid(datagrid)
-
-
-        # Generating the map...
-        fig = plt.figure()
-        ax  = fig.add_axes([0.1,0.1,0.8,0.8])
-        m = Basemap(projection='robin', lat_0=0, lon_0=0,resolution='l', area_thresh=700.0); latres = 20.; lonres=30. 
-
-        cbnds = [mapmin,mapint,mapmax];
-        nlevs = 101
-        cints = np.linspace(mapmin, mapmax, nlevs, endpoint=True)
-        #cs = m.pcolormesh(plotlon,plotlat,plotdata,shading='flat',vmin=mapmin,vmax=mapmax,cmap=cmap,latlon=True)
-        cs = m.contourf(plotlon,plotlat,plotdata,cints,cmap=plt.get_cmap(cmap),vmin=mapmin,vmax=mapmax,extend='both',latlon=True)
-
-        cbarticks = np.linspace(cbnds[0],cbnds[2],num=int((cbnds[2]-cbnds[0])/cbnds[1])+1)
-        cbar = m.colorbar(cs,location='bottom',pad="5%",ticks=cbarticks, extend='both',format=cbarfmt)
-
-        m.drawmapboundary(fill_color = bckgcolor)
-        m.drawcoastlines(); m.drawcountries()
-        m.drawparallels(np.arange(-80.,81.,latres))
-        m.drawmeridians(np.arange(-180.,181.,lonres))
-        plt.title(var_to_plot+', Year:'+str(year),fontsize=14,fontweight='bold')
-        # Make sure continents appear filled-in for ocean fields
-        if 'Omon' in var_to_plot or 'Odec' in var_to_plot: 
-            m.fillcontinents(color=bckgcolor)
-
-        # dots marking sites of assimilated proxies
-        if ndots > 0:
-            x, y = m(plons,plats)
-            dotcolor = '#e6e9ef'
-            m.scatter(x,y,10,marker='o',color=dotcolor,edgecolor='black',linewidth='.5',zorder=4)
-            #m.scatter(x,y,25,marker='o',facecolor='none',edgecolor='black',linewidth='1',zorder=4,alpha=0.5)
-
-
-
-                    
-        plt.savefig('%s/%s_%s_%syr.png' % (figdir,exp,var_to_plot,year),bbox_inches='tight')
-        if make_movie:
-                plt.savefig('%s/fig_%s.png' % (figdir,str("{:06d}".format(countit))),bbox_inches='tight')
-                # to make it look like a pause at end of animation
-                if it == inds_in_range[-1]:
-                    nbextraframes = 5
-                    for i in range(nbextraframes):
-                        plt.savefig('%s/fig_%s.png' % (figdir,str("{:06d}".format(countit+i+1))),bbox_inches='tight')
-        plt.close()
-=======
     vars_to_plot = map_plots.keys()
->>>>>>> 4c00d3f9
 
     for var in vars_to_plot:
-        
+
         mapmin, mapmax, mapint, cmap, cbarfmt = map_plots[var][:]
-        
+
         # for info on assimilated proxies
         assimprox = {}
 
@@ -694,11 +470,11 @@
         indir = expdir + '/' + dirset[0]
         infile = 'ensemble_mean_'+var+'.npz'
         filename = os.path.join(indir, infile)
-        
+
         if not os.path.isfile(filename):
             print('Variable %s not in the available set of reanalysis variables. Skipping.' %var)
             continue
-            
+
         first = True
         k = -1
         for dir in dirset:
@@ -729,7 +505,7 @@
                 lat = npzfile['lat']
                 lon = npzfile['lon']
                 # 1D arrays or already in 2D arrays?
-                if len(lat.shape) == 1: 
+                if len(lat.shape) == 1:
                     nlat = npzfile['nlat']
                     nlon = npzfile['nlon']
                     lat2 = np.reshape(lat,(nlat,nlon))
@@ -758,7 +534,7 @@
             assimproxfiln = expdir + '/' + dir + '/assimilated_proxies.npy'
 
             # check existence of file
-            if show_assimilated_proxies and os.path.exists(assimproxfiln):    
+            if show_assimilated_proxies and os.path.exists(assimproxfiln):
                 assimproxiter = np.load(assimproxfiln)
                 nbassimprox, = assimproxiter.shape
                 for i in range(nbassimprox):
@@ -827,7 +603,7 @@
         countit = 1
         for it in inds_in_range:
 
-            year = int(recon_times[it])    
+            year = int(recon_times[it])
             print(' plotting:', var, year)
 
 
@@ -857,7 +633,7 @@
                 plotlon = lon2
                 plotdata = Xam2D
             else:
-                # Irregular grid: simple regrid to regular lat-lon grid for plotting        
+                # Irregular grid: simple regrid to regular lat-lon grid for plotting
                 longrid = np.linspace(0.,360.,nlon)
                 latgrid = np.linspace(-90.,90.,nlat)
                 datagrid = np.zeros((nlat,nlon))
@@ -875,7 +651,7 @@
             # Generating the map...
             fig = plt.figure()
             ax  = fig.add_axes([0.1,0.1,0.8,0.8])
-            m = Basemap(projection='robin', lat_0=0, lon_0=0,resolution='l', area_thresh=700.0); latres = 20.; lonres=30. 
+            m = Basemap(projection='robin', lat_0=0, lon_0=0,resolution='l', area_thresh=700.0); latres = 20.; lonres=30.
 
             cbnds = [mapmin,mapint,mapmax];
             nlevs = 101
@@ -892,7 +668,7 @@
             m.drawmeridians(np.arange(-180.,181.,lonres),linewidth=0.5)
             plt.title(var+', Year:'+str(year),fontsize=14,fontweight='bold')
             # Make sure continents appear filled-in for ocean fields
-            if 'Omon' in var or 'Odec' in var: 
+            if 'Omon' in var or 'Odec' in var:
                 m.fillcontinents(color=bckgcolor)
 
             # dots marking sites of assimilated proxies
@@ -918,7 +694,7 @@
         if make_movie:
             # create the animation
             # check if old files are there, if yes, remove
-            fname = '%s/%s_%s_anim_%sto%s' %(figdir,exp,var,str(year_range[0]),str(year_range[1]))    
+            fname = '%s/%s_%s_anim_%sto%s' %(figdir,exp,var,str(year_range[0]),str(year_range[1]))
             if os.path.exists(fname+'.gif'):
                 os.system('rm -f %s.gif' %fname)
             if os.path.exists(fname+'.mp4'):
