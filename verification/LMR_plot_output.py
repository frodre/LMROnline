--- conflicted
+++ resolved
@@ -41,23 +41,16 @@
 #datadir = '/home/disk/kalman3/rtardif/LMR/output'
 #datadir = '/home/disk/ekman4/rtardif/LMR/output'
 
-
-<<<<<<< HEAD
 exp = 'dadt_test'
 #exp = 'testDADT100yrs'
 #exp = 'testDADT250yrs'
 #exp = 'testDADT500yrs3'
 #exp = 'testDADT250yrsAnom'
-
-=======
->>>>>>> f5abcd07
-# --
 #exp = 'production_mlost_ccsm4_pagesall_0.75'
 #exp = 'production_mlost_era20c_pagesall_0.75'
 #exp = 'production_mlost_era20cm_pagesall_0.75'
 #exp = 'production_gis_ccsm4_pagesall_0.75'
-# --
-exp = 'test'
+#exp = 'test'
 
 year_range = [1800,2000]
 #year_range = [0,2000]
@@ -106,16 +99,9 @@
 #mapmin = 20.; mapmax = 40.; mapint = 5.; cmap = mapcolor; cbarfmt = '%4.0f'           # S full field
 #mapmin = 98000.; mapmax = 103000.; mapint = 1000.; cmap = mapcolor; cbarfmt = '%4.0f' # MSLP full field
 
-
-
-
-<<<<<<< HEAD
 #make_movie = True
 make_movie = False
-=======
 show_assimilated_proxies = True
-make_movie = True
->>>>>>> f5abcd07
 
 # ---- End section of user-defined parameters ----
 # ------------------------------------------------
