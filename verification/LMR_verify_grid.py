""" 
Module: LMR_verify_grid.py

Purpose: Generates spatial verification statistics of LMR gridded air temperature
         against various gridded historical instrumental temperature datasets
         and reanalyses.  

Originator: Greg Hakim, U. of Washington, November 2015

Revisions: 

"""
import matplotlib
# need to do this when running remotely, and to suppress figures
matplotlib.use('Agg')
import matplotlib.pyplot as plt
# need to do this backend when running remotely or to suppress figures interactively

# generic imports
import numpy as np
import glob, os, sys
from datetime import datetime, timedelta
from netCDF4 import Dataset
import mpl_toolkits.basemap as bm
from matplotlib import ticker
from spharm import Spharmt, getspecindx, regrid
import cPickle
import warnings

# LMR specific imports
sys.path.append('../')
from LMR_utils import global_hemispheric_means, assimilated_proxies, coefficient_efficiency
from load_gridded_data import read_gridded_data_GISTEMP
from load_gridded_data import read_gridded_data_HadCRUT
from load_gridded_data import read_gridded_data_BerkeleyEarth
from load_gridded_data import read_gridded_data_MLOST
from load_gridded_data import read_gridded_data_CMIP5_model

from LMR_plot_support import *

# change default value of latlon kwarg to True.
bm.latlon_default = True


warnings.filterwarnings('ignore')

##################################
# START:  set user parameters here
##################################

# option to suppress figures
#iplot = False
iplot = True

# centered time mean (nya must be odd! 3 = 3 yr mean; 5 = 5 year mean; etc 0 = none)
nya = 0

# option to print figures
fsave = True
#fsave = False

# save statistics file
stat_save = True

# set paths, the filename for plots, and global plotting preferences

# file specification
#
# current datasets
#
# ---
#nexp = 'production_gis_ccsm4_pagesall_0.75'
#nexp = 'production_mlost_ccsm4_pagesall_0.75'
#nexp = 'production_cru_ccsm4_pagesall_0.75'
#nexp = 'production_mlost_era20c_pagesall_0.75'
#nexp = 'production_mlost_era20cm_pagesall_0.75'
# ---
<<<<<<< HEAD
#nexp = 'test'
#nexp = 'pages2_loc20000'
#nexp = 'pages2_loc12000'
#nexp = 'pages2_loc15000'
#nexp = 'pages2_loc10000'
#nexp = 'pages2_loc1000'
#nexp = 'pages2_loc5000'
#nexp = 'pages2_noloc'
#nexp = 'pages2_loc12000_breit'
#nexp = 'pages2_loc12000_pages2k2_seasonal_TorP'
#nexp = 'pages2_loc12000_pages2k2_seasonal_TorP_nens500'
#nexp = 'pages2_loc12000_pages2k2_seasonal_TorP_nens200'
#nexp = 'pages2_loc15000_pages2k2_seasonal_TorP_nens200'
#nexp = 'pages2_loc15000_pages2k2_seasonal_TorP_nens200_inflate1.5'
#nexp = 'pages2_noloc_nens200'
#nexp = 'pages2_loc20000_pages2k2_seasonal_TorP_nens200'
#nexp = 'pages2_loc25000_pages2k2_seasonal_TorP_nens200'
#nexp = 'pages2_loc20000_seasonal_bilinear_nens200'
#nexp = 'pages2_loc25000_seasonal_bilinear_nens200'
#nexp = 'pages2_loc25000_seasonal_bilinear_nens200_75pct'
#nexp = 'pages2_loc25000_seasonal_bilinear_nens200_meta'
nexp = 'pages2_loc25000_seasonal_bilinear_nens200'

=======
nexp = 'test'
>>>>>>> 14af014b
# ---

# perform verification using all recon. MC realizations ( MCset = None )
# or over a custom selection ( MCset = (begin,end) )
# ex. MCset = (0,0)    -> only the first MC run
#     MCset = (0,10)   -> the first 11 MC runs (from 0 to 10 inclusively)
#     MCset = (80,100) -> the 80th to 100th MC runs (21 realizations)
MCset = None
#MCset = (0,0)

# override datadir
#datadir_output = './data/'
#datadir_output = '/home/disk/kalman3/hakim/LMR'
#datadir_output = '/home/katabatic2/wperkins/LMR_output/testing'
#datadir_output = '/home/disk/kalman3/rtardif/LMR/output'
datadir_output = '/home/disk/kalman3/hakim/LMR'
#datadir_output = '/home/disk/kalman2/wperkins/LMR_output/archive'

# Directory where reanalysis data can be found
datadir_reanl = '/home/disk/kalman3/rtardif/LMR/data/model'

# threshold for fraction of valid data in calculation of verif. stats
valid_frac = 0.5

# number of contours for plots
nlevs = 21

# plot alpha transparency
alpha = 0.5

# time range for verification (in years CE)
trange = [1880,2000] #works for nya = 0
#trange = [1885,1995] #works for nya = 5
#trange = [1890,1990] #works for nya = 10
#trange = [1900,2000]

# reference period over which mean is calculated & subtracted 
# from all other datasets (in years CE)
#ref_period = [1951,1980] # ref. period for GIS & BE
#ref_period = [1961,1990] # ref. period for CRU & MLOST
ref_period = [1900, 1999] # 20th century

<<<<<<< HEAD
# perform verification using all recon. MC realizations ( MCset = None )
# or over a custom selection ( MCset = (begin,end) )
# ex. MCset = (0,0)    -> only the first MC run
#     MCset = (0,10)   -> the first 11 MC runs (from 0 to 10 inclusively)
#     MCset = (80,100) -> the 80th to 100th MC runs (21 realizations)
MCset = None
#MCset = (0,0)

=======
>>>>>>> 14af014b
# set the default size of the figure in inches. ['figure.figsize'] = width, height;  
# aspect ratio appears preserved on smallest of the two
plt.rcParams['figure.figsize'] = 10, 10 # that's default image size for this interactive session
plt.rcParams['axes.linewidth'] = 2.0    # set the value globally
plt.rcParams['font.weight'] = 'bold'    # set the font weight globally
plt.rcParams['font.size'] = 11          # set the font size globally
#plt.rc('text', usetex=True)
plt.rc('text', usetex=False)

##################################
# END:  set user parameters here
##################################

<<<<<<< HEAD
# variable---this script is temperature only?
=======
# variable---this script is temperature only!
>>>>>>> 14af014b
var = 'tas_sfc_Amon'

workdir = datadir_output + '/' + nexp
print('working directory = %s' %workdir)

print('\n getting file system information...\n')

# get number of mc realizations from directory count
# RT: modified way to determine list of directories with mc realizations
# get a listing of the iteration directories
dirs = glob.glob(workdir+"/r*")

# selecting  the MC iterations to keep
if MCset:
    dirset = dirs[MCset[0]:MCset[1]+1]
else:
    dirset = dirs

mcdir = [item.split('/')[-1] for item in dirset]
niters = len(mcdir)

print('mcdir: %s' % str(mcdir))
print('niters = %s' % str(niters))

# read ensemble mean data
print('\n reading LMR ensemble-mean data...\n')

first = True
k = -1
for dir in mcdir:
    k = k + 1
    # Posterior (reconstruction)
    #ensfiln = workdir + '/' + dir + '/ensemble_mean.npz'
    ensfiln = workdir + '/' + dir + '/ensemble_mean_'+var+'.npz'
    npzfile = np.load(ensfiln)
    print  npzfile.files
    tmp = npzfile['xam']
    print('shape of tmp: %s' % str(np.shape(tmp)))

    # load prior data
    file_prior = workdir + '/' + dir + '/Xb_one.npz'
    Xprior_statevector = np.load(file_prior)
    Xb_one = Xprior_statevector['Xb_one']
    # extract variable (sfc temperature) from state vector
    state_info = Xprior_statevector['state_info'].item()
    print state_info
    posbeg = state_info[var]['pos'][0]
    posend = state_info[var]['pos'][1]
    tas_prior = Xb_one[posbeg:posend+1,:]
    
    if first:
        first = False
        recon_times = npzfile['years']
        LMR_time = np.array(map(int,recon_times))
        lat = npzfile['lat']
        lon = npzfile['lon']
        nlat = npzfile['nlat']
        nlon = npzfile['nlon']
        lat2 = np.reshape(lat,(nlat,nlon))
        lon2 = np.reshape(lon,(nlat,nlon))
        years = npzfile['years']
        nyrs =  len(years)
        xam = np.zeros([nyrs,np.shape(tmp)[1],np.shape(tmp)[2]])
        xam_all = np.zeros([niters,nyrs,np.shape(tmp)[1],np.shape(tmp)[2]])
        # prior
        [_,Nens] = tas_prior.shape
        nlatp = state_info[var]['spacedims'][0]
        nlonp = state_info[var]['spacedims'][1]
        xbm_all = np.zeros([niters,nyrs,nlatp,nlonp])

    xam = xam + tmp
    xam_all[k,:,:,:] = tmp
    
    # prior ensemble mean of MC iteration "k"
    tmpp = np.mean(tas_prior,axis=1)
    xbm_all[k,:,:,:] = tmpp.reshape(nlatp,nlonp)

# Prior sample mean over all MC iterations
xbm = xbm_all.mean(0)

# Posterior
#  this is the sample mean computed with low-memory accumulation
xam = xam/len(mcdir)
#  this is the sample mean computed with numpy on all data
xam_check = xam_all.mean(0)
#  check..
max_err = np.max(np.max(np.max(xam_check - xam)))
if max_err > 1e-4:
    print 'max error = ' + str(max_err)
    raise Exception('sample mean does not match what is in the ensemble files!')

# sample variance
xam_var = xam_all.var(0)
print np.shape(xam_var)

print '\n shape of the ensemble array: ' + str(np.shape(xam_all)) +'\n'
print '\n shape of the ensemble-mean array: ' + str(np.shape(xam)) +'\n'
print '\n shape of the ensemble-mean prior array: ' + str(np.shape(xbm)) +'\n'

lmr_lat_range = (lat2[0,0],lat2[-1,0])
lmr_lon_range = (lon2[0,0],lon2[0,-1])
print('LMR grid info:')
print(' lats=%s' % str(lmr_lat_range))
print(' lons=%s' % str(lmr_lon_range))


# ===========================================================================================================
# BEGIN: load verification data (GISTEMP, MLOST, HadCRU, BE, 20CR and ERA20C) 
# ===========================================================================================================

print('\nloading verification data...\n')

# ===================
# Reanalysis products
# ===================

# Define month sequence for the calendar year 
# (argument needed in upload of reanalysis data)
annual = range(1,13)

# load ERA20C reanalysis -------------------------------------------------------
datadir = datadir_reanl+'/era20c'
datafile = 'tas_sfc_Amon_ERA20C_190001-201012.nc'
vardict = {'tas_sfc_Amon': 'anom'}
vardef = vardict.keys()[0]

dd = read_gridded_data_CMIP5_model(datadir,datafile,vardict,outtimeavg=annual)
rtime = dd[vardef]['years']
ERA20C_time = np.array([d.year for d in rtime])
lats = dd[vardef]['lat']
lons = dd[vardef]['lon']
latshape = lats.shape
lonshape = lons.shape
if len(latshape) == 2 & len(lonshape) == 2:
    # stored in 2D arrays
    lat_ERA20C = np.unique(lats)
    lon_ERA20C = np.unique(lons)
    nlat_ERA20C, = lat_ERA20C.shape
    nlon_ERA20C, = lon_ERA20C.shape
else:
    # stored in 1D arrays
    lon_ERA20C = lons
    lat_ERA20C = lats
    nlat_ERA20C = len(lat_ERA20C)
    nlon_ERA20C = len(lon_ERA20C)
lon2d_ERA20C, lat2d_ERA20C = np.meshgrid(lon_ERA20C, lat_ERA20C)

ERA20C = dd[vardef]['value'] + dd[vardef]['climo'] # Full field
#ERA20C = dd[vardef]['value']                      # Anomalies

# compute and remove the mean over 1951-1980 reference period as w/ GIS & BE
smatch, ematch = find_date_indices(ERA20C_time,1951,1980)
ref_mean_era = np.mean(ERA20C[smatch:ematch,:,:],axis=0)
ERA20C = ERA20C - ref_mean_era

# load 20th century reanalysis (TCR) reanalysis --------------------------------
datadir = datadir_reanl+'/20cr'
datafile = 'tas_sfc_Amon_20CR_185101-201112.nc'
vardict = {'tas_sfc_Amon': 'anom'}
vardef = vardict.keys()[0]

dd = read_gridded_data_CMIP5_model(datadir,datafile,vardict,outtimeavg=annual)
rtime = dd[vardef]['years']
TCR_time = np.array([d.year for d in rtime])
lats = dd[vardef]['lat']
lons = dd[vardef]['lon']
latshape = lats.shape
lonshape = lons.shape
if len(latshape) == 2 & len(lonshape) == 2:
    # stored in 2D arrays
    lat_TCR = np.unique(lats)
    lon_TCR = np.unique(lons)
    nlat_TCR, = lat_TCR.shape
    nlon_TCR, = lon_TCR.shape
else:
    # stored in 1D arrays
    lon_TCR = lons
    lat_TCR = lats
    nlat_TCR = len(lat_TCR)
    nlon_TCR = len(lon_TCR)
lon2d_TCR, lat2d_TCR = np.meshgrid(lon_TCR, lat_TCR)

TCR = dd[vardef]['value'] + dd[vardef]['climo'] # Full field
#TCR = dd[vardef]['value']                      # Anomalies

# compute and remove the mean over 1951-1980 reference period as w/ GIS & BE
smatch, ematch = find_date_indices(TCR_time,1951,1980)
ref_mean_tcr = np.mean(TCR[smatch:ematch,:,:],axis=0)
TCR = TCR - ref_mean_tcr

# ==================
# Obs-based products
# ==================

#datadir_calib = '../data/'
datadir_calib = '/home/disk/kalman3/rtardif/LMR/data/analyses'

# load GISTEMP -----------------------------------------------------------------
# Note: Anomalies w.r.t. 1951-1980 mean
datafile_calib   = 'gistemp1200_ERSSTv4.nc'
calib_vars = ['Tsfc']
[gtime,GIS_lat,GIS_lon,GIS_anomaly] = read_gridded_data_GISTEMP(datadir_calib,datafile_calib,calib_vars,outfreq='annual')
GIS_time = np.array([d.year for d in gtime])
nlat_GIS = len(GIS_lat)
nlon_GIS = len(GIS_lon)
lon2d_GIS, lat2d_GIS = np.meshgrid(GIS_lon, GIS_lat)
gis_lat_range = (lat2d_GIS[0,0],lat2d_GIS[-1,0])
gis_lon_range = (lon2d_GIS[0,0],lon2d_GIS[0,-1])
print('GIS grid info:')
print(' lats=%s' % str(gis_lat_range))
print(' lons=%s' % str(gis_lon_range))
# GIS longitudes are off by 180 degrees
print(' Shifting longitudes by 180 degrees')
lat2d_GIS = np.roll(lat2d_GIS,shift=nlon_GIS/2,axis=1)
lon2d_GIS = np.roll(lon2d_GIS,shift=nlon_GIS/2,axis=1)
GIS_anomaly = np.roll(GIS_anomaly,shift=nlon_GIS/2,axis=2)

# load HadCRUT -----------------------------------------------------------------
# Note: Anomalies w.r.t. 1961-1990 mean
datafile_calib   = 'HadCRUT.4.3.0.0.median.nc'
calib_vars = ['Tsfc']
[ctime,CRU_lat,CRU_lon,CRU_anomaly] = read_gridded_data_HadCRUT(datadir_calib,datafile_calib,calib_vars,outfreq='annual')
CRU_time = np.array([d.year for d in ctime])
nlat_CRU = len(CRU_lat)
nlon_CRU = len(CRU_lon)
lon2d_CRU, lat2d_CRU = np.meshgrid(CRU_lon, CRU_lat)
cru_lat_range = (lat2d_CRU[0,0],lat2d_CRU[-1,0])
cru_lon_range = (lon2d_CRU[0,0],lon2d_CRU[0,-1])
print('CRU grid info:')
print(' lats=%s' % str(cru_lat_range))
print(' lons=%s' % str(cru_lon_range))
# CRU longitudes are off by 180 degrees
print ' Shifting longitudes by 180 degrees'
lat2d_CRU = np.roll(lat2d_CRU,shift=nlon_CRU/2,axis=1)
lon2d_CRU = np.roll(lon2d_CRU,shift=nlon_CRU/2,axis=1)
CRU_anomaly = np.roll(CRU_anomaly,shift=nlon_CRU/2,axis=2)

# load BerkeleyEarth -----------------------------------------------------------
# Note: Anomalies w.r.t. 1951-1980 mean
datafile_calib   = 'Land_and_Ocean_LatLong1.nc'
calib_vars = ['Tsfc']
[btime,BE_lat,BE_lon,BE_anomaly] = read_gridded_data_BerkeleyEarth(datadir_calib,datafile_calib,calib_vars,outfreq='annual')
BE_time = np.array([d.year for d in btime])
nlat_BE = len(BE_lat)
nlon_BE = len(BE_lon)
lon2d_BE, lat2d_BE = np.meshgrid(BE_lon, BE_lat)
be_lat_range = (lat2d_BE[0,0],lat2d_BE[-1,0])
be_lon_range = (lon2d_BE[0,0],lon2d_BE[0,-1])
print('BE grid info:')
print(' lats=%s' % str(be_lat_range))
print(' lons=%s' % str(be_lon_range))
# BE longitudes are off by 180 degrees
print ' Shifting longitudes by 180 degrees'
lat2d_BE = np.roll(lat2d_BE,shift=nlon_BE/2,axis=1)
lon2d_BE = np.roll(lon2d_BE,shift=nlon_BE/2,axis=1)
BE_anomaly = np.roll(BE_anomaly,shift=nlon_BE/2,axis=2)

# load MLOST -------------------------------------------------------------------
# Note: Anomalies w.r.t. 1961-1990 mean
datafile_calib   = 'MLOST_air.mon.anom_V3.5.4.nc'
calib_vars = ['Tsfc']
[mtime,MLOST_lat,MLOST_lon,MLOST_anomaly] = read_gridded_data_MLOST(datadir_calib,datafile_calib,calib_vars,outfreq='annual')
MLOST_time = np.array([d.year for d in mtime])
nlat_MLOST = len(MLOST_lat)
nlon_MLOST = len(MLOST_lon)
lon2d_MLOST, lat2d_MLOST = np.meshgrid(MLOST_lon, MLOST_lat)
mlost_lat_range = (lat2d_MLOST[0,0],lat2d_MLOST[-1,0])
mlost_lon_range = (lon2d_MLOST[0,0],lon2d_MLOST[0,-1])
print('MLOST grid info:')
print(' lats=%s' % str(mlost_lat_range))
print(' lons=%s' % str(mlost_lon_range))


# ===========================================================================================================
# END: load verification data (GISTEMP, MLOST, HadCRU, BE, and 20CR) 
# ===========================================================================================================


# adjust so that all anomaly data pertain to the mean over a user-defined reference period (e.g. 20th century)
stime = ref_period[0]
etime = ref_period[1]

# LMR
LMR_anomaly = xam
smatch, ematch = find_date_indices(LMR_time,stime,etime)
LMR_anomaly = LMR_anomaly - np.nanmean(LMR_anomaly[smatch:ematch,:,:],axis=0)

# TCR
smatch, ematch = find_date_indices(TCR_time,stime,etime)
TCR = TCR - np.nanmean(TCR[smatch:ematch,:,:],axis=0)
# ERA
smatch, ematch = find_date_indices(ERA20C_time,stime,etime)
ERA20C = ERA20C - np.nanmean(ERA20C[smatch:ematch,:,:],axis=0)

# GIS
smatch, ematch = find_date_indices(GIS_time,stime,etime)
GIS_anomaly = GIS_anomaly - np.nanmean(GIS_anomaly[smatch:ematch,:,:],axis=0)
# BE
smatch, ematch = find_date_indices(BE_time,stime,etime)
BE_anomaly = BE_anomaly - np.nanmean(BE_anomaly[smatch:ematch,:,:],axis=0)
# CRU
smatch, ematch = find_date_indices(CRU_time,stime,etime)
CRU_anomaly = CRU_anomaly - np.nanmean(CRU_anomaly[smatch:ematch,:,:],axis=0)
# MLOST
smatch, ematch = find_date_indices(MLOST_time,stime,etime)
MLOST_anomaly = MLOST_anomaly - np.nanmean(MLOST_anomaly[smatch:ematch,:,:],axis=0)


print('\n regridding LMR data to grids of verification data...\n')

iplot_loc= False
#iplot_loc= True

# create instance of the spherical harmonics object for each grid
specob_lmr   = Spharmt(nlon,nlat,gridtype='regular',legfunc='computed')
specob_gis   = Spharmt(nlon_GIS,nlat_GIS,gridtype='regular',legfunc='computed')
specob_be    = Spharmt(nlon_BE,nlat_BE,gridtype='regular',legfunc='computed')
specob_cru   = Spharmt(nlon_CRU,nlat_CRU,gridtype='regular',legfunc='computed')
specob_mlost = Spharmt(nlon_MLOST,nlat_MLOST,gridtype='regular',legfunc='computed')
specob_tcr   = Spharmt(nlon_TCR,nlat_TCR,gridtype='regular',legfunc='computed')
specob_era   = Spharmt(nlon_ERA20C,nlat_ERA20C,gridtype='regular',legfunc='computed')


# loop over years of interest and transform...specify trange at top of file

iw = 0
if nya > 0:
    iw = (nya-1)/2

cyears = range(trange[0],trange[1])

# time series for combination of data products
lmr_tcr_csave   = np.zeros([len(cyears)])
lmr_era_csave   = np.zeros([len(cyears)])
lmr_gis_csave   = np.zeros([len(cyears)])
lmr_be_csave    = np.zeros([len(cyears)])
lmr_cru_csave   = np.zeros([len(cyears)])
lmr_mlost_csave = np.zeros([len(cyears)])

tcr_gis_csave = np.zeros([len(cyears)])
era_gis_csave = np.zeros([len(cyears)])


# for full 2d grids
# -----------------
# obs products
tcr_allyears   = np.zeros([len(cyears),nlat_TCR,nlon_TCR])
era_allyears   = np.zeros([len(cyears),nlat_ERA20C,nlon_ERA20C])
gis_allyears   = np.zeros([len(cyears),nlat_GIS,nlon_GIS])
be_allyears    = np.zeros([len(cyears),nlat_BE,nlon_BE])
cru_allyears   = np.zeros([len(cyears),nlat_CRU,nlon_CRU])
mlost_allyears = np.zeros([len(cyears),nlat_MLOST,nlon_MLOST])

# for ERA20C (reference) projected over the various grids
era_on_tcr_allyears   = np.zeros([len(cyears),nlat_TCR,nlon_TCR])
era_on_gis_allyears   = np.zeros([len(cyears),nlat_GIS,nlon_GIS])
era_on_be_allyears    = np.zeros([len(cyears),nlat_BE,nlon_BE])
era_on_cru_allyears   = np.zeros([len(cyears),nlat_CRU,nlon_CRU])
era_on_mlost_allyears = np.zeros([len(cyears),nlat_MLOST,nlon_MLOST])

tcr_on_gis_allyears = np.zeros([len(cyears),nlat_GIS,nlon_GIS])

# for lmr projected over the various grids
lmr_on_tcr_allyears   = np.zeros([len(cyears),nlat_TCR,nlon_TCR])
lmr_on_era_allyears   = np.zeros([len(cyears),nlat_ERA20C,nlon_ERA20C])
lmr_on_gis_allyears   = np.zeros([len(cyears),nlat_GIS,nlon_GIS])
lmr_on_be_allyears    = np.zeros([len(cyears),nlat_BE,nlon_BE])
lmr_on_cru_allyears   = np.zeros([len(cyears),nlat_CRU,nlon_CRU])
lmr_on_mlost_allyears = np.zeros([len(cyears),nlat_MLOST,nlon_MLOST])

# for prior projected over the various grids
xbm_on_tcr_allyears   = np.zeros([len(cyears),nlat_TCR,nlon_TCR])
xbm_on_era_allyears   = np.zeros([len(cyears),nlat_ERA20C,nlon_ERA20C])
xbm_on_gis_allyears   = np.zeros([len(cyears),nlat_GIS,nlon_GIS])
xbm_on_be_allyears    = np.zeros([len(cyears),nlat_BE,nlon_BE])
xbm_on_cru_allyears   = np.zeros([len(cyears),nlat_CRU,nlon_CRU])
xbm_on_mlost_allyears = np.zeros([len(cyears),nlat_MLOST,nlon_MLOST])


# for zonal means
# ---------------
# obs products
tcr_zm   = np.zeros([len(cyears),nlat_TCR])
era_zm   = np.zeros([len(cyears),nlat_ERA20C])
gis_zm   = np.zeros([len(cyears),nlat_GIS])
be_zm    = np.zeros([len(cyears),nlat_BE])
cru_zm   = np.zeros([len(cyears),nlat_CRU])
mlost_zm = np.zeros([len(cyears),nlat_MLOST])

# for lmr projected over the various grids
lmr_on_tcr_zm   = np.zeros([len(cyears),nlat_TCR])
lmr_on_era_zm   = np.zeros([len(cyears),nlat_ERA20C])
lmr_on_gis_zm   = np.zeros([len(cyears),nlat_GIS])
lmr_on_be_zm    = np.zeros([len(cyears),nlat_BE])
lmr_on_cru_zm   = np.zeros([len(cyears),nlat_CRU])
lmr_on_mlost_zm = np.zeros([len(cyears),nlat_MLOST])

tcr_on_gis_zm = np.zeros([len(cyears),nlat_GIS])
era_on_gis_zm = np.zeros([len(cyears),nlat_GIS])

# for prior projected over the various grids
xbm_on_tcr_zm   = np.zeros([len(cyears),nlat_TCR])
xbm_on_era_zm   = np.zeros([len(cyears),nlat_ERA20C])
xbm_on_gis_zm   = np.zeros([len(cyears),nlat_GIS])
xbm_on_be_zm    = np.zeros([len(cyears),nlat_BE])
xbm_on_cru_zm   = np.zeros([len(cyears),nlat_CRU])
xbm_on_mlost_zm = np.zeros([len(cyears),nlat_MLOST])


# Loop over years defining the verification set
k = -1
for yr in cyears:
    k = k + 1
    LMR_smatch, LMR_ematch     = find_date_indices(LMR_time,yr-iw,yr+iw+1)
    TCR_smatch, TCR_ematch     = find_date_indices(TCR_time,yr-iw,yr+iw+1)
    ERA_smatch, ERA_ematch     = find_date_indices(ERA20C_time,yr-iw,yr+iw+1)
    GIS_smatch, GIS_ematch     = find_date_indices(GIS_time,yr-iw,yr+iw+1)
    BE_smatch, BE_ematch       = find_date_indices(BE_time,yr-iw,yr+iw+1)
    CRU_smatch, CRU_ematch     = find_date_indices(CRU_time,yr-iw,yr+iw+1)
    MLOST_smatch, MLOST_ematch = find_date_indices(MLOST_time,yr-iw,yr+iw+1)

    print('------------------------------------------------------------------------')
    print('working on year... %s' % str(yr))
    print('working on year... %5s LMR index = %5s : LMR year = %5s' % (str(yr),str(LMR_smatch),str(LMR_time[LMR_smatch])))

    
    # TCR
    if TCR_smatch and TCR_ematch:
        tcr_verif = np.mean(TCR[TCR_smatch:TCR_ematch,:,:],0)
    else:
        tcr_verif = np.zeros(shape=[nlat_TCR,nlon_TCR])
        tcr_verif.fill(np.nan)
    # ERA
    if ERA_smatch and ERA_ematch:
        era_verif = np.mean(ERA20C[ERA_smatch:ERA_ematch,:,:],0)
    else:
        era_verif = np.zeros(shape=[nlat_ERA20C,nlon_ERA20C])
        era_verif.fill(np.nan)
    # GIS
    if GIS_smatch and GIS_ematch:
        gis_verif = np.mean(GIS_anomaly[GIS_smatch:GIS_ematch,:,:],0)
    else:
        gis_verif = np.zeros(shape=[nlat_GIS,nlon_GIS])
        gis_verif.fill(np.nan)
    # BE
    if BE_smatch and BE_ematch:
        be_verif = np.mean(BE_anomaly[BE_smatch:BE_ematch,:,:],0)
    else:
        be_verif = np.zeros(shape=[nlat_BE,nlon_BE])
        be_verif.fill(np.nan)
    # CRU
    if CRU_smatch and CRU_ematch:
        cru_verif = np.mean(CRU_anomaly[CRU_smatch:CRU_ematch,:,:],0)
    else:
        cru_verif = np.zeros(shape=[nlat_CRU,nlon_CRU])
        cru_verif.fill(np.nan)
    # MLOST
    if MLOST_smatch and MLOST_ematch:
        mlost_verif = np.mean(MLOST_anomaly[MLOST_smatch:MLOST_ematch,:,:],0)
    else:
        mlost_verif = np.zeros(shape=[nlat_MLOST,nlon_MLOST])
        mlost_verif.fill(np.nan)

    if iplot_loc:
        fig = plt.figure()
        vmin = -3.0; vmax = 3.0
        cbarfmt = '%4.1f'
        nticks = 6 # number of ticks on the colorbar

        ax = fig.add_subplot(3,2,1)
        LMR_plotter(gis_verif,lat2d_GIS,lon2d_GIS,'bwr',nlevs,vmin=vmin,vmax=vmax,extend='both',backg='lightgrey',cbarfmt=cbarfmt,nticks=nticks)
        plt.title('GIS : '+str(yr))
        plt.clim(vmin,vmax)
        ax = fig.add_subplot(3,2,2)
        LMR_plotter(be_verif,lat2d_BE,lon2d_BE,'bwr',nlevs,vmin=vmin,vmax=vmax,extend='both',backg='lightgrey',cbarfmt=cbarfmt,nticks=nticks)
        plt.title('BE : '+str(yr))
        plt.clim(vmin,vmax)
        ax = fig.add_subplot(3,2,3)
        LMR_plotter(cru_verif,lat2d_CRU,lon2d_CRU,'bwr',nlevs,vmin=vmin,vmax=vmax,extend='both',backg='lightgrey',cbarfmt=cbarfmt,nticks=nticks)
        plt.title('CRU : '+str(yr))
        plt.clim(vmin,vmax)
        ax = fig.add_subplot(3,2,4)
        LMR_plotter(mlost_verif,lat2d_MLOST,lon2d_MLOST,'bwr',nlevs,vmin=vmin,vmax=vmax,extend='both',backg='lightgrey',cbarfmt=cbarfmt,nticks=nticks)
        plt.title('MLOST : '+str(yr))
        plt.clim(vmin,vmax)
        ax = fig.add_subplot(3,2,5)
        LMR_plotter(tcr_verif,lat2d_TCR,lon2d_TCR,'bwr',nlevs,vmin=vmin,vmax=vmax,extend='both',backg='lightgrey',cbarfmt=cbarfmt,nticks=nticks)
        plt.title('20CR : '+str(yr))
        plt.clim(vmin,vmax)
        ax = fig.add_subplot(3,2,6)
        LMR_plotter(era_verif,lat2d_ERA20C,lon2d_ERA20C,'bwr',nlevs,vmin=vmin,vmax=vmax,extend='both',backg='lightgrey',cbarfmt=cbarfmt,nticks=nticks)
        plt.title('ERA20C : '+str(yr))
        plt.clim(vmin,vmax)

        fig.tight_layout()
        plt.savefig('gis_be_cru_mlost_tcr_era_%s.png' %str(yr))
        plt.close()



    # LMR anomaly for current period
    pdata_lmr = np.mean(LMR_anomaly[LMR_smatch:LMR_ematch,:,:],0)
    # prior
    pdata_xbm = np.mean(xbm[LMR_smatch:LMR_ematch,:,:],0)

    # regrid LMR on the various verification grids
    lmr_on_gis   = regrid(specob_lmr, specob_gis,   pdata_lmr, ntrunc=None, smooth=None)
    lmr_on_be    = regrid(specob_lmr, specob_be,    pdata_lmr, ntrunc=None, smooth=None)
    lmr_on_cru   = regrid(specob_lmr, specob_cru,   pdata_lmr, ntrunc=None, smooth=None)
    lmr_on_mlost = regrid(specob_lmr, specob_mlost, pdata_lmr, ntrunc=None, smooth=None)
    lmr_on_tcr   = regrid(specob_lmr, specob_tcr,   pdata_lmr, ntrunc=None, smooth=None)
    lmr_on_era   = regrid(specob_lmr, specob_era,   pdata_lmr, ntrunc=None, smooth=None)
    # prior
    xbm_on_gis   = regrid(specob_lmr, specob_gis,   pdata_xbm, ntrunc=None, smooth=None)
    xbm_on_be    = regrid(specob_lmr, specob_be,    pdata_xbm, ntrunc=None, smooth=None)
    xbm_on_cru   = regrid(specob_lmr, specob_cru,   pdata_xbm, ntrunc=None, smooth=None)
    xbm_on_mlost = regrid(specob_lmr, specob_mlost, pdata_xbm, ntrunc=None, smooth=None)
    xbm_on_tcr   = regrid(specob_lmr, specob_tcr,   pdata_xbm, ntrunc=None, smooth=None)
    xbm_on_era   = regrid(specob_lmr, specob_era,   pdata_xbm, ntrunc=None, smooth=None)

    # regrid TCR & ERA reanalyses on GIS grid (for reference)
    if np.isnan(tcr_verif).all():
        tcr_on_gis = np.zeros(shape=[nlat_GIS,nlon_GIS])
        tcr_on_gis.fill(np.nan)
    else:
        tcr_on_gis   = regrid(specob_tcr, specob_gis, tcr_verif, ntrunc=None, smooth=None)

    if np.isnan(era_verif).all():
        era_on_gis = np.zeros(shape=[nlat_GIS,nlon_GIS])
        era_on_gis.fill(np.nan)
    else:
        era_on_gis   = regrid(specob_era, specob_gis, era_verif, ntrunc=None, smooth=None)

    # save the full grids
    era_allyears[k,:,:]   = era_verif
    tcr_allyears[k,:,:]   = tcr_verif
    gis_allyears[k,:,:]   = gis_verif
    be_allyears[k,:,:]    = be_verif
    cru_allyears[k,:,:]   = cru_verif
    mlost_allyears[k,:,:] = mlost_verif

    lmr_on_gis_allyears[k,:,:]   = lmr_on_gis
    lmr_on_be_allyears[k,:,:]    = lmr_on_be
    lmr_on_cru_allyears[k,:,:]   = lmr_on_cru
    lmr_on_mlost_allyears[k,:,:] = lmr_on_mlost
    lmr_on_tcr_allyears[k,:,:]   = lmr_on_tcr
    lmr_on_era_allyears[k,:,:]   = lmr_on_era

    tcr_on_gis_allyears[k,:,:]   = tcr_on_gis
    era_on_gis_allyears[k,:,:]   = era_on_gis

    # prior
    xbm_on_gis_allyears[k,:,:]   = xbm_on_gis
    xbm_on_be_allyears[k,:,:]    = xbm_on_be
    xbm_on_cru_allyears[k,:,:]   = xbm_on_cru
    xbm_on_mlost_allyears[k,:,:] = xbm_on_mlost
    xbm_on_tcr_allyears[k,:,:]   = xbm_on_tcr
    xbm_on_era_allyears[k,:,:]   = xbm_on_era


    # 
    # compute zonal-mean values
    #

    # ERA
    fracok    = np.sum(np.isfinite(era_verif),axis=1,dtype=np.float16)/float(nlon_ERA20C)
    boolok    = np.where(fracok >= valid_frac)
    boolnotok = np.where(fracok < valid_frac)
    for i in boolok:
        era_zm[k,i] = np.nanmean(era_verif[i,:],axis=1)
    era_zm[k,boolnotok]  = np.NAN
    lmr_on_era_zm[k,:]   = np.mean(lmr_on_era,1)
    xbm_on_era_zm[k,:]   = np.mean(xbm_on_era,1)

    # TCR
    fracok    = np.sum(np.isfinite(tcr_verif),axis=1,dtype=np.float16)/float(nlon_TCR)
    boolok    = np.where(fracok >= valid_frac)
    boolnotok = np.where(fracok < valid_frac)
    for i in boolok:
        tcr_zm[k,i] = np.nanmean(tcr_verif[i,:],axis=1)
    tcr_zm[k,boolnotok]  = np.NAN
    lmr_on_tcr_zm[k,:]   = np.mean(lmr_on_tcr,1)
    xbm_on_tcr_zm[k,:]   = np.mean(xbm_on_tcr,1)

    # GIS
    fracok    = np.sum(np.isfinite(gis_verif),axis=1,dtype=np.float16)/float(nlon_GIS)
    boolok    = np.where(fracok >= valid_frac)
    boolnotok = np.where(fracok < valid_frac)
    for i in boolok:
        gis_zm[k,i] = np.nanmean(gis_verif[i,:],axis=1)
    gis_zm[k,boolnotok]  = np.NAN
    lmr_on_gis_zm[k,:]   = np.mean(lmr_on_gis,axis=1)
    tcr_on_gis_zm[k,:]   = np.mean(tcr_on_gis,axis=1)
    xbm_on_gis_zm[k,:]   = np.mean(xbm_on_gis,axis=1)

    # BE
    fracok    = np.sum(np.isfinite(be_verif),axis=1,dtype=np.float16)/float(nlon_BE)
    boolok    = np.where(fracok >= valid_frac)
    boolnotok = np.where(fracok < valid_frac)
    for i in boolok:
        be_zm[k,i] = np.nanmean(be_verif[i,:],axis=1)
    be_zm[k,boolnotok]  = np.NAN
    lmr_on_be_zm[k,:]   = np.mean(lmr_on_be,1)
    xbm_on_be_zm[k,:]   = np.mean(xbm_on_be,1)

    # CRU
    fracok    = np.sum(np.isfinite(cru_verif),axis=1,dtype=np.float16)/float(nlon_CRU)
    boolok    = np.where(fracok >= valid_frac)
    boolnotok = np.where(fracok < valid_frac)
    for i in boolok:
        cru_zm[k,i] = np.nanmean(cru_verif[i,:],axis=1)
    cru_zm[k,boolnotok]  = np.NAN
    lmr_on_cru_zm[k,:]   = np.mean(lmr_on_cru,1)
    xbm_on_cru_zm[k,:]   = np.mean(xbm_on_cru,1)

    # MLOST
    fracok    = np.sum(np.isfinite(mlost_verif),axis=1,dtype=np.float16)/float(nlon_MLOST)
    boolok    = np.where(fracok >= valid_frac)
    boolnotok = np.where(fracok < valid_frac)
    for i in boolok:
        mlost_zm[k,i] = np.nanmean(mlost_verif[i,:],axis=1)
    mlost_zm[k,boolnotok]  = np.NAN
    lmr_on_mlost_zm[k,:] = np.mean(lmr_on_mlost,1)
    xbm_on_mlost_zm[k,:] = np.mean(xbm_on_mlost,1)


    # ===============================================================================
    # anomaly correlation
    # ===============================================================================

    # --------------
    # prepare arrays
    # --------------
    tcr_vec   = np.reshape(tcr_verif,(1,nlat_TCR*nlon_TCR))
    era_vec   = np.reshape(era_verif,(1,nlat_ERA20C*nlon_ERA20C))
    gis_vec   = np.reshape(gis_verif,(1,nlat_GIS*nlon_GIS))
    be_vec    = np.reshape(be_verif,(1,nlat_BE*nlon_BE))
    cru_vec   = np.reshape(cru_verif,(1,nlat_CRU*nlon_CRU))
    mlost_vec = np.reshape(mlost_verif,(1,nlat_MLOST*nlon_MLOST))

    lmr_on_tcr_vec   = np.reshape(lmr_on_tcr,(1,nlat_TCR*nlon_TCR))
    lmr_on_era_vec   = np.reshape(lmr_on_era,(1,nlat_ERA20C*nlon_ERA20C))
    lmr_on_gis_vec   = np.reshape(lmr_on_gis,(1,nlat_GIS*nlon_GIS))
    lmr_on_be_vec    = np.reshape(lmr_on_be,(1,nlat_BE*nlon_BE))
    lmr_on_cru_vec   = np.reshape(lmr_on_cru,(1,nlat_CRU*nlon_CRU))
    lmr_on_mlost_vec = np.reshape(lmr_on_mlost,(1,nlat_MLOST*nlon_MLOST))

    tcr_on_gis_vec   = np.reshape(tcr_on_gis,(1,nlat_GIS*nlon_GIS))
    era_on_gis_vec   = np.reshape(era_on_gis,(1,nlat_GIS*nlon_GIS))

    # ---------------------------------------------------------------------------
    # compute correlations, taking into account the missing data in obs. products
    # ---------------------------------------------------------------------------
    # lmr <-> tcr
    indok = np.isfinite(tcr_vec); nbok = np.sum(indok); nball = tcr_vec.shape[1]
    ratio = float(nbok)/float(nball)
    if ratio > valid_frac:
        lmr_tcr_csave[k] = np.corrcoef(lmr_on_tcr_vec[indok],tcr_vec[indok])[0,1]
    else:
        lmr_tcr_csave[k] = np.nan
    print('  lmr-tcr correlation     : %s' % str(lmr_tcr_csave[k]))

    # lmr <-> era
    indok = np.isfinite(era_vec); nbok = np.sum(indok); nball = era_vec.shape[1]
    ratio = float(nbok)/float(nball)
    if ratio > valid_frac:
        lmr_era_csave[k] = np.corrcoef(lmr_on_era_vec[indok],era_vec[indok])[0,1]
    else:
        lmr_era_csave[k] = np.nan
    print('  lmr-era correlation     : %s' % str(lmr_era_csave[k]))
    
    # lmr <-> gis
    indok = np.isfinite(gis_vec); nbok = np.sum(indok); nball = gis_vec.shape[1]
    ratio = float(nbok)/float(nball)
    if ratio > valid_frac:
        lmr_gis_csave[k] = np.corrcoef(lmr_on_gis_vec[indok],gis_vec[indok])[0,1]
    else:
        lmr_gis_csave[k] = np.nan
    print('  lmr-gis correlation     : %s' % str(lmr_gis_csave[k]))
    
    # lmr <-> be
    indok = np.isfinite(be_vec); nbok = np.sum(indok); nball = be_vec.shape[1]
    ratio = float(nbok)/float(nball)
    if ratio > valid_frac:
        lmr_be_csave[k] = np.corrcoef(lmr_on_be_vec[indok],be_vec[indok])[0,1]
    else:
        lmr_be_csave[k] = np.nan
    print('  lmr-be correlation      : %s' % str(lmr_be_csave[k]))
    
    # lmr <-> cru
    indok = np.isfinite(cru_vec); nbok = np.sum(indok); nball = cru_vec.shape[1]
    ratio = float(nbok)/float(nball)
    if ratio > valid_frac:
        lmr_cru_csave[k] = np.corrcoef(lmr_on_cru_vec[indok],cru_vec[indok])[0,1]
    else:
        lmr_cru_csave[k] = np.nan
    print('  lmr-cru correlation     : %s' % str(lmr_cru_csave[k]))
    
    # lmr <-> mlost
    indok = np.isfinite(mlost_vec); nbok = np.sum(indok); nball = mlost_vec.shape[1]
    ratio = float(nbok)/float(nball)
    if ratio > valid_frac:
        lmr_mlost_csave[k] = np.corrcoef(lmr_on_mlost_vec[indok],mlost_vec[indok])[0,1]
    else:
        lmr_mlost_csave[k] = np.nan
    print('  lmr-mlost correlation   : %s' % str(lmr_mlost_csave[k]))
    
    # tcr <-> gis
    if ~np.isnan(tcr_on_gis_vec).all():
        indok = np.isfinite(gis_vec); nbok = np.sum(indok); nball = gis_vec.shape[1]
        ratio = float(nbok)/float(nball)
        if ratio > valid_frac:
            tcr_gis_csave[k] = np.corrcoef(tcr_on_gis_vec[indok],gis_vec[indok])[0,1]
        else:
            tcr_gis_csave[k] = np.nan
    else:
        tcr_gis_csave[k] = np.nan
    print('  tcr-gis correlation     : %s' % str(tcr_gis_csave[k]))
    
    # era <-> gis
    if ~np.isnan(era_on_gis_vec).all():
        indok = np.isfinite(gis_vec); nbok = np.sum(indok); nball = gis_vec.shape[1]
        ratio = float(nbok)/float(nball)
        if ratio > valid_frac:
            era_gis_csave[k] = np.corrcoef(era_on_gis_vec[indok],gis_vec[indok])[0,1]
        else:
            era_gis_csave[k] = np.nan
    else:
        era_gis_csave[k] = np.nan
    print('  era-gis correlation     : %s' % str(era_gis_csave[k]))
    

# ===================================================================================
# plots for anomaly correlation statistics
# ===================================================================================
# number of bins in the histograms
nbins = 15
corr_range = [-0.6,0.8]
#corr_range = [-0.4,1.0]
bins = np.linspace(corr_range[0],corr_range[1],nbins)

# LMR compared to TCR, ERA, GIS, BE, CRU and MLOST
#fig = plt.figure(figsize=(10,12))
fig = plt.figure()

# TCR
ax = fig.add_subplot(6,2,1)
ax.plot(cyears,lmr_tcr_csave,lw=2)
ax.plot([trange[0],trange[-1]],[0,0],'k:')
ax.set_title('LMR - 20CR-V2')
ax.set_xlim(trange[0],trange[-1])
ax.set_ylim(corr_range[0],corr_range[-1])
ax.set_ylabel('Correlation',fontweight='bold')
ax = fig.add_subplot(6,2,2)
ax.hist(lmr_tcr_csave[~np.isnan(lmr_tcr_csave)],bins=bins,histtype='stepfilled',alpha=0.25)
ax.set_title('LMR - 20CR-V2')
ax.set_xlim(corr_range[0],corr_range[-1])
ax.set_ylabel('Counts',fontweight='bold')
xmin,xmax = ax.get_xlim()
ymin,ymax = ax.get_ylim()
if ymax < 10:
    ymax = 10
elif ymax >= 10 and ymax < 20:
    ymax = 20
ax.set_ylim(ymin,ymax)
ypos = ymax-0.15*(ymax-ymin)
xpos = xmin+0.025*(xmax-xmin)
ax.text(xpos,ypos,'Mean = %s' %"{:.2f}".format(np.nanmean(lmr_tcr_csave)),fontsize=11,fontweight='bold')

# ERA
ax = fig.add_subplot(6,2,3)
ax.plot(cyears,lmr_era_csave,lw=2)
ax.plot([trange[0],trange[-1]],[0,0],'k:')
ax.set_title('LMR - ERA-20C')
ax.set_xlim(trange[0],trange[-1])
ax.set_ylim(corr_range[0],corr_range[-1])
ax.set_ylabel('Correlation',fontweight='bold')
ax = fig.add_subplot(6,2,4)
ax.hist(lmr_era_csave[~np.isnan(lmr_era_csave)],bins=bins,histtype='stepfilled',alpha=0.25)
ax.set_title('LMR - ERA-20C')
ax.set_xlim(corr_range[0],corr_range[-1])
ax.set_ylabel('Counts',fontweight='bold')
xmin,xmax = ax.get_xlim()
ymin,ymax = ax.get_ylim()
if ymax < 10:
    ymax = 10
elif ymax >= 10 and ymax < 20:
    ymax = 20
ax.set_ylim(ymin,ymax)
ypos = ymax-0.15*(ymax-ymin)
xpos = xmin+0.025*(xmax-xmin)
ax.text(xpos,ypos,'Mean = %s' %"{:.2f}".format(np.nanmean(lmr_era_csave)),fontsize=11,fontweight='bold')

# GIS
ax = fig.add_subplot(6,2,5)
ax.plot(cyears,lmr_gis_csave,lw=2)
ax.plot([trange[0],trange[-1]],[0,0],'k:')
ax.set_title('LMR - GISTEMP')
ax.set_xlim(trange[0],trange[-1])
ax.set_ylim(corr_range[0],corr_range[-1])
ax.set_ylabel('Correlation',fontweight='bold')
ax = fig.add_subplot(6,2,6)
indok = np.isfinite(lmr_gis_csave)
if np.sum(indok) > 0:
    ax.hist(lmr_gis_csave[indok],bins=bins,histtype='stepfilled',alpha=0.25,
            range=(bins.min(), bins.max()))
ax.set_title('LMR - GISTEMP')
ax.set_xlim(corr_range[0],corr_range[-1])
ax.set_ylabel('Counts',fontweight='bold')
xmin,xmax = ax.get_xlim()
ymin,ymax = ax.get_ylim()
if ymax < 10:
    ymax = 10
elif ymax >= 10 and ymax < 20:
    ymax = 20
ax.set_ylim(ymin,ymax)
ypos = ymax-0.15*(ymax-ymin)
xpos = xmin+0.025*(xmax-xmin)
ax.text(xpos,ypos,'Mean = %s' %"{:.2f}".format(np.nanmean(lmr_gis_csave)),fontsize=11,fontweight='bold')
print 'LMR-GIS mean anomaly correlation: ' + str (np.nanmean(lmr_gis_csave))

# BE
ax = fig.add_subplot(6,2,7)
ax.plot(cyears,lmr_be_csave,lw=2)
ax.set_title('LMR - BE')
ax.plot([trange[0],trange[-1]],[0,0],'k:')
ax.set_xlim(trange[0],trange[-1])
ax.set_ylim(corr_range[0],corr_range[-1])
ax.set_ylabel('Correlation',fontweight='bold')
ax = fig.add_subplot(6,2,8)
indok = np.isfinite(lmr_be_csave)
if np.sum(indok) > 0:
    ax.hist(lmr_be_csave[indok],bins=bins,histtype='stepfilled',alpha=0.25,
            range=(bins.min(), bins.max()))
ax.set_title('LMR - BE')
ax.set_xlim(corr_range[0],corr_range[-1])
ax.set_ylabel('Counts',fontweight='bold')
xmin,xmax = ax.get_xlim()
ymin,ymax = ax.get_ylim()
if ymax < 10:
    ymax = 10
elif ymax >= 10 and ymax < 20:
    ymax = 20
ax.set_ylim(ymin,ymax)
ypos = ymax-0.15*(ymax-ymin)
xpos = xmin+0.025*(xmax-xmin)
ax.text(xpos,ypos,'Mean = %s' %"{:.2f}".format(np.nanmean(lmr_be_csave)),fontsize=11,fontweight='bold')

# CRU
ax = fig.add_subplot(6,2,9)
ax.plot(cyears,lmr_cru_csave,lw=2)
ax.set_title('LMR - HadCRUT4')
ax.plot([trange[0],trange[-1]],[0,0],'k:')
ax.set_xlim(trange[0],trange[-1])
ax.set_ylim(corr_range[0],corr_range[-1])
ax.set_ylabel('Correlation',fontweight='bold')
ax = fig.add_subplot(6,2,10)
indok = np.isfinite(lmr_cru_csave)
if np.sum(indok) > 0:
    ax.hist(lmr_cru_csave[indok],bins=bins,histtype='stepfilled',alpha=0.25,
        range=(bins.min(), bins.max()))
ax.set_title('LMR - HadCRUT4')
ax.set_xlim(corr_range[0],corr_range[-1])
ax.set_ylabel('Counts',fontweight='bold')
xmin,xmax = ax.get_xlim()
ymin,ymax = ax.get_ylim()
if ymax < 10:
    ymax = 10
elif ymax >= 10 and ymax < 20:
    ymax = 20
ax.set_ylim(ymin,ymax)
ypos = ymax-0.15*(ymax-ymin)
xpos = xmin+0.025*(xmax-xmin)
ax.text(xpos,ypos,'Mean = %s' %"{:.2f}".format(np.nanmean(lmr_cru_csave)),fontsize=11,fontweight='bold')

# MLOST
ax = fig.add_subplot(6,2,11)
ax.plot(cyears,lmr_mlost_csave,lw=2)
ax.set_title('LMR - MLOST')
ax.plot([trange[0],trange[-1]],[0,0],'k:')
ax.set_xlim(trange[0],trange[-1])
ax.set_ylim(corr_range[0],corr_range[-1])
ax.set_ylabel('Correlation',fontweight='bold')
ax.set_xlabel('Year CE',fontweight='bold')
ax = fig.add_subplot(6,2,12)
indok = np.isfinite(lmr_mlost_csave)
if np.sum(indok) > 0:
    ax.hist(lmr_mlost_csave[indok],bins=bins,histtype='stepfilled',alpha=0.25,
        range=(bins.min(), bins.max()))
ax.set_title('LMR - MLOST')
ax.set_xlim(corr_range[0],corr_range[-1])
ax.set_ylabel('Counts',fontweight='bold')
ax.set_xlabel('Correlation',fontweight='bold')
xmin,xmax = ax.get_xlim()
ymin,ymax = ax.get_ylim()
if ymax < 10:
    ymax = 10
elif ymax >= 10 and ymax < 20:
    ymax = 20
ax.set_ylim(ymin,ymax)
ypos = ymax-0.15*(ymax-ymin)
xpos = xmin+0.025*(xmax-xmin)
ax.text(xpos,ypos,'Mean = %s' %"{:.2f}".format(np.nanmean(lmr_mlost_csave)),fontsize=11,fontweight='bold')

fig.tight_layout()
plt.subplots_adjust(left=0.1, bottom=0.05, right=0.95, top=0.93, wspace=0.5, hspace=0.5)
fig.suptitle('Surface air temperature anomaly correlation',fontweight='bold') 
if fsave:
    print('saving to .png')
    plt.savefig(nexp+'_verify_grid_anomaly_correlation_LMR_'+str(trange[0])+'-'+str(trange[1])+'.png')
    plt.savefig(nexp+'_verify_grid_anomaly_correlation_LMR_'+str(trange[0])+'-'+str(trange[1])+'.pdf',bbox_inches='tight', dpi=300, format='pdf')


    # =================================================================================================================================
    # For paper 1 :
    
    # in paper:
    fig = plt.figure()
    # TCR
    ax = fig.add_subplot(2,2,1)
    ax.plot(cyears,lmr_tcr_csave,lw=2)
    ax.plot([trange[0],trange[-1]],[0,0],'k:')
    ax.set_title('LMR - 20CR-V2')
    ax.set_xlim(trange[0],trange[-1])
    ax.set_ylim(corr_range[0],corr_range[-1])
    ax.set_ylabel('Correlation',fontweight='bold')
    ax = fig.add_subplot(2,2,2)
    ax.hist(lmr_tcr_csave,bins=bins,histtype='stepfilled',alpha=0.25,
        range=(bins.min(), bins.max()))
    ax.set_title('LMR - 20CR-V2')
    ax.set_xlim(corr_range[0],corr_range[-1])
    ax.set_ylabel('Counts',fontweight='bold')
    xmin,xmax = ax.get_xlim()
    ymin,ymax = ax.get_ylim()
    if ymax < 10:
        ymax = 10
    elif ymax >= 10 and ymax < 20:
        ymax = 20
    ax.set_ylim(ymin,ymax)
    ypos = ymax-0.15*(ymax-ymin)
    xpos = xmin+0.025*(xmax-xmin)
    ax.text(xpos,ypos,'Mean = %s' %"{:.2f}".format(np.nanmean(lmr_tcr_csave)),fontsize=11,fontweight='bold')

    # GIS
    ax = fig.add_subplot(2,2,3)
    ax.plot(cyears,lmr_gis_csave,lw=2)
    ax.plot([trange[0],trange[-1]],[0,0],'k:')
    ax.set_title('LMR - GISTEMP')
    ax.set_xlim(trange[0],trange[-1])
    ax.set_ylim(corr_range[0],corr_range[-1])
    ax.set_ylabel('Correlation',fontweight='bold')
    ax.set_xlabel('Year CE',fontweight='bold')    
    ax = fig.add_subplot(2,2,4)
    indok = np.isfinite(lmr_gis_csave)
    if np.sum(indok) > 0:
        ax.hist(lmr_gis_csave[indok],bins=bins,histtype='stepfilled',alpha=0.25,
                range=(bins.min(), bins.max()))
    ax.set_title('LMR - GISTEMP')
    ax.set_xlim(corr_range[0],corr_range[-1])
    ax.set_ylabel('Counts',fontweight='bold')
    ax.set_xlabel('Correlation',fontweight='bold')
    xmin,xmax = ax.get_xlim()
    ymin,ymax = ax.get_ylim()
    if ymax < 10:
        ymax = 10
    elif ymax >= 10 and ymax < 20:
        ymax = 20
    ax.set_ylim(ymin,ymax)
    ypos = ymax-0.15*(ymax-ymin)
    xpos = xmin+0.025*(xmax-xmin)
    ax.text(xpos,ypos,'Mean = %s' %"{:.2f}".format(np.nanmean(lmr_gis_csave)),fontsize=11,fontweight='bold')


    fig.tight_layout()
    plt.subplots_adjust(left=0.1, bottom=0.45, right=0.95, top=0.93, wspace=0.5, hspace=0.5)
    fig.suptitle('Surface air temperature anomaly correlation',fontweight='bold') 

    print('saving to .png')
    plt.savefig(nexp+'_verify_grid_anomaly_correlation_LMR_'+str(trange[0])+'-'+str(trange[1])+'_paper.png')
    plt.savefig(nexp+'_verify_grid_anomaly_correlation_LMR_'+str(trange[0])+'-'+str(trange[1])+'_paper.pdf',bbox_inches='tight', dpi=300, format='pdf')

    # =================================================================================================================================



# TCR compared to GIS (reference)
fig = plt.figure()
ax = fig.add_subplot(2,2,1)
ax.plot(cyears,tcr_gis_csave,lw=2)
ax.set_title('20CR-V2 - GISTEMP')
ax.plot([trange[0],trange[-1]],[0,0],'k:')
ax.set_xlim(trange[0],trange[-1])
ax.set_ylim(corr_range[0],corr_range[-1])
ax.set_ylabel('Correlation',fontweight='bold')
ax = fig.add_subplot(2,2,2)
ax.hist(tcr_gis_csave[~np.isnan(tcr_gis_csave)],bins=bins,histtype='stepfilled',alpha=0.25)
ax.set_title('20CR-V2 - GISTEMP')
ax.set_xlim(corr_range[0],corr_range[-1])
ax.set_ylabel('Counts',fontweight='bold')
xmin,xmax = ax.get_xlim()
ymin,ymax = ax.get_ylim()
if ymax < 10:
    ymax = 10
elif ymax >= 10 and ymax < 20:
    ymax = 20
ax.set_ylim(ymin,ymax)
ypos = ymax-0.15*(ymax-ymin)
xpos = xmin+0.025*(xmax-xmin)
ax.text(xpos,ypos,'Mean = %s' %"{:.2f}".format(np.nanmean(tcr_gis_csave)),fontsize=11,fontweight='bold')

# ERA compared to GIS (reference)
ax = fig.add_subplot(2,2,3)
ax.plot(cyears,era_gis_csave,lw=2)
ax.set_title('ERA-20C - GISTEMP')
ax.plot([trange[0],trange[-1]],[0,0],'k:')
ax.set_xlim(trange[0],trange[-1])
ax.set_ylim(corr_range[0],corr_range[-1])
ax.set_ylabel('Correlation',fontweight='bold')
ax.set_xlabel('Year CE',fontweight='bold')
ax = fig.add_subplot(2,2,4)
ax.hist(era_gis_csave[~np.isnan(era_gis_csave)],bins=bins,histtype='stepfilled',alpha=0.25)
ax.set_title('ERA-20C - GISTEMP')
ax.set_xlim(corr_range[0],corr_range[-1])
ax.set_ylabel('Counts',fontweight='bold')
ax.set_xlabel('Correlation',fontweight='bold')
xmin,xmax = ax.get_xlim()
ymin,ymax = ax.get_ylim()
if ymax < 10:
    ymax = 10
elif ymax >= 10 and ymax < 20:
    ymax = 20
ax.set_ylim(ymin,ymax)
ypos = ymax-0.15*(ymax-ymin)
xpos = xmin+0.025*(xmax-xmin)
ax.text(xpos,ypos,'Mean = %s' %"{:.2f}".format(np.nanmean(era_gis_csave)),fontsize=11,fontweight='bold')

#fig.tight_layout()
plt.subplots_adjust(left=0.1, bottom=0.55, right=0.95, top=0.93, wspace=0.5, hspace=0.5)
fig.suptitle('Surface air temperature anomaly correlation',fontweight='bold') 
if fsave:
    print('saving to .png')
    plt.savefig(nexp+'_verify_grid_anomaly_correlation_reference_'+str(trange[0])+'-'+str(trange[1])+'.png')
    plt.savefig(nexp+'_verify_grid_anomaly_correlation_reference_'+str(trange[0])+'-'+str(trange[1])+'.pdf',bbox_inches='tight', dpi=300, format='pdf')

# ===================================================================================
# BEGIN bias, r and CE calculations
# ===================================================================================

# correlation and CE at each (lat,lon) point

lmr_on_tcr_err   = lmr_on_tcr_allyears - tcr_allyears
lmr_on_era_err   = lmr_on_era_allyears - era_allyears
lmr_on_gis_err   = lmr_on_gis_allyears - gis_allyears
lmr_on_be_err    = lmr_on_be_allyears  - be_allyears
lmr_on_cru_err   = lmr_on_cru_allyears - cru_allyears
lmr_on_mlost_err = lmr_on_mlost_allyears - mlost_allyears
tcr_on_gis_err   = tcr_on_gis_allyears - gis_allyears
era_on_gis_err   = era_on_gis_allyears - gis_allyears
# prior
xbm_on_tcr_err   = xbm_on_tcr_allyears - tcr_allyears
xbm_on_era_err   = xbm_on_era_allyears - era_allyears
xbm_on_gis_err   = xbm_on_gis_allyears - gis_allyears
xbm_on_be_err    = xbm_on_be_allyears  - be_allyears
xbm_on_cru_err   = xbm_on_cru_allyears - cru_allyears
xbm_on_mlost_err = xbm_on_mlost_allyears - mlost_allyears

bias_lmr_tcr   = np.zeros([nlat_TCR,nlon_TCR])
bias_lmr_era   = np.zeros([nlat_ERA20C,nlon_ERA20C])
bias_lmr_gis   = np.zeros([nlat_GIS,nlon_GIS])
bias_lmr_be    = np.zeros([nlat_BE,nlon_BE])
bias_lmr_cru   = np.zeros([nlat_CRU,nlon_CRU])
bias_lmr_mlost = np.zeros([nlat_MLOST,nlon_MLOST])
bias_tcr_gis   = np.zeros([nlat_GIS,nlon_GIS])
bias_era_gis   = np.zeros([nlat_GIS,nlon_GIS])
# prior
bias_xbm_tcr   = np.zeros([nlat_TCR,nlon_TCR])
bias_xbm_era   = np.zeros([nlat_ERA20C,nlon_ERA20C])
bias_xbm_gis   = np.zeros([nlat_GIS,nlon_GIS])
bias_xbm_be    = np.zeros([nlat_BE,nlon_BE])
bias_xbm_cru   = np.zeros([nlat_CRU,nlon_CRU])
bias_xbm_mlost = np.zeros([nlat_MLOST,nlon_MLOST])

r_lmr_tcr    = np.zeros([nlat_TCR,nlon_TCR])
ce_lmr_tcr   = np.zeros([nlat_TCR,nlon_TCR])
r_lmr_era    = np.zeros([nlat_ERA20C,nlon_ERA20C])
ce_lmr_era   = np.zeros([nlat_ERA20C,nlon_ERA20C])
r_lmr_gis    = np.zeros([nlat_GIS,nlon_GIS])
ce_lmr_gis   = np.zeros([nlat_GIS,nlon_GIS])
r_lmr_be     = np.zeros([nlat_BE,nlon_BE])
ce_lmr_be    = np.zeros([nlat_BE,nlon_BE])
r_lmr_cru    = np.zeros([nlat_CRU,nlon_CRU])
ce_lmr_cru   = np.zeros([nlat_CRU,nlon_CRU])
r_lmr_mlost  = np.zeros([nlat_MLOST,nlon_MLOST])
ce_lmr_mlost = np.zeros([nlat_MLOST,nlon_MLOST])
r_tcr_gis    = np.zeros([nlat_GIS,nlon_GIS])
ce_tcr_gis   = np.zeros([nlat_GIS,nlon_GIS])
r_era_gis    = np.zeros([nlat_GIS,nlon_GIS])
ce_era_gis   = np.zeros([nlat_GIS,nlon_GIS])
# prior
r_xbm_tcr    = np.zeros([nlat_TCR,nlon_TCR])
ce_xbm_tcr   = np.zeros([nlat_TCR,nlon_TCR])
r_xbm_era    = np.zeros([nlat_ERA20C,nlon_ERA20C])
ce_xbm_era   = np.zeros([nlat_ERA20C,nlon_ERA20C])
r_xbm_gis    = np.zeros([nlat_GIS,nlon_GIS])
ce_xbm_gis   = np.zeros([nlat_GIS,nlon_GIS])
r_xbm_be     = np.zeros([nlat_BE,nlon_BE])
ce_xbm_be    = np.zeros([nlat_BE,nlon_BE])
r_xbm_cru    = np.zeros([nlat_CRU,nlon_CRU])
ce_xbm_cru   = np.zeros([nlat_CRU,nlon_CRU])
r_xbm_mlost  = np.zeros([nlat_MLOST,nlon_MLOST])
ce_xbm_mlost = np.zeros([nlat_MLOST,nlon_MLOST])

ce_lmr_tcr_unbiased   = np.zeros([nlat_TCR,nlon_TCR])
ce_lmr_era_unbiased   = np.zeros([nlat_ERA20C,nlon_ERA20C])
ce_lmr_gis_unbiased   = np.zeros([nlat_GIS,nlon_GIS])
ce_lmr_be_unbiased    = np.zeros([nlat_BE,nlon_BE])
ce_lmr_cru_unbiased   = np.zeros([nlat_CRU,nlon_CRU])
ce_lmr_mlost_unbiased = np.zeros([nlat_MLOST,nlon_MLOST])
ce_tcr_gis_unbiased   = np.zeros([nlat_GIS,nlon_GIS])
ce_era_gis_unbiased   = np.zeros([nlat_GIS,nlon_GIS])


# LMR-TCR
ce_lmr_tcr = coefficient_efficiency(tcr_allyears,lmr_on_tcr_allyears,valid_frac)
ce_xbm_tcr = coefficient_efficiency(tcr_allyears,xbm_on_tcr_allyears,valid_frac)
for la in range(nlat_TCR):
    for lo in range(nlon_TCR):
        indok = np.isfinite(tcr_allyears[:,la,lo])
        nbok = np.sum(indok)
        nball = lmr_on_tcr_allyears[:,la,lo].shape[0]
        ratio = float(nbok)/float(nball)
        if ratio > valid_frac:
            r_lmr_tcr[la,lo] = np.corrcoef(lmr_on_tcr_allyears[indok,la,lo],tcr_allyears[indok,la,lo])[0,1]
            bias_lmr_tcr[la,lo] = np.mean(lmr_on_tcr_err[indok,la,lo],axis=0)
            numer_unbiased = np.sum(np.power(lmr_on_tcr_err[indok,la,lo]-bias_lmr_tcr[la,lo],2),axis=0)
            denom = np.sum(np.power(tcr_allyears[indok,la,lo]-np.mean(tcr_allyears[indok,la,lo],axis=0),2),axis=0)
            ce_lmr_tcr_unbiased[la,lo] = 1. - (numer_unbiased/denom)
            #r_xbm_tcr[la,lo] = np.corrcoef(xbm_on_tcr_allyears[indok,la,lo],tcr_allyears[indok,la,lo])[0,1]
            bias_xbm_tcr[la,lo] = np.mean(xbm_on_tcr_err[indok,la,lo],axis=0)
        else:
            r_lmr_tcr[la,lo]  = np.nan
            bias_lmr_tcr[la,lo] = np.nan
            ce_lmr_tcr_unbiased[la,lo] = np.nan
            r_xbm_tcr[la,lo]  = np.nan
            bias_xbm_tcr[la,lo] = np.nan

# LMR-ERA
ce_lmr_era = coefficient_efficiency(era_allyears,lmr_on_era_allyears,valid_frac)
ce_xbm_era = coefficient_efficiency(era_allyears,xbm_on_era_allyears,valid_frac)
for la in range(nlat_ERA20C):
    for lo in range(nlon_ERA20C):
        indok = np.isfinite(era_allyears[:,la,lo])
        nbok = np.sum(indok)
        nball = lmr_on_era_allyears[:,la,lo].shape[0]
        ratio = float(nbok)/float(nball)
        if ratio > valid_frac:
            r_lmr_era[la,lo] = np.corrcoef(lmr_on_era_allyears[indok,la,lo],era_allyears[indok,la,lo])[0,1]
            bias_lmr_era[la,lo] = np.mean(lmr_on_era_err[indok,la,lo],axis=0)
            numer_unbiased = np.sum(np.power(lmr_on_era_err[indok,la,lo]-bias_lmr_era[la,lo],2),axis=0)
            denom = np.sum(np.power(era_allyears[indok,la,lo]-np.mean(era_allyears[indok,la,lo],axis=0),2),axis=0)
            ce_lmr_era_unbiased[la,lo] = 1. - (numer_unbiased/denom)
            #r_xbm_era[la,lo] = np.corrcoef(xbm_on_era_allyears[indok,la,lo],era_allyears[indok,la,lo])[0,1]
            bias_xbm_era[la,lo] = np.mean(xbm_on_era_err[indok,la,lo],axis=0)
        else:
            r_lmr_era[la,lo]  = np.nan
            bias_lmr_era[la,lo] = np.nan
            ce_lmr_era_unbiased[la,lo] = np.nan
            r_xbm_era[la,lo]  = np.nan
            bias_xbm_era[la,lo] = np.nan

# LMR-GIS
ce_lmr_gis = coefficient_efficiency(gis_allyears,lmr_on_gis_allyears,valid_frac)
ce_xbm_gis = coefficient_efficiency(gis_allyears,xbm_on_gis_allyears,valid_frac)
for la in range(nlat_GIS):
    for lo in range(nlon_GIS):
        indok = np.isfinite(gis_allyears[:,la,lo])
        nbok = np.sum(indok)
        nball = lmr_on_gis_allyears[:,la,lo].shape[0]
        ratio = float(nbok)/float(nball)
        if ratio > valid_frac:
            r_lmr_gis[la,lo] = np.corrcoef(lmr_on_gis_allyears[indok,la,lo],gis_allyears[indok,la,lo])[0,1]
            bias_lmr_gis[la,lo] = np.mean(lmr_on_gis_err[indok,la,lo],axis=0)
            numer_unbiased = np.sum(np.power(lmr_on_gis_err[indok,la,lo]-bias_lmr_gis[la,lo],2),axis=0)
            denom = np.sum(np.power(gis_allyears[indok,la,lo]-np.mean(gis_allyears[indok,la,lo],axis=0),2),axis=0)
            ce_lmr_gis_unbiased[la,lo] = 1. - (numer_unbiased/denom)
            #r_xbm_gis[la,lo] = np.corrcoef(xbm_on_gis_allyears[indok,la,lo],gis_allyears[indok,la,lo])[0,1]
            bias_xbm_gis[la,lo] = np.mean(xbm_on_gis_err[indok,la,lo],axis=0)
        else:
            r_lmr_gis[la,lo]  = np.nan
            bias_lmr_gis[la,lo] = np.nan
            ce_lmr_gis_unbiased[la,lo] = np.nan
            r_xbm_gis[la,lo]  = np.nan
            bias_xbm_gis[la,lo] = np.nan

# LMR-BE
ce_lmr_be = coefficient_efficiency(be_allyears,lmr_on_be_allyears,valid_frac)
ce_xbm_be = coefficient_efficiency(be_allyears,xbm_on_be_allyears,valid_frac)
for la in range(nlat_BE):
    for lo in range(nlon_BE):
        indok = np.isfinite(be_allyears[:,la,lo])
        nbok = np.sum(indok)
        nball = lmr_on_be_allyears[:,la,lo].shape[0]
        ratio = float(nbok)/float(nball)
        if ratio > valid_frac:
            r_lmr_be[la,lo] = np.corrcoef(lmr_on_be_allyears[indok,la,lo],be_allyears[indok,la,lo])[0,1]
            bias_lmr_be[la,lo] = np.mean(lmr_on_be_err[indok,la,lo],axis=0)
            numer_unbiased = np.sum(np.power(lmr_on_be_err[indok,la,lo]-bias_lmr_be[la,lo],2),axis=0)
            denom = np.sum(np.power(be_allyears[indok,la,lo]-np.mean(be_allyears[indok,la,lo],axis=0),2),axis=0)
            ce_lmr_be_unbiased[la,lo] = 1. - (numer_unbiased/denom)
            #r_xbm_be[la,lo] = np.corrcoef(xbm_on_be_allyears[indok,la,lo],be_allyears[indok,la,lo])[0,1]
            bias_xbm_be[la,lo] = np.mean(xbm_on_be_err[indok,la,lo],axis=0)
        else:
            r_lmr_be[la,lo]  = np.nan
            bias_lmr_be[la,lo] = np.nan
            ce_lmr_be_unbiased[la,lo] = np.nan
            r_xbm_be[la,lo]  = np.nan
            bias_xbm_be[la,lo] = np.nan

# LMR-CRU
ce_lmr_cru = coefficient_efficiency(cru_allyears,lmr_on_cru_allyears,valid_frac)
ce_xbm_cru = coefficient_efficiency(cru_allyears,xbm_on_cru_allyears,valid_frac)
for la in range(nlat_CRU):
    for lo in range(nlon_CRU):
        indok = np.isfinite(cru_allyears[:,la,lo])
        nbok = np.sum(indok)
        nball = lmr_on_cru_allyears[:,la,lo].shape[0]
        ratio = float(nbok)/float(nball)
        if ratio > valid_frac:
            r_lmr_cru[la,lo] = np.corrcoef(lmr_on_cru_allyears[indok,la,lo],cru_allyears[indok,la,lo])[0,1]
            bias_lmr_cru[la,lo] = np.mean(lmr_on_cru_err[indok,la,lo],axis=0)
            numer_unbiased = np.sum(np.power(lmr_on_cru_err[indok,la,lo]-bias_lmr_cru[la,lo],2),axis=0)
            denom = np.sum(np.power(cru_allyears[indok,la,lo]-np.mean(cru_allyears[indok,la,lo],axis=0),2),axis=0)
            ce_lmr_cru_unbiased[la,lo] = 1. - (numer_unbiased/denom)
            #r_xbm_cru[la,lo] = np.corrcoef(xbm_on_cru_allyears[indok,la,lo],cru_allyears[indok,la,lo])[0,1]
            bias_xbm_cru[la,lo] = np.mean(xbm_on_cru_err[indok,la,lo],axis=0)
        else:
            r_lmr_cru[la,lo]  = np.nan
            bias_lmr_cru[la,lo] = np.nan
            ce_lmr_cru_unbiased[la,lo] = np.nan
            r_xbm_cru[la,lo]  = np.nan
            bias_xbm_cru[la,lo] = np.nan

# LMR-MLOST
ce_lmr_mlost = coefficient_efficiency(mlost_allyears,lmr_on_mlost_allyears,valid_frac)
ce_xbm_mlost = coefficient_efficiency(mlost_allyears,xbm_on_mlost_allyears,valid_frac)
for la in range(nlat_MLOST):
    for lo in range(nlon_MLOST):
        indok = np.isfinite(mlost_allyears[:,la,lo])
        nbok = np.sum(indok)
        nball = lmr_on_mlost_allyears[:,la,lo].shape[0]
        ratio = float(nbok)/float(nball)
        if ratio > valid_frac:
            r_lmr_mlost[la,lo] = np.corrcoef(lmr_on_mlost_allyears[indok,la,lo],mlost_allyears[indok,la,lo])[0,1]
            bias_lmr_mlost[la,lo] = np.mean(lmr_on_mlost_err[indok,la,lo],axis=0)
            numer_unbiased = np.sum(np.power(lmr_on_mlost_err[indok,la,lo]-bias_lmr_mlost[la,lo],2),axis=0)
            denom = np.sum(np.power(mlost_allyears[indok,la,lo]-np.mean(mlost_allyears[indok,la,lo],axis=0),2),axis=0)
            ce_lmr_mlost_unbiased[la,lo] = 1. - (numer_unbiased/denom)
            #r_xbmlost[la,lo] = np.corrcoef(xbm_on_mlost_allyears[indok,la,lo],mlost_allyears[indok,la,lo])[0,1]
            bias_xbm_mlost[la,lo] = np.mean(xbm_on_mlost_err[indok,la,lo],axis=0)
        else:
            r_lmr_mlost[la,lo]  = np.nan
            bias_lmr_mlost[la,lo] = np.nan
            ce_lmr_mlost_unbiased[la,lo] = np.nan
            r_xbm_mlost[la,lo]  = np.nan
            bias_xbm_mlost[la,lo] = np.nan

# TCR-GIS
ce_tcr_gis = coefficient_efficiency(gis_allyears,tcr_on_gis_allyears,valid_frac)
for la in range(nlat_GIS):
    for lo in range(nlon_GIS):
        indok1 = np.isfinite(gis_allyears[:,la,lo])
        indok2 = np.isfinite(tcr_on_gis_allyears[:,la,lo]) 
        indok = np.logical_and(indok1,indok2)
        nbok = np.sum(indok)
        nball = tcr_on_gis_allyears[:,la,lo].shape[0]
        ratio = float(nbok)/float(nball)
        if ratio > valid_frac:
            r_tcr_gis[la,lo] = np.corrcoef(tcr_on_gis_allyears[indok,la,lo],gis_allyears[indok,la,lo])[0,1]
            bias_tcr_gis[la,lo] = np.mean(tcr_on_gis_err[indok,la,lo],axis=0)
            numer_unbiased = np.sum(np.power(tcr_on_gis_err[indok,la,lo]-bias_tcr_gis[la,lo],2),axis=0)
            denom = np.sum(np.power(gis_allyears[indok1,la,lo]-np.mean(gis_allyears[indok1,la,lo],axis=0),2),axis=0)
            ce_tcr_gis_unbiased[la,lo] = 1. - (numer_unbiased/denom)
        else:
            r_tcr_gis[la,lo]  = np.nan
            bias_tcr_gis[la,lo] = np.nan
            ce_tcr_gis_unbiased[la,lo] = np.nan

# ERA-GIS
ce_era_gis = coefficient_efficiency(gis_allyears,era_on_gis_allyears,valid_frac)
for la in range(nlat_GIS):
    for lo in range(nlon_GIS):
        indok1 = np.isfinite(gis_allyears[:,la,lo])
        indok2 = np.isfinite(era_on_gis_allyears[:,la,lo]) 
        indok = np.logical_and(indok1,indok2)
        nbok = np.sum(indok)
        nball = era_on_gis_allyears[:,la,lo].shape[0]
        ratio = float(nbok)/float(nball)
        if ratio > valid_frac:
            r_era_gis[la,lo] = np.corrcoef(era_on_gis_allyears[indok,la,lo],gis_allyears[indok,la,lo])[0,1]
            bias_era_gis[la,lo] = np.mean(era_on_gis_err[indok,la,lo],axis=0)
            numer_unbiased = np.sum(np.power(era_on_gis_err[indok,la,lo]-bias_era_gis[la,lo],2),axis=0)
            denom = np.sum(np.power(gis_allyears[indok1,la,lo]-np.mean(gis_allyears[indok1,la,lo],axis=0),2),axis=0)
            ce_era_gis_unbiased[la,lo] = 1. - (numer_unbiased/denom)
        else:
            r_era_gis[la,lo]  = np.nan
            bias_era_gis[la,lo] = np.nan
            ce_era_gis_unbiased[la,lo] = np.nan

# -------
# LMR-TCR
# -------
# median
print('')
lat_TCR = np.squeeze(lat2d_TCR[:,0])
indlat = np.where((lat_TCR[:] > -60.0) & (lat_TCR[:] < 60.0))
lmr_tcr_rmedian = str(float('%.2f' % np.nanmedian(np.nanmedian(r_lmr_tcr)) ))
print('lmr-tcr all-grid median r    : %s' % str(lmr_tcr_rmedian))
lmr_tcr_rmedian60 = str(float('%.2f' % np.nanmedian(np.nanmedian(r_lmr_tcr[indlat,:])) ))
print('lmr-tcr 60S-60N median r     : %s' % str(lmr_tcr_rmedian60))
lmr_tcr_cemedian = str(float('%.2f' % np.nanmedian(np.nanmedian(ce_lmr_tcr)) ))
print('lmr-tcr all-grid median ce   : %s' % str(lmr_tcr_cemedian))
lmr_tcr_cemedian60 = str(float('%.2f' % np.nanmedian(np.nanmedian(ce_lmr_tcr[indlat,:])) ))
print('lmr-tcr 60S-60N median ce    : %s' % str(lmr_tcr_cemedian60))
lmr_tcr_biasmedian = str(float('%.2f' % np.nanmedian(bias_lmr_tcr) ))
# mean
[rmean_global,rmean_nh,rmean_sh]    = global_hemispheric_means(r_lmr_tcr,lat_TCR)
[cemean_global,cemean_nh,cemean_sh] = global_hemispheric_means(ce_lmr_tcr,lat_TCR)
[biasmean_global,biasmean_nh,biasmean_sh] = global_hemispheric_means(bias_lmr_tcr,lat_TCR)
lmr_tcr_rmean_global    = str(float('%.2f' %rmean_global[0]))
lmr_tcr_rmean_nh        = str(float('%.2f' %rmean_nh[0]))
lmr_tcr_rmean_sh        = str(float('%.2f' %rmean_sh[0]))
lmr_tcr_cemean_global   = str(float('%.2f' %cemean_global[0]))
lmr_tcr_cemean_nh       = str(float('%.2f' %cemean_nh[0]))
lmr_tcr_cemean_sh       = str(float('%.2f' %cemean_sh[0]))
lmr_tcr_biasmean_global = str(float('%.2f' %biasmean_global[0]))
lmr_tcr_biasmean_nh     = str(float('%.2f' %biasmean_nh[0]))
lmr_tcr_biasmean_sh     = str(float('%.2f' %biasmean_sh[0]))
# prior
[rmean_global,rmean_nh,rmean_sh]    = global_hemispheric_means(r_xbm_tcr,lat_TCR)
[cemean_global,cemean_nh,cemean_sh] = global_hemispheric_means(ce_xbm_tcr,lat_TCR)
[biasmean_global,biasmean_nh,biasmean_sh] = global_hemispheric_means(bias_xbm_tcr,lat_TCR)
xbm_tcr_rmean_global    = str(float('%.2f' %rmean_global[0]))
xbm_tcr_rmean_nh        = str(float('%.2f' %rmean_nh[0]))
xbm_tcr_rmean_sh        = str(float('%.2f' %rmean_sh[0]))
xbm_tcr_cemean_global   = str(float('%.2f' %cemean_global[0]))
xbm_tcr_cemean_nh       = str(float('%.2f' %cemean_nh[0]))
xbm_tcr_cemean_sh       = str(float('%.2f' %cemean_sh[0]))
xbm_tcr_biasmean_global = str(float('%.2f' %biasmean_global[0]))
xbm_tcr_biasmean_nh     = str(float('%.2f' %biasmean_nh[0]))
xbm_tcr_biasmean_sh     = str(float('%.2f' %biasmean_sh[0]))

# -------
# LMR-ERA
# -------
# median
print('')
lat_ERA = np.squeeze(lat2d_ERA20C[:,0])
indlat = np.where((lat_ERA20C[:] > -60.0) & (lat_ERA20C[:] < 60.0))
lmr_era_rmean = str(float('%.2f' % np.nanmedian(np.nanmedian(r_lmr_era)) ))
print('lmr-era all-grid median r    : %s' % str(lmr_era_rmean))
lmr_era_rmean60 = str(float('%.2f' % np.nanmedian(np.nanmedian(r_lmr_era[indlat,:])) ))
print('lmr-era 60S-60N median r     : %s' % str(lmr_era_rmean60))
lmr_era_cemean = str(float('%.2f' % np.nanmedian(np.nanmedian(ce_lmr_era)) ))
print('lmr-era all-grid median ce   : %s' % str(lmr_era_cemean))
lmr_era_cemean60 = str(float('%.2f' % np.nanmedian(np.nanmedian(ce_lmr_era[indlat,:])) ))
print('lmr-era 60S-60N median ce    : %s' % str(lmr_era_cemean60))
lmr_era_biasmean = str(float('%.2f' % np.nanmedian(bias_lmr_era) ))
# mean
[rmean_global,rmean_nh,rmean_sh]    = global_hemispheric_means(r_lmr_era,lat_ERA20C)
[cemean_global,cemean_nh,cemean_sh] = global_hemispheric_means(ce_lmr_era,lat_ERA20C)
[biasmean_global,biasmean_nh,biasmean_sh] = global_hemispheric_means(bias_lmr_era,lat_ERA20C)
lmr_era_rmean_global    = str(float('%.2f' %rmean_global[0]))
lmr_era_rmean_nh        = str(float('%.2f' %rmean_nh[0]))
lmr_era_rmean_sh        = str(float('%.2f' %rmean_sh[0]))
lmr_era_cemean_global   = str(float('%.2f' %cemean_global[0]))
lmr_era_cemean_nh       = str(float('%.2f' %cemean_nh[0]))
lmr_era_cemean_sh       = str(float('%.2f' %cemean_sh[0]))
lmr_era_biasmean_global = str(float('%.2f' %biasmean_global[0]))
lmr_era_biasmean_nh     = str(float('%.2f' %biasmean_nh[0]))
lmr_era_biasmean_sh     = str(float('%.2f' %biasmean_sh[0]))
# prior
[rmean_global,rmean_nh,rmean_sh]    = global_hemispheric_means(r_xbm_era,lat_ERA20C)
[cemean_global,cemean_nh,cemean_sh] = global_hemispheric_means(ce_xbm_era,lat_ERA20C)
[biasmean_global,biasmean_nh,biasmean_sh] = global_hemispheric_means(bias_xbm_era,lat_ERA20C)
xbm_era_rmean_global    = str(float('%.2f' %rmean_global[0]))
xbm_era_rmean_nh        = str(float('%.2f' %rmean_nh[0]))
xbm_era_rmean_sh        = str(float('%.2f' %rmean_sh[0]))
xbm_era_cemean_global   = str(float('%.2f' %cemean_global[0]))
xbm_era_cemean_nh       = str(float('%.2f' %cemean_nh[0]))
xbm_era_cemean_sh       = str(float('%.2f' %cemean_sh[0]))
xbm_era_biasmean_global = str(float('%.2f' %biasmean_global[0]))
xbm_era_biasmean_nh     = str(float('%.2f' %biasmean_nh[0]))
xbm_era_biasmean_sh     = str(float('%.2f' %biasmean_sh[0]))

# -------
# LMR_GIS
# -------
# median
print('')
lat_GIS = np.squeeze(lat2d_GIS[:,0])
indlat = np.where((lat_GIS[:] > -60.0) & (lat_GIS[:] < 60.0))
lmr_gis_rmean = str(float('%.2f' % np.nanmedian(np.nanmedian(r_lmr_gis)) ))
print('lmr-gis all-grid median r    : %s' % str(lmr_gis_rmean))
lmr_gis_rmean60 = str(float('%.2f' % np.nanmedian(np.nanmedian(r_lmr_gis[indlat,:])) ))
print('lmr-gis 60S-60N median r     : %s' % str(lmr_gis_rmean60))
lmr_gis_cemean = str(float('%.2f' % np.nanmedian(np.nanmedian(ce_lmr_gis)) ))
print('lmr-gis all-grid median ce   : %s' % str(lmr_gis_cemean))
lmr_gis_cemean60 = str(float('%.2f' % np.nanmedian(np.nanmedian(ce_lmr_gis[indlat,:])) ))
print('lmr-gis 60S-60N median ce    : %s' % str(lmr_gis_cemean60))
lmr_gis_biasmean = str(float('%.2f' % np.nanmedian(bias_lmr_gis[~np.isnan(bias_lmr_gis)]) ))
# mean
[rmean_global,rmean_nh,rmean_sh]    = global_hemispheric_means(r_lmr_gis,lat_GIS)
[cemean_global,cemean_nh,cemean_sh] = global_hemispheric_means(ce_lmr_gis,lat_GIS)
[biasmean_global,biasmean_nh,biasmean_sh] = global_hemispheric_means(bias_lmr_gis,lat_GIS)
lmr_gis_rmean_global    = str(float('%.2f' %rmean_global[0]))
lmr_gis_rmean_nh        = str(float('%.2f' %rmean_nh[0]))
lmr_gis_rmean_sh        = str(float('%.2f' %rmean_sh[0]))
lmr_gis_cemean_global   = str(float('%.2f' %cemean_global[0]))
lmr_gis_cemean_nh       = str(float('%.2f' %cemean_nh[0]))
lmr_gis_cemean_sh       = str(float('%.2f' %cemean_sh[0]))
lmr_gis_biasmean_global = str(float('%.2f' %biasmean_global[0]))
lmr_gis_biasmean_nh     = str(float('%.2f' %biasmean_nh[0]))
lmr_gis_biasmean_sh     = str(float('%.2f' %biasmean_sh[0]))
# prior
[rmean_global,rmean_nh,rmean_sh]    = global_hemispheric_means(r_xbm_gis,lat_GIS)
[cemean_global,cemean_nh,cemean_sh] = global_hemispheric_means(ce_xbm_gis,lat_GIS)
[biasmean_global,biasmean_nh,biasmean_sh] = global_hemispheric_means(bias_xbm_gis,lat_GIS)
xbm_gis_rmean_global    = str(float('%.2f' %rmean_global[0]))
xbm_gis_rmean_nh        = str(float('%.2f' %rmean_nh[0]))
xbm_gis_rmean_sh        = str(float('%.2f' %rmean_sh[0]))
xbm_gis_cemean_global   = str(float('%.2f' %cemean_global[0]))
xbm_gis_cemean_nh       = str(float('%.2f' %cemean_nh[0]))
xbm_gis_cemean_sh       = str(float('%.2f' %cemean_sh[0]))
xbm_gis_biasmean_global = str(float('%.2f' %biasmean_global[0]))
xbm_gis_biasmean_nh     = str(float('%.2f' %biasmean_nh[0]))
xbm_gis_biasmean_sh     = str(float('%.2f' %biasmean_sh[0]))

print 'LMR-GIS globa-mean CE:' + str(lmr_gis_cemean_global)

# ------
# LMR_BE
# ------
# median
print('')
lat_BE = np.squeeze(lat2d_BE[:,0])
indlat = np.where((lat_BE[:] > -60.0) & (lat_BE[:] < 60.0))
lmr_be_rmean = str(float('%.2f' % np.nanmedian(np.nanmedian(r_lmr_be)) ))
print('lmr-be all-grid median r     : %s' % str(lmr_be_rmean))
lmr_be_rmean60 = str(float('%.2f' % np.nanmedian(np.nanmedian(r_lmr_be[indlat,:])) ))
print('lmr-be 60S-60N median r      : %s' % str(lmr_be_rmean60))
lmr_be_cemean = str(float('%.2f' % np.nanmedian(np.nanmedian(ce_lmr_be)) ))
print('lmr-be all-grid median ce    : %s' % str(lmr_be_cemean))
lmr_be_cemean60 = str(float('%.2f' % np.nanmedian(np.nanmedian(ce_lmr_be[indlat,:])) ))
print('lmr-be 60S-60N median ce     : %s' % str(lmr_be_cemean60))
lmr_be_biasmean = str(float('%.2f' % np.nanmedian(bias_lmr_be[~np.isnan(bias_lmr_be)]) ))
# mean
[rmean_global,rmean_nh,rmean_sh]    = global_hemispheric_means(r_lmr_be,lat_BE)
[cemean_global,cemean_nh,cemean_sh] = global_hemispheric_means(ce_lmr_be,lat_BE)
[biasmean_global,biasmean_nh,biasmean_sh] = global_hemispheric_means(bias_lmr_be,lat_BE)
lmr_be_rmean_global    = str(float('%.2f' %rmean_global[0]))
lmr_be_rmean_nh        = str(float('%.2f' %rmean_nh[0]))
lmr_be_rmean_sh        = str(float('%.2f' %rmean_sh[0]))
lmr_be_cemean_global   = str(float('%.2f' %cemean_global[0]))
lmr_be_cemean_nh       = str(float('%.2f' %cemean_nh[0]))
lmr_be_cemean_sh       = str(float('%.2f' %cemean_sh[0]))
lmr_be_biasmean_global = str(float('%.2f' %biasmean_global[0]))
lmr_be_biasmean_nh     = str(float('%.2f' %biasmean_nh[0]))
lmr_be_biasmean_sh     = str(float('%.2f' %biasmean_sh[0]))
# prior
[rmean_global,rmean_nh,rmean_sh]    = global_hemispheric_means(r_xbm_be,lat_BE)
[cemean_global,cemean_nh,cemean_sh] = global_hemispheric_means(ce_xbm_be,lat_BE)
[biasmean_global,biasmean_nh,biasmean_sh] = global_hemispheric_means(bias_xbm_be,lat_BE)
xbm_be_rmean_global    = str(float('%.2f' %rmean_global[0]))
xbm_be_rmean_nh        = str(float('%.2f' %rmean_nh[0]))
xbm_be_rmean_sh        = str(float('%.2f' %rmean_sh[0]))
xbm_be_cemean_global   = str(float('%.2f' %cemean_global[0]))
xbm_be_cemean_nh       = str(float('%.2f' %cemean_nh[0]))
xbm_be_cemean_sh       = str(float('%.2f' %cemean_sh[0]))
xbm_be_biasmean_global = str(float('%.2f' %biasmean_global[0]))
xbm_be_biasmean_nh     = str(float('%.2f' %biasmean_nh[0]))
xbm_be_biasmean_sh     = str(float('%.2f' %biasmean_sh[0]))

# -------
# LMR_CRU
# -------
# median
print('')
lat_CRU = np.squeeze(lat2d_CRU[:,0])
indlat = np.where((lat_CRU[:] > -60.0) & (lat_CRU[:] < 60.0))
lmr_cru_rmean = str(float('%.2f' % np.nanmedian(np.nanmedian(r_lmr_cru)) ))
print('lmr-cru all-grid median r    : %s' % str(lmr_cru_rmean))
lmr_cru_rmean60 = str(float('%.2f' % np.nanmedian(np.nanmedian(r_lmr_cru[indlat,:])) ))
print('lmr-cru 60S-60N median r     : %s' % str(lmr_cru_rmean60))
lmr_cru_cemean = str(float('%.2f' % np.nanmedian(np.nanmedian(ce_lmr_cru)) ))
print('lmr-cru all-grid median ce   : %s' % str(lmr_cru_cemean))
lmr_cru_cemean60 = str(float('%.2f' % np.nanmedian(np.nanmedian(ce_lmr_cru[indlat,:])) ))
print('lmr-cru 60S-60N median ce    : %s' % str(lmr_cru_cemean60))
lmr_cru_biasmean = str(float('%.2f' % np.nanmedian(bias_lmr_cru[~np.isnan(bias_lmr_cru)]) ))
# mean
[rmean_global,rmean_nh,rmean_sh]    = global_hemispheric_means(r_lmr_cru,lat_CRU)
[cemean_global,cemean_nh,cemean_sh] = global_hemispheric_means(ce_lmr_cru,lat_CRU)
[biasmean_global,biasmean_nh,biasmean_sh] = global_hemispheric_means(bias_lmr_cru,lat_CRU)
lmr_cru_rmean_global    = str(float('%.2f' %rmean_global[0]))
lmr_cru_rmean_nh        = str(float('%.2f' %rmean_nh[0]))
lmr_cru_rmean_sh        = str(float('%.2f' %rmean_sh[0]))
lmr_cru_cemean_global   = str(float('%.2f' %cemean_global[0]))
lmr_cru_cemean_nh       = str(float('%.2f' %cemean_nh[0]))
lmr_cru_cemean_sh       = str(float('%.2f' %cemean_sh[0]))
lmr_cru_biasmean_global = str(float('%.2f' %biasmean_global[0]))
lmr_cru_biasmean_nh     = str(float('%.2f' %biasmean_nh[0]))
lmr_cru_biasmean_sh     = str(float('%.2f' %biasmean_sh[0]))
# prior
[rmean_global,rmean_nh,rmean_sh]    = global_hemispheric_means(r_xbm_cru,lat_CRU)
[cemean_global,cemean_nh,cemean_sh] = global_hemispheric_means(ce_xbm_cru,lat_CRU)
[biasmean_global,biasmean_nh,biasmean_sh] = global_hemispheric_means(bias_xbm_cru,lat_CRU)
xbm_cru_rmean_global    = str(float('%.2f' %rmean_global[0]))
xbm_cru_rmean_nh        = str(float('%.2f' %rmean_nh[0]))
xbm_cru_rmean_sh        = str(float('%.2f' %rmean_sh[0]))
xbm_cru_cemean_global   = str(float('%.2f' %cemean_global[0]))
xbm_cru_cemean_nh       = str(float('%.2f' %cemean_nh[0]))
xbm_cru_cemean_sh       = str(float('%.2f' %cemean_sh[0]))
xbm_cru_biasmean_global = str(float('%.2f' %biasmean_global[0]))
xbm_cru_biasmean_nh     = str(float('%.2f' %biasmean_nh[0]))
xbm_cru_biasmean_sh     = str(float('%.2f' %biasmean_sh[0]))

# ---------
# LMR_MLOST
# ---------
# median
print('')
lat_MLOST = np.squeeze(lat2d_MLOST[:,0])
indlat = np.where((lat_MLOST[:] > -60.0) & (lat_MLOST[:] < 60.0))
lmr_mlost_rmean = str(float('%.2f' % np.nanmedian(np.nanmedian(r_lmr_mlost)) ))
print('lmr-mlost all-grid median r  : %s' % str(lmr_mlost_rmean))
lmr_mlost_rmean60 = str(float('%.2f' % np.nanmedian(np.nanmedian(r_lmr_mlost[indlat,:])) ))
print('lmr-mlost 60S-60N median r   : %s' % str(lmr_mlost_rmean60))
lmr_mlost_cemean = str(float('%.2f' % np.nanmedian(np.nanmedian(ce_lmr_mlost)) ))
print('lmr-mlost all-grid median ce : %s' % str(lmr_mlost_cemean))
lmr_mlost_cemean60 = str(float('%.2f' % np.nanmedian(np.nanmedian(ce_lmr_mlost[indlat,:])) ))
print('lmr-mlost 60S-60N median ce  : %s' % str(lmr_mlost_cemean60))
lmr_mlost_biasmean = str(float('%.2f' % np.nanmedian(bias_lmr_mlost[~np.isnan(bias_lmr_mlost)]) ))
# mean
[rmean_global,rmean_nh,rmean_sh]    = global_hemispheric_means(r_lmr_mlost,lat_MLOST)
[cemean_global,cemean_nh,cemean_sh] = global_hemispheric_means(ce_lmr_mlost,lat_MLOST)
[biasmean_global,biasmean_nh,biasmean_sh] = global_hemispheric_means(bias_lmr_mlost,lat_MLOST)
lmr_mlost_rmean_global    = str(float('%.2f' %rmean_global[0]))
lmr_mlost_rmean_nh        = str(float('%.2f' %rmean_nh[0]))
lmr_mlost_rmean_sh        = str(float('%.2f' %rmean_sh[0]))
lmr_mlost_cemean_global   = str(float('%.2f' %cemean_global[0]))
lmr_mlost_cemean_nh       = str(float('%.2f' %cemean_nh[0]))
lmr_mlost_cemean_sh       = str(float('%.2f' %cemean_sh[0]))
lmr_mlost_biasmean_global = str(float('%.2f' %biasmean_global[0]))
lmr_mlost_biasmean_nh     = str(float('%.2f' %biasmean_nh[0]))
lmr_mlost_biasmean_sh     = str(float('%.2f' %biasmean_sh[0]))
# prior
[rmean_global,rmean_nh,rmean_sh]    = global_hemispheric_means(r_xbm_mlost,lat_MLOST)
[cemean_global,cemean_nh,cemean_sh] = global_hemispheric_means(ce_xbm_mlost,lat_MLOST)
[biasmean_global,biasmean_nh,biasmean_sh] = global_hemispheric_means(bias_xbm_mlost,lat_MLOST)
xbm_mlost_rmean_global    = str(float('%.2f' %rmean_global[0]))
xbm_mlost_rmean_nh        = str(float('%.2f' %rmean_nh[0]))
xbm_mlost_rmean_sh        = str(float('%.2f' %rmean_sh[0]))
xbm_mlost_cemean_global   = str(float('%.2f' %cemean_global[0]))
xbm_mlost_cemean_nh       = str(float('%.2f' %cemean_nh[0]))
xbm_mlost_cemean_sh       = str(float('%.2f' %cemean_sh[0]))
xbm_mlost_biasmean_global = str(float('%.2f' %biasmean_global[0]))
xbm_mlost_biasmean_nh     = str(float('%.2f' %biasmean_nh[0]))
xbm_mlost_biasmean_sh     = str(float('%.2f' %biasmean_sh[0]))

# -------
# TCR_GIS
# -------
# median
print('')
lat_GIS = np.squeeze(lat2d_GIS[:,0])
indlat = np.where((lat_GIS[:] > -60.0) & (lat_GIS[:] < 60.0))
tcr_gis_rmean = str(float('%.2f' % np.nanmedian(np.nanmedian(r_tcr_gis)) ))
print('tcr-gis all-grid median r    : %s' % str(tcr_gis_rmean))
tcr_gis_rmean60 = str(float('%.2f' % np.nanmedian(np.nanmedian(r_tcr_gis[indlat,:])) ))
print('tcr-gis 60S-60N median r     : %s' % str(tcr_gis_rmean60))
tcr_gis_cemean = str(float('%.2f' % np.nanmedian(np.nanmedian(ce_tcr_gis)) ))
print('tcr-gis all-grid median ce   : %s' % str(tcr_gis_cemean))
tcr_gis_cemean60 = str(float('%.2f' % np.nanmedian(np.nanmedian(ce_tcr_gis[indlat,:])) ))
print('tcr-gis 60S-60N median ce    : %s' % str(tcr_gis_cemean60))
tcr_gis_biasmean = str(float('%.2f' % np.nanmedian(bias_tcr_gis[~np.isnan(bias_tcr_gis)]) ))
# mean
[rmean_global,rmean_nh,rmean_sh]    = global_hemispheric_means(r_tcr_gis,lat_GIS)
[cemean_global,cemean_nh,cemean_sh] = global_hemispheric_means(ce_tcr_gis,lat_GIS)
[biasmean_global,biasmean_nh,biasmean_sh] = global_hemispheric_means(bias_tcr_gis,lat_GIS)
tcr_gis_rmean_global    = str(float('%.2f' %rmean_global[0]))
tcr_gis_rmean_nh        = str(float('%.2f' %rmean_nh[0]))
tcr_gis_rmean_sh        = str(float('%.2f' %rmean_sh[0]))
tcr_gis_cemean_global   = str(float('%.2f' %cemean_global[0]))
tcr_gis_cemean_nh       = str(float('%.2f' %cemean_nh[0]))
tcr_gis_cemean_sh       = str(float('%.2f' %cemean_sh[0]))
tcr_gis_biasmean_global = str(float('%.2f' %biasmean_global[0]))
tcr_gis_biasmean_nh     = str(float('%.2f' %biasmean_nh[0]))
tcr_gis_biasmean_sh     = str(float('%.2f' %biasmean_sh[0]))

# -------
# ERA_GIS
# -------
# median
print('')
lat_GIS = np.squeeze(lat2d_GIS[:,0])
indlat = np.where((lat_GIS[:] > -60.0) & (lat_GIS[:] < 60.0))
era_gis_rmean = str(float('%.2f' % np.nanmedian(np.nanmedian(r_era_gis)) ))
print('era-gis all-grid median r    : %s' % str(era_gis_rmean))
era_gis_rmean60 = str(float('%.2f' % np.nanmedian(np.nanmedian(r_era_gis[indlat,:])) ))
print('era-gis 60S-60N median r     : %s' % str(era_gis_rmean60))
era_gis_cemean = str(float('%.2f' % np.nanmedian(np.nanmedian(ce_era_gis)) ))
print('era-gis all-grid median ce   : %s' % str(era_gis_cemean))
era_gis_cemean60 = str(float('%.2f' % np.nanmedian(np.nanmedian(ce_era_gis[indlat,:])) ))
print('era-gis 60S-60N median ce    : %s' % str(era_gis_cemean60))
era_gis_biasmean = str(float('%.2f' % np.nanmedian(bias_era_gis[~np.isnan(bias_era_gis)]) ))

print('')

# mean
[rmean_global,rmean_nh,rmean_sh]    = global_hemispheric_means(r_era_gis,lat_GIS)
[cemean_global,cemean_nh,cemean_sh] = global_hemispheric_means(ce_era_gis,lat_GIS)
[biasmean_global,biasmean_nh,biasmean_sh] = global_hemispheric_means(bias_era_gis,lat_GIS)
era_gis_rmean_global    = str(float('%.2f' %rmean_global[0]))
era_gis_rmean_nh        = str(float('%.2f' %rmean_nh[0]))
era_gis_rmean_sh        = str(float('%.2f' %rmean_sh[0]))
era_gis_cemean_global   = str(float('%.2f' %cemean_global[0]))
era_gis_cemean_nh       = str(float('%.2f' %cemean_nh[0]))
era_gis_cemean_sh       = str(float('%.2f' %cemean_sh[0]))
era_gis_biasmean_global = str(float('%.2f' %biasmean_global[0]))
era_gis_biasmean_nh     = str(float('%.2f' %biasmean_nh[0]))
era_gis_biasmean_sh     = str(float('%.2f' %biasmean_sh[0]))


# zonal mean verification statistics

# LMR-TCR
r_lmr_tcr_zm     = np.zeros([nlat_TCR])
ce_lmr_tcr_zm    = np.zeros([nlat_TCR])
bias_lmr_tcr_zm  = np.zeros([nlat_TCR])
lmr_tcr_err_zm = lmr_on_tcr_zm - tcr_zm
ce_lmr_tcr_zm = coefficient_efficiency(tcr_zm,lmr_on_tcr_zm,valid_frac)
# prior
r_xbm_tcr_zm     = np.zeros([nlat_TCR])
ce_xbm_tcr_zm    = np.zeros([nlat_TCR])
bias_xbm_tcr_zm  = np.zeros([nlat_TCR])
xbm_tcr_err_zm = xbm_on_tcr_zm - tcr_zm
ce_xbm_tcr_zm = coefficient_efficiency(tcr_zm,xbm_on_tcr_zm,valid_frac)
for la in range(nlat_TCR):
    indok = np.isfinite(tcr_zm[:,la])
    nbok = np.sum(indok)
    nball = len(cyears)
    ratio = float(nbok)/float(nball)
    if ratio > valid_frac:
        r_lmr_tcr_zm[la] = np.corrcoef(lmr_on_tcr_zm[indok,la],tcr_zm[indok,la])[0,1]
        bias_lmr_tcr_zm[la] = np.mean(lmr_tcr_err_zm[indok,la],axis=0)
        r_xbm_tcr_zm[la] = np.corrcoef(xbm_on_tcr_zm[indok,la],tcr_zm[indok,la])[0,1]
        bias_xbm_tcr_zm[la] = np.mean(xbm_tcr_err_zm[indok,la],axis=0)
    else:
        r_lmr_tcr_zm[la]  = np.nan
        bias_lmr_tcr_zm[la] = np.nan
        r_xbm_tcr_zm[la]  = np.nan
        bias_xbm_tcr_zm[la] = np.nan

# LMR-ERA
r_lmr_era_zm     = np.zeros([nlat_ERA20C])
ce_lmr_era_zm    = np.zeros([nlat_ERA20C])
bias_lmr_era_zm  = np.zeros([nlat_ERA20C])
lmr_era_err_zm = lmr_on_era_zm - era_zm
ce_lmr_era_zm = coefficient_efficiency(era_zm,lmr_on_era_zm,valid_frac)
# prior
r_xbm_era_zm     = np.zeros([nlat_ERA20C])
ce_xbm_era_zm    = np.zeros([nlat_ERA20C])
bias_xbm_era_zm  = np.zeros([nlat_ERA20C])
xbm_era_err_zm = xbm_on_era_zm - era_zm
ce_xbm_era_zm = coefficient_efficiency(era_zm,xbm_on_era_zm,valid_frac)
for la in range(nlat_ERA20C):
    indok = np.isfinite(era_zm[:,la])
    nbok = np.sum(indok)
    nball = len(cyears)
    ratio = float(nbok)/float(nball)
    if ratio > valid_frac:
        r_lmr_era_zm[la] = np.corrcoef(lmr_on_era_zm[indok,la],era_zm[indok,la])[0,1]
        bias_lmr_era_zm[la] = np.mean(lmr_era_err_zm[indok,la],axis=0)
        r_xbm_era_zm[la] = np.corrcoef(xbm_on_era_zm[indok,la],era_zm[indok,la])[0,1]
        bias_xbm_era_zm[la] = np.mean(xbm_era_err_zm[indok,la],axis=0)
    else:
        r_lmr_era_zm[la]  = np.nan
        bias_lmr_era_zm[la] = np.nan
        r_xbm_era_zm[la]  = np.nan
        bias_xbm_era_zm[la] = np.nan

# LMR-GIS
r_lmr_gis_zm   = np.zeros([nlat_GIS])
ce_lmr_gis_zm  = np.zeros([nlat_GIS])
bias_lmr_gis_zm  = np.zeros([nlat_GIS])
lmr_gis_err_zm = lmr_on_gis_zm - gis_zm
ce_lmr_gis_zm = coefficient_efficiency(gis_zm,lmr_on_gis_zm,valid_frac)
# prior
r_xbm_gis_zm   = np.zeros([nlat_GIS])
ce_xbm_gis_zm  = np.zeros([nlat_GIS])
bias_xbm_gis_zm  = np.zeros([nlat_GIS])
xbm_gis_err_zm = xbm_on_gis_zm - gis_zm
ce_xbm_gis_zm = coefficient_efficiency(gis_zm,xbm_on_gis_zm,valid_frac)
for la in range(nlat_GIS):
    indok = np.isfinite(gis_zm[:,la])
    nbok = np.sum(indok)
    nball = len(cyears)
    ratio = float(nbok)/float(nball)
    if ratio > valid_frac:
        r_lmr_gis_zm[la] = np.corrcoef(lmr_on_gis_zm[indok,la],gis_zm[indok,la])[0,1]
        bias_lmr_gis_zm[la] = np.mean(lmr_gis_err_zm[indok,la],axis=0)
        r_xbm_gis_zm[la] = np.corrcoef(xbm_on_gis_zm[indok,la],gis_zm[indok,la])[0,1]
        bias_xbm_gis_zm[la] = np.mean(xbm_gis_err_zm[indok,la],axis=0)
    else:
        r_lmr_gis_zm[la]  = np.nan
        bias_lmr_gis_zm[la] = np.nan
        r_xbm_gis_zm[la]  = np.nan
        bias_xbm_gis_zm[la] = np.nan

# LMR-BE
r_lmr_be_zm   = np.zeros([nlat_BE])
ce_lmr_be_zm  = np.zeros([nlat_BE])
bias_lmr_be_zm  = np.zeros([nlat_BE])
lmr_be_err_zm = lmr_on_be_zm - be_zm
ce_lmr_be_zm = coefficient_efficiency(be_zm,lmr_on_be_zm,valid_frac)
# prior
r_xbm_be_zm   = np.zeros([nlat_BE])
ce_xbm_be_zm  = np.zeros([nlat_BE])
bias_xbm_be_zm  = np.zeros([nlat_BE])
xbm_be_err_zm = xbm_on_be_zm - be_zm
ce_xbm_be_zm = coefficient_efficiency(be_zm,xbm_on_be_zm,valid_frac)
for la in range(nlat_BE):
    indok = np.isfinite(be_zm[:,la])
    nbok = np.sum(indok)
    nball = len(cyears)
    ratio = float(nbok)/float(nball)
    if ratio > valid_frac:
        r_lmr_be_zm[la] = np.corrcoef(lmr_on_be_zm[indok,la],be_zm[indok,la])[0,1]
        bias_lmr_be_zm[la] = np.mean(lmr_be_err_zm[indok,la],axis=0)
        r_xbm_be_zm[la] = np.corrcoef(xbm_on_be_zm[indok,la],be_zm[indok,la])[0,1]
        bias_xbm_be_zm[la] = np.mean(xbm_be_err_zm[indok,la],axis=0)
    else:
        r_lmr_be_zm[la]  = np.nan
        bias_lmr_be_zm[la] = np.nan
        r_xbm_be_zm[la]  = np.nan
        bias_xbm_be_zm[la] = np.nan

# LMR-CRU
r_lmr_cru_zm   = np.zeros([nlat_CRU])
ce_lmr_cru_zm  = np.zeros([nlat_CRU])
bias_lmr_cru_zm  = np.zeros([nlat_CRU])
lmr_cru_err_zm = lmr_on_cru_zm - cru_zm
ce_lmr_cru_zm = coefficient_efficiency(cru_zm,lmr_on_cru_zm,valid_frac)
# prior
r_xbm_cru_zm   = np.zeros([nlat_CRU])
ce_xbm_cru_zm  = np.zeros([nlat_CRU])
bias_xbm_cru_zm  = np.zeros([nlat_CRU])
xbm_cru_err_zm = xbm_on_cru_zm - cru_zm
ce_xbm_cru_zm = coefficient_efficiency(cru_zm,xbm_on_cru_zm,valid_frac)
for la in range(nlat_CRU):
    indok = np.isfinite(cru_zm[:,la])
    nbok = np.sum(indok)
    nball = len(cyears)
    ratio = float(nbok)/float(nball)
    if ratio > valid_frac:
        r_lmr_cru_zm[la] = np.corrcoef(lmr_on_cru_zm[indok,la],cru_zm[indok,la])[0,1]
        bias_lmr_cru_zm[la] = np.mean(lmr_cru_err_zm[indok,la],axis=0)
        r_xbm_cru_zm[la] = np.corrcoef(xbm_on_cru_zm[indok,la],cru_zm[indok,la])[0,1]
        bias_xbm_cru_zm[la] = np.mean(xbm_cru_err_zm[indok,la],axis=0)
    else:
        r_lmr_cru_zm[la]  = np.nan
        bias_lmr_cru_zm[la] = np.nan
        r_xbm_cru_zm[la]  = np.nan
        bias_xbm_cru_zm[la] = np.nan

# LMR-MLOST
r_lmr_mlost_zm   = np.zeros([nlat_MLOST])
ce_lmr_mlost_zm  = np.zeros([nlat_MLOST])
bias_lmr_mlost_zm  = np.zeros([nlat_MLOST])
lmr_mlost_err_zm = lmr_on_mlost_zm - mlost_zm
ce_lmr_mlost_zm = coefficient_efficiency(mlost_zm,lmr_on_mlost_zm,valid_frac)
# prior
r_xbm_mlost_zm   = np.zeros([nlat_MLOST])
ce_xbm_mlost_zm  = np.zeros([nlat_MLOST])
bias_xbm_mlost_zm  = np.zeros([nlat_MLOST])
xbm_mlost_err_zm = xbm_on_mlost_zm - mlost_zm
ce_xbm_mlost_zm = coefficient_efficiency(mlost_zm,xbm_on_mlost_zm,valid_frac)
for la in range(nlat_MLOST):
    indok = np.isfinite(mlost_zm[:,la])
    nbok = np.sum(indok)
    nball = len(cyears)
    ratio = float(nbok)/float(nball)
    if ratio > valid_frac:
        r_lmr_mlost_zm[la] = np.corrcoef(lmr_on_mlost_zm[indok,la],mlost_zm[indok,la])[0,1]
        bias_lmr_mlost_zm[la] = np.mean(lmr_mlost_err_zm[indok,la],axis=0)
        r_xbm_mlost_zm[la] = np.corrcoef(xbm_on_mlost_zm[indok,la],mlost_zm[indok,la])[0,1]
        bias_xbm_mlost_zm[la] = np.mean(xbm_mlost_err_zm[indok,la],axis=0)
    else:
        r_lmr_mlost_zm[la]  = np.nan
        bias_lmr_mlost_zm[la] = np.nan
        r_xbm_mlost_zm[la]  = np.nan
        bias_xbm_mlost_zm[la] = np.nan

#
# plot zonal mean statistics
#
major_ticks = np.arange(-90, 91, 30)
fig = plt.figure()
# Bias
#ax = fig.add_subplot(1,3,1)    
#tcrleg,   = ax.plot(bias_lmr_tcr_zm,  lat_TCR,  'black',         linestyle='-',lw=2,label='TCR')
#gisleg,   = ax.plot(bias_lmr_gis_zm,  lat_GIS,  'red',           linestyle='-',lw=2,label='GIS')
#beleg,    = ax.plot(bias_lmr_be_zm,   lat_BE,   'steelblue',     linestyle='-',lw=2,label='BE')
#cruleg,   = ax.plot(bias_lmr_cru_zm,  lat_CRU,  'mediumseagreen',linestyle='-',lw=2,label='CRU')
#mlostleg, = ax.plot(bias_lmr_mlost_zm,lat_MLOST,'darkorange',    linestyle='-',lw=2,label='MLOST')
#ax.plot([0,0],[-90,90],'k:')
#ax.set_yticks(major_ticks)                                                       
#plt.ylim([-90,90])
#plt.xlim([-1,1])
#plt.ylabel('latitude',fontweight='bold')
#plt.xlabel('bias',fontweight='bold')
#ax.legend(handles=[tcrleg,gisleg,beleg,cruleg,mlostleg],handlelength=1.5,ncol=1,fontsize=11,loc='upper left',frameon=False)

# Correlation
ax = fig.add_subplot(1,2,1)    
tcrleg,   = ax.plot(r_lmr_tcr_zm,  lat_TCR,   'black',         linestyle='-',lw=2,label='20CR-V2')
eraleg,   = ax.plot(r_lmr_era_zm,  lat_ERA20C,'blue',          linestyle='-',lw=2,label='ERA-20C')
gisleg,   = ax.plot(r_lmr_gis_zm,  lat_GIS,   'red',           linestyle='-',lw=2,label='GISTEMP')
beleg,    = ax.plot(r_lmr_be_zm,   lat_BE,    'steelblue',     linestyle='-',lw=2,label='BE')
cruleg,   = ax.plot(r_lmr_cru_zm,  lat_CRU,   'mediumseagreen',linestyle='-',lw=2,label='HadCRUT4')
mlostleg, = ax.plot(r_lmr_mlost_zm,lat_MLOST, 'darkorange',    linestyle='-',lw=2,label='MLOST')
ax.plot([0,0],[-90,90],'k:')
ax.set_yticks(major_ticks)                                                       
#ax.set_yticks([]) 
plt.ylim([-90,90])
plt.xlim([-1,1])
plt.ylabel('latitude',fontweight='bold')
plt.xlabel('Correlation',fontweight='bold')
ax.legend(handles=[tcrleg,eraleg,gisleg,beleg,cruleg,mlostleg],handlelength=1.5,ncol=1,fontsize=11,loc='upper left',frameon=False)
# CE
ax = fig.add_subplot(1,2,2)    
ax.plot(ce_lmr_tcr_zm,  lat_TCR,   'black',         linestyle='-',lw=2)
ax.plot(ce_lmr_era_zm,  lat_ERA20C,'blue',          linestyle='-',lw=2)
ax.plot(ce_lmr_gis_zm,  lat_GIS,   'red',           linestyle='-',lw=2)
ax.plot(ce_lmr_be_zm,   lat_BE,    'steelblue',     linestyle='-',lw=2)
ax.plot(ce_lmr_cru_zm,  lat_CRU,   'mediumseagreen',linestyle='-',lw=2)
ax.plot(ce_lmr_mlost_zm,lat_MLOST, 'darkorange',    linestyle='-',lw=2)
ax.plot([0,0],[-90,90],'k:')
ax.set_yticks([])                                                       
plt.ylim([-90,90])
plt.xlim([-1.0,1.0])
plt.xlabel('Coefficient of efficiency',fontweight='bold')
plt.suptitle('LMR zonal-mean verification - surface air temperature',fontweight='bold')
fig.tight_layout(pad = 2.0)
if fsave:
    print('saving to .png')
    plt.savefig(nexp+'_verify_grid_r_ce_zonal_mean_'+str(trange[0])+'-'+str(trange[1])+'.png')
    plt.savefig(nexp+'_verify_grid_r_ce_zonal_mean_'+str(trange[0])+'-'+str(trange[1])+'.pdf',bbox_inches='tight', dpi=300, format='pdf')
    plt.close()

# ---------
# bias maps
# ---------

cbarfmt = '%4.1f'
nticks = 4 # number of ticks on the colorbar
bmin = -1.0
bmax = 1.0
if iplot:
    fig = plt.figure()
    ax = fig.add_subplot(3,2,1)    
    LMR_plotter(bias_lmr_tcr,lat2d_TCR,lon2d_TCR,'bwr',nlevs,vmin=bmin,vmax=bmax,extend='both',backg='lightgrey',cbarfmt=cbarfmt,nticks=nticks)
    plt.title('LMR - 20CR-V2 T bias '+str(cyears[0])+'-'+str(cyears[-1]) + ' mean='+str(lmr_tcr_biasmean_global))
    plt.clim(-1,1)
    ax.title.set_position([.5, 1.05])

    ax = fig.add_subplot(3,2,2)    
    LMR_plotter(bias_lmr_era,lat2d_ERA20C,lon2d_ERA20C,'bwr',nlevs,vmin=bmin,vmax=bmax,extend='both',backg='lightgrey',cbarfmt=cbarfmt,nticks=nticks)
    plt.title('LMR - ERA-20C T bias '+str(cyears[0])+'-'+str(cyears[-1]) + ' mean='+str(lmr_era_biasmean_global))
    plt.clim(-1,1)
    ax.title.set_position([.5, 1.05])

    ax = fig.add_subplot(3,2,3)    
    LMR_plotter(bias_lmr_gis,lat2d_GIS,lon2d_GIS,'bwr',nlevs,vmin=bmin,vmax=bmax,extend='both',backg='lightgrey',cbarfmt=cbarfmt,nticks=nticks)
    plt.title('LMR - GISTEMP T bias '+str(cyears[0])+'-'+str(cyears[-1]) + ' mean='+str(lmr_gis_biasmean_global))
    plt.clim(-1,1)
    ax.title.set_position([.5, 1.05])

    ax = fig.add_subplot(3,2,4)    
    LMR_plotter(bias_lmr_be,lat2d_BE,lon2d_BE,'bwr',nlevs,vmin=bmin,vmax=bmax,extend='both',backg='lightgrey',cbarfmt=cbarfmt,nticks=nticks)
    plt.title('LMR - BE T bias '+str(cyears[0])+'-'+str(cyears[-1]) + ' mean='+str(lmr_be_biasmean_global))
    plt.clim(-1,1)
    ax.title.set_position([.5, 1.05])

    ax = fig.add_subplot(3,2,5)    
    LMR_plotter(bias_lmr_mlost,lat2d_MLOST,lon2d_MLOST,'bwr',nlevs,vmin=bmin,vmax=bmax,extend='both',backg='lightgrey',cbarfmt=cbarfmt,nticks=nticks)
    plt.title('LMR - MLOST T bias '+str(cyears[0])+'-'+str(cyears[-1]) + ' mean='+str(lmr_mlost_biasmean_global))
    plt.clim(-1,1)
    ax.title.set_position([.5, 1.05])

    ax = fig.add_subplot(3,2,6)    
    LMR_plotter(bias_lmr_cru,lat2d_CRU,lon2d_CRU,'bwr',nlevs,vmin=bmin,vmax=bmax,extend='both',backg='lightgrey',cbarfmt=cbarfmt,nticks=nticks)
    plt.title('LMR - HadCRUT4 T bias '+str(cyears[0])+'-'+str(cyears[-1]) + ' mean='+str(lmr_cru_biasmean_global))
    plt.clim(-1,1)
    ax.title.set_position([.5, 1.05])

    fig.tight_layout()
    if fsave:
        print('saving to .png')
        plt.savefig(nexp+'_verify_grid_bias_'+str(trange[0])+'-'+str(trange[1])+'.png')


    # reference (TCR vs GIS & ERA vs GIS)
    fig = plt.figure()
    ax = fig.add_subplot(3,2,1)    
    LMR_plotter(bias_tcr_gis,lat2d_GIS,lon2d_GIS,'bwr',nlevs,vmin=bmin,vmax=bmax,extend='both',backg='lightgrey',cbarfmt=cbarfmt,nticks=nticks)
    plt.title('20CR-V2 - GISTEMP T bias '+str(cyears[0])+'-'+str(cyears[-1]) + ' mean='+str(tcr_gis_biasmean_global))
    plt.clim(-1,1)
    ax.title.set_position([.5, 1.05])

    ax = fig.add_subplot(3,2,2)    
    LMR_plotter(bias_era_gis,lat2d_GIS,lon2d_GIS,'bwr',nlevs,vmin=bmin,vmax=bmax,extend='both',backg='lightgrey',cbarfmt=cbarfmt,nticks=nticks)
    plt.title('ERA-20C - GISTEMP T bias '+str(cyears[0])+'-'+str(cyears[-1]) + ' mean='+str(era_gis_biasmean_global))
    plt.clim(-1,1)
    ax.title.set_position([.5, 1.05])

    fig.tight_layout()
    if fsave:
        print('saving to .png')
        plt.savefig(nexp+'_verify_grid_bias_reference_'+str(trange[0])+'-'+str(trange[1])+'.png')



# -------------
# r and ce maps
# -------------

cbarfmt = '%4.1f'
nticks = 4 # number of ticks on the colorbar
if iplot:

    # LMR reconstruction
    fig = plt.figure()
    ax = fig.add_subplot(5,2,1)    
    LMR_plotter(r_lmr_tcr,lat2d_TCR,lon2d_TCR,'bwr',nlevs,vmin=-1,vmax=1,extend='neither',backg='lightgrey',cbarfmt=cbarfmt,nticks=nticks)
    plt.title('LMR - 20CR-V2 T r '+str(cyears[0])+'-'+str(cyears[-1]) + ' mean='+str(lmr_tcr_rmean_global))
    plt.clim(-1,1)
    ax.title.set_position([.5, 1.05])

    ax = fig.add_subplot(5,2,2)    
    LMR_plotter(ce_lmr_tcr,lat2d_TCR,lon2d_TCR,'bwr',nlevs,vmin=-1,vmax=1,extend='min',backg='lightgrey',cbarfmt=cbarfmt,nticks=nticks)
    plt.title('LMR - 20CR-V2 T CE '+str(cyears[0])+'-'+str(cyears[-1]) + ' mean='+str(lmr_tcr_cemean_global))
    plt.clim(-1,1)
    ax.title.set_position([.5, 1.05])

    ax = fig.add_subplot(5,2,3)    
    LMR_plotter(r_lmr_era,lat2d_ERA20C,lon2d_ERA20C,'bwr',nlevs,vmin=-1,vmax=1,extend='neither',backg='lightgrey',cbarfmt=cbarfmt,nticks=nticks)
    plt.title('LMR - ERA-20C T r '+str(cyears[0])+'-'+str(cyears[-1]) + ' mean='+str(lmr_era_rmean_global))
    plt.clim(-1,1)
    ax.title.set_position([.5, 1.05])

    ax = fig.add_subplot(5,2,4)    
    LMR_plotter(ce_lmr_era,lat2d_ERA20C,lon2d_ERA20C,'bwr',nlevs,vmin=-1,vmax=1,extend='min',backg='lightgrey',cbarfmt=cbarfmt,nticks=nticks)
    plt.title('LMR - ERA-20C T CE '+str(cyears[0])+'-'+str(cyears[-1]) + ' mean='+str(lmr_era_cemean_global))
    plt.clim(-1,1)
    ax.title.set_position([.5, 1.05])

    ax = fig.add_subplot(5,2,5)    
    LMR_plotter(r_lmr_gis,lat2d_GIS,lon2d_GIS,'bwr',nlevs,vmin=-1,vmax=1,extend='neither',backg='lightgrey',cbarfmt=cbarfmt,nticks=nticks)
    plt.title('LMR - GISTEMP T r '+str(cyears[0])+'-'+str(cyears[-1]) + ' mean='+str(lmr_gis_rmean_global))
    plt.clim(-1,1)
    ax.title.set_position([.5, 1.05])

    ax = fig.add_subplot(5,2,6)    
    LMR_plotter(ce_lmr_gis,lat2d_GIS,lon2d_GIS,'bwr',nlevs,vmin=-1,vmax=1,extend='min',backg='lightgrey',cbarfmt=cbarfmt,nticks=nticks)
    plt.title('LMR - GISTEMP T CE '+str(cyears[0])+'-'+str(cyears[-1]) + ' mean='+str(lmr_gis_cemean_global))
    plt.clim(-1,1)
    ax.title.set_position([.5, 1.05])

    ax = fig.add_subplot(5,2,7)    
    LMR_plotter(r_lmr_be,lat2d_BE,lon2d_BE,'bwr',nlevs,vmin=-1,vmax=1,extend='neither',backg='lightgrey',cbarfmt=cbarfmt,nticks=nticks)
    plt.title('LMR - BE T r '+str(cyears[0])+'-'+str(cyears[-1]) + ' mean='+str(lmr_be_rmean_global))
    plt.clim(-1,1)
    ax.title.set_position([.5, 1.05])

    ax = fig.add_subplot(5,2,8)
    LMR_plotter(ce_lmr_be,lat2d_BE,lon2d_BE,'bwr',nlevs,vmin=-1,vmax=1,extend='min',backg='lightgrey',cbarfmt=cbarfmt,nticks=nticks)
    plt.title('LMR - BE T CE '+str(cyears[0])+'-'+str(cyears[-1]) + ' mean='+str(lmr_be_cemean_global))
    plt.clim(-1,1)
    ax.title.set_position([.5, 1.05])

    ax = fig.add_subplot(5,2,9)
    LMR_plotter(r_lmr_mlost,lat2d_MLOST,lon2d_MLOST,'bwr',nlevs,vmin=-1,vmax=1,extend='neither',backg='lightgrey',cbarfmt=cbarfmt,nticks=nticks)
    plt.title('LMR - MLOST T r '+str(cyears[0])+'-'+str(cyears[-1]) + ' mean='+str(lmr_mlost_rmean_global))
    plt.clim(-1,1)
    ax.title.set_position([.5, 1.05])

    ax = fig.add_subplot(5,2,10)    
    LMR_plotter(ce_lmr_mlost,lat2d_MLOST,lon2d_MLOST,'bwr',nlevs,vmin=-1,vmax=1,extend='min',backg='lightgrey',cbarfmt=cbarfmt,nticks=nticks)
    plt.title('LMR - MLOST T CE '+str(cyears[0])+'-'+str(cyears[-1]) + ' mean='+str(lmr_mlost_cemean_global))
    plt.clim(-1,1)
    ax.title.set_position([.5, 1.05])

    fig.tight_layout()
    if fsave:
        print('saving to .png')
        plt.savefig(nexp+'_verify_grid_r_ce_'+str(trange[0])+'-'+str(trange[1])+'.png')
        plt.savefig(nexp+'_verify_grid_r_ce_'+str(trange[0])+'-'+str(trange[1])+'.pdf',bbox_inches='tight', dpi=300, format='pdf')

    # =================================================================================================================================
    # For paper 1 :

    # in paper :
    fig = plt.figure()
    ax = fig.add_subplot(4,2,1)    
    LMR_plotter(r_lmr_tcr,lat2d_TCR,lon2d_TCR,'bwr',nlevs,vmin=-1,vmax=1,extend='neither',backg='lightgrey',cbarfmt=cbarfmt,nticks=nticks)
    plt.title('LMR - 20CR-V2 T r '+str(cyears[0])+'-'+str(cyears[-1]) + ' mean='+str(lmr_tcr_rmean_global))
    plt.clim(-1,1)
    ax.title.set_position([.5, 1.05])

    ax = fig.add_subplot(4,2,2)    
    LMR_plotter(ce_lmr_tcr,lat2d_TCR,lon2d_TCR,'bwr',nlevs,vmin=-1,vmax=1,extend='min',backg='lightgrey',cbarfmt=cbarfmt,nticks=nticks)
    plt.title('LMR - 20CR-V2 T CE '+str(cyears[0])+'-'+str(cyears[-1]) + ' mean='+str(lmr_tcr_cemean_global))
    plt.clim(-1,1)
    ax.title.set_position([.5, 1.05])

    ax = fig.add_subplot(4,2,3)    
    LMR_plotter(r_lmr_gis,lat2d_GIS,lon2d_GIS,'bwr',nlevs,vmin=-1,vmax=1,extend='neither',backg='lightgrey',cbarfmt=cbarfmt,nticks=nticks)
    plt.title('LMR - GISTEMP T r '+str(cyears[0])+'-'+str(cyears[-1]) + ' mean='+str(lmr_gis_rmean_global))
    plt.clim(-1,1)
    ax.title.set_position([.5, 1.05])

    ax = fig.add_subplot(4,2,4)    
    LMR_plotter(ce_lmr_gis,lat2d_GIS,lon2d_GIS,'bwr',nlevs,vmin=-1,vmax=1,extend='min',backg='lightgrey',cbarfmt=cbarfmt,nticks=nticks)
    plt.title('LMR - GISTEMP T CE '+str(cyears[0])+'-'+str(cyears[-1]) + ' mean='+str(lmr_gis_cemean_global))
    plt.clim(-1,1)
    ax.title.set_position([.5, 1.05])

    fig.tight_layout()
    if fsave:
        print('saving to .png')
        plt.savefig(nexp+'_verify_grid_r_ce_'+str(trange[0])+'-'+str(trange[1])+'_paper.png')
        plt.savefig(nexp+'_verify_grid_r_ce_'+str(trange[0])+'-'+str(trange[1])+'_paper.pdf',bbox_inches='tight', dpi=300, format='pdf')


    # in supp. material:
    fig = plt.figure()

    ax = fig.add_subplot(4,2,1)    
    LMR_plotter(r_lmr_era,lat2d_ERA20C,lon2d_ERA20C,'bwr',nlevs,vmin=-1,vmax=1,extend='neither',backg='lightgrey',cbarfmt=cbarfmt,nticks=nticks)
    plt.title('LMR - ERA-20C T r '+str(cyears[0])+'-'+str(cyears[-1]) + ' mean='+str(lmr_era_rmean_global))
    plt.clim(-1,1)
    ax.title.set_position([.5, 1.05])

    ax = fig.add_subplot(4,2,2)    
    LMR_plotter(ce_lmr_era,lat2d_ERA20C,lon2d_ERA20C,'bwr',nlevs,vmin=-1,vmax=1,extend='min',backg='lightgrey',cbarfmt=cbarfmt,nticks=nticks)
    plt.title('LMR - ERA-20C T CE '+str(cyears[0])+'-'+str(cyears[-1]) + ' mean='+str(lmr_era_cemean_global))
    plt.clim(-1,1)
    ax.title.set_position([.5, 1.05])

    ax = fig.add_subplot(4,2,3)    
    LMR_plotter(r_lmr_be,lat2d_BE,lon2d_BE,'bwr',nlevs,vmin=-1,vmax=1,extend='neither',backg='lightgrey',cbarfmt=cbarfmt,nticks=nticks)
    plt.title('LMR - BE T r '+str(cyears[0])+'-'+str(cyears[-1]) + ' mean='+str(lmr_be_rmean_global))
    plt.clim(-1,1)
    ax.title.set_position([.5, 1.05])

    ax = fig.add_subplot(4,2,4)
    LMR_plotter(ce_lmr_be,lat2d_BE,lon2d_BE,'bwr',nlevs,vmin=-1,vmax=1,extend='min',backg='lightgrey',cbarfmt=cbarfmt,nticks=nticks)
    plt.title('LMR - BE T CE '+str(cyears[0])+'-'+str(cyears[-1]) + ' mean='+str(lmr_be_cemean_global))
    plt.clim(-1,1)
    ax.title.set_position([.5, 1.05])

    ax = fig.add_subplot(4,2,5)
    LMR_plotter(r_lmr_mlost,lat2d_MLOST,lon2d_MLOST,'bwr',nlevs,vmin=-1,vmax=1,extend='neither',backg='lightgrey',cbarfmt=cbarfmt,nticks=nticks)
    plt.title('LMR - MLOST T r '+str(cyears[0])+'-'+str(cyears[-1]) + ' mean='+str(lmr_mlost_rmean_global))
    plt.clim(-1,1)
    ax.title.set_position([.5, 1.05])

    ax = fig.add_subplot(4,2,6)    
    LMR_plotter(ce_lmr_mlost,lat2d_MLOST,lon2d_MLOST,'bwr',nlevs,vmin=-1,vmax=1,extend='min',backg='lightgrey',cbarfmt=cbarfmt,nticks=nticks)
    plt.title('LMR - MLOST T CE '+str(cyears[0])+'-'+str(cyears[-1]) + ' mean='+str(lmr_mlost_cemean_global))
    plt.clim(-1,1)
    ax.title.set_position([.5, 1.05])

    ax = fig.add_subplot(4,2,7)
    LMR_plotter(r_lmr_cru,lat2d_CRU,lon2d_CRU,'bwr',nlevs,vmin=-1,vmax=1,extend='neither',backg='lightgrey',cbarfmt=cbarfmt,nticks=nticks)
    plt.title('LMR - HadCRUT4 T r '+str(cyears[0])+'-'+str(cyears[-1]) + ' mean='+str(lmr_cru_rmean_global))
    plt.clim(-1,1)
    ax.title.set_position([.5, 1.05])

    ax = fig.add_subplot(4,2,8)    
    LMR_plotter(ce_lmr_cru,lat2d_CRU,lon2d_CRU,'bwr',nlevs,vmin=-1,vmax=1,extend='min',backg='lightgrey',cbarfmt=cbarfmt,nticks=nticks)
    plt.title('LMR - HadCRUT4 T CE '+str(cyears[0])+'-'+str(cyears[-1]) + ' mean='+str(lmr_cru_cemean_global))
    plt.clim(-1,1)
    ax.title.set_position([.5, 1.05])

    fig.tight_layout()
    if fsave:
        print('saving to .png')
        plt.savefig(nexp+'_verify_grid_r_ce_'+str(trange[0])+'-'+str(trange[1])+'_supp.png')
        plt.savefig(nexp+'_verify_grid_r_ce_'+str(trange[0])+'-'+str(trange[1])+'_supp.pdf',bbox_inches='tight', dpi=300, format='pdf')

    # =================================================================================================================================


    # TCR vs GIS for reference
    fig = plt.figure()
    ax = fig.add_subplot(4,2,1)    
    LMR_plotter(r_tcr_gis,lat2d_GIS,lon2d_GIS,'bwr',nlevs,vmin=-1,vmax=1,extend='neither',backg='lightgrey',cbarfmt=cbarfmt,nticks=nticks)
    plt.title('20CR-V2 - GISTEMP T r '+str(cyears[0])+'-'+str(cyears[-1]) + ' mean='+str(tcr_gis_rmean_global))
    plt.clim(-1,1)
    ax.title.set_position([.5, 1.05])

    ax = fig.add_subplot(4,2,2)    
    LMR_plotter(ce_tcr_gis,lat2d_GIS,lon2d_GIS,'bwr',nlevs,vmin=-1,vmax=1,extend='min',backg='lightgrey',cbarfmt=cbarfmt,nticks=nticks)
    plt.title('20CR-V2 - GISTEMP T CE '+str(cyears[0])+'-'+str(cyears[-1]) + ' mean='+str(tcr_gis_cemean_global))
    plt.clim(-1,1)
    ax.title.set_position([.5, 1.05])

    # ERA vs GIS for reference
    ax = fig.add_subplot(4,2,3)    
    LMR_plotter(r_era_gis,lat2d_GIS,lon2d_GIS,'bwr',nlevs,vmin=-1,vmax=1,extend='neither',backg='lightgrey',cbarfmt=cbarfmt,nticks=nticks)
    plt.title('ERA-20C - GISTEMP T r '+str(cyears[0])+'-'+str(cyears[-1]) + ' mean='+str(era_gis_rmean_global))
    plt.clim(-1,1)
    ax.title.set_position([.5, 1.05])

    ax = fig.add_subplot(4,2,4)    
    LMR_plotter(ce_era_gis,lat2d_GIS,lon2d_GIS,'bwr',nlevs,vmin=-1,vmax=1,extend='min',backg='lightgrey',cbarfmt=cbarfmt,nticks=nticks)
    plt.title('ERA-20C - GISTEMP T CE '+str(cyears[0])+'-'+str(cyears[-1]) + ' mean='+str(era_gis_cemean_global))
    plt.clim(-1,1)
    ax.title.set_position([.5, 1.05])
  
    fig.tight_layout()
    if fsave:
        print('saving to .png')
        plt.savefig(nexp+'_verify_grid_r_ce_reference_'+str(trange[0])+'-'+str(trange[1])+'.png')
        plt.savefig(nexp+'_verify_grid_r_ce_reference_'+str(trange[0])+'-'+str(trange[1])+'.pdf',bbox_inches='tight', dpi=300, format='pdf')
        plt.close()


    # Prior 
    fig = plt.figure()
    ax = fig.add_subplot(5,2,1)    
    LMR_plotter(r_xbm_tcr,lat2d_TCR,lon2d_TCR,'bwr',nlevs,vmin=-1,vmax=1,extend='neither',backg='lightgrey',cbarfmt=cbarfmt,nticks=nticks)
    plt.title('Prior - 20CR-V2 T r '+str(cyears[0])+'-'+str(cyears[-1]) + ' mean='+str(xbm_tcr_rmean_global))
    plt.clim(-1,1)
    ax.title.set_position([.5, 1.05])

    ax = fig.add_subplot(5,2,2)    
    LMR_plotter(ce_xbm_tcr,lat2d_TCR,lon2d_TCR,'bwr',nlevs,vmin=-1,vmax=1,extend='min',backg='lightgrey',cbarfmt=cbarfmt,nticks=nticks)
    plt.title('Prior - 20CR-V2 T CE '+str(cyears[0])+'-'+str(cyears[-1]) + ' mean='+str(xbm_tcr_cemean_global))
    plt.clim(-1,1)
    ax.title.set_position([.5, 1.05])

    ax = fig.add_subplot(5,2,3)    
    LMR_plotter(r_xbm_era,lat2d_ERA20C,lon2d_ERA20C,'bwr',nlevs,vmin=-1,vmax=1,extend='neither',backg='lightgrey',cbarfmt=cbarfmt,nticks=nticks)
    plt.title('Prior - ERA-20C T r '+str(cyears[0])+'-'+str(cyears[-1]) + ' mean='+str(xbm_era_rmean_global))
    plt.clim(-1,1)
    ax.title.set_position([.5, 1.05])

    ax = fig.add_subplot(5,2,4)    
    LMR_plotter(ce_xbm_era,lat2d_ERA20C,lon2d_ERA20C,'bwr',nlevs,vmin=-1,vmax=1,extend='min',backg='lightgrey',cbarfmt=cbarfmt,nticks=nticks)
    plt.title('Prior - ERA-20C T CE '+str(cyears[0])+'-'+str(cyears[-1]) + ' mean='+str(xbm_era_cemean_global))
    plt.clim(-1,1)
    ax.title.set_position([.5, 1.05])

    ax = fig.add_subplot(5,2,5)    
    LMR_plotter(r_xbm_gis,lat2d_GIS,lon2d_GIS,'bwr',nlevs,vmin=-1,vmax=1,extend='neither',backg='lightgrey',cbarfmt=cbarfmt,nticks=nticks)
    plt.title('Prior - GISTEMP T r '+str(cyears[0])+'-'+str(cyears[-1]) + ' mean='+str(xbm_gis_rmean_global))
    plt.clim(-1,1)
    ax.title.set_position([.5, 1.05])

    ax = fig.add_subplot(5,2,6)    
    LMR_plotter(ce_xbm_gis,lat2d_GIS,lon2d_GIS,'bwr',nlevs,vmin=-1,vmax=1,extend='min',backg='lightgrey',cbarfmt=cbarfmt,nticks=nticks)
    plt.title('Prior - GISTEMP T CE '+str(cyears[0])+'-'+str(cyears[-1]) + ' mean='+str(xbm_gis_cemean_global))
    plt.clim(-1,1)
    ax.title.set_position([.5, 1.05])

    ax = fig.add_subplot(5,2,7)    
    LMR_plotter(r_xbm_be,lat2d_BE,lon2d_BE,'bwr',nlevs,vmin=-1,vmax=1,extend='neither',backg='lightgrey',cbarfmt=cbarfmt,nticks=nticks)
    plt.title('Prior - BE T r '+str(cyears[0])+'-'+str(cyears[-1]) + ' mean='+str(xbm_be_rmean_global))
    plt.clim(-1,1)
    ax.title.set_position([.5, 1.05])

    ax = fig.add_subplot(5,2,8)
    LMR_plotter(ce_xbm_be,lat2d_BE,lon2d_BE,'bwr',nlevs,vmin=-1,vmax=1,extend='min',backg='lightgrey',cbarfmt=cbarfmt,nticks=nticks)
    plt.title('Prior - BE T CE '+str(cyears[0])+'-'+str(cyears[-1]) + ' mean='+str(xbm_be_cemean_global))
    plt.clim(-1,1)
    ax.title.set_position([.5, 1.05])

    ax = fig.add_subplot(5,2,9)
    LMR_plotter(r_xbm_mlost,lat2d_MLOST,lon2d_MLOST,'bwr',nlevs,vmin=-1,vmax=1,extend='neither',backg='lightgrey',cbarfmt=cbarfmt,nticks=nticks)
    plt.title('Prior - MLOST T r '+str(cyears[0])+'-'+str(cyears[-1]) + ' mean='+str(xbm_mlost_rmean_global))
    plt.clim(-1,1)
    ax.title.set_position([.5, 1.05])

    ax = fig.add_subplot(5,2,10)    
    LMR_plotter(ce_xbm_mlost,lat2d_MLOST,lon2d_MLOST,'bwr',nlevs,vmin=-1,vmax=1,extend='min',backg='lightgrey',cbarfmt=cbarfmt,nticks=nticks)
    plt.title('Prior - MLOST T CE '+str(cyears[0])+'-'+str(cyears[-1]) + ' mean='+str(xbm_mlost_cemean_global))
    plt.clim(-1,1)
    ax.title.set_position([.5, 1.05])

    fig.tight_layout()
    if fsave:
        print('saving to .png')
        plt.savefig(nexp+'_verify_grid_r_ce_Prior_'+str(trange[0])+'-'+str(trange[1])+'.png')
        plt.savefig(nexp+'_verify_grid_r_ce_Prior_'+str(trange[0])+'-'+str(trange[1])+'.pdf',bbox_inches='tight', dpi=300, format='pdf')


    # Comparisons of CE (full) & CE (unbiased errors)

    lmr_tcr_cemean = str(float('%.2f' % np.nanmedian(np.nanmedian(ce_lmr_tcr[:,:])) ))
    lmr_tcr_cemean2 = str(float('%.2f' % np.nanmedian(np.nanmedian(ce_lmr_tcr[:,:]-ce_lmr_tcr_unbiased[:,:])) ))

    lmr_gis_cemean = str(float('%.2f' % np.nanmedian(np.nanmedian(ce_lmr_gis[:,:])) ))
    lmr_gis_cemean2 = str(float('%.2f' % np.nanmedian(np.nanmedian(ce_lmr_gis[:,:]-ce_lmr_gis_unbiased[:,:])) ))

    lmr_be_cemean = str(float('%.2f' % np.nanmedian(np.nanmedian(ce_lmr_be[:,:])) ))
    lmr_be_cemean2 = str(float('%.2f' % np.nanmedian(np.nanmedian(ce_lmr_be[:,:]-ce_lmr_be_unbiased[:,:])) ))

    lmr_mlost_cemean = str(float('%.2f' % np.nanmedian(np.nanmedian(ce_lmr_mlost[:,:])) ))
    lmr_mlost_cemean2 = str(float('%.2f' % np.nanmedian(np.nanmedian(ce_lmr_mlost[:,:]-ce_lmr_mlost_unbiased[:,:])) ))

    fig = plt.figure()
    ax = fig.add_subplot(4,2,1)    
    LMR_plotter(ce_lmr_tcr,lat2d_TCR,lon2d_TCR,'bwr',nlevs,vmin=-1,vmax=1,extend='min',backg='lightgrey',cbarfmt=cbarfmt,nticks=nticks)
    plt.title('LMR - 20CR-V2 T CE '+str(cyears[0])+'-'+str(cyears[-1]) + ' median='+str(lmr_tcr_cemean))
    plt.clim(-1,1)
    ax.title.set_position([.5, 1.05])

    ax = fig.add_subplot(4,2,2)    
    LMR_plotter(ce_lmr_tcr-ce_lmr_tcr_unbiased,lat2d_TCR,lon2d_TCR,'bwr',nlevs,vmin=-1,vmax=1,extend='min',backg='lightgrey',cbarfmt=cbarfmt,nticks=nticks)
    plt.title('LMR - 20CR-V2 T CE bias '+str(cyears[0])+'-'+str(cyears[-1]) + ' median='+str(lmr_tcr_cemean2))
    plt.clim(-1,1)
    ax.title.set_position([.5, 1.05])

    ax = fig.add_subplot(4,2,3)    
    LMR_plotter(ce_lmr_gis,lat2d_GIS,lon2d_GIS,'bwr',nlevs,vmin=-1,vmax=1,extend='min',backg='lightgrey',cbarfmt=cbarfmt,nticks=nticks)
    plt.title('LMR - GISTEMP T CE '+str(cyears[0])+'-'+str(cyears[-1]) + ' median='+str(lmr_gis_cemean))
    plt.clim(-1,1)
    ax.title.set_position([.5, 1.05])

    ax = fig.add_subplot(4,2,4)    
    LMR_plotter(ce_lmr_gis-ce_lmr_gis_unbiased,lat2d_GIS,lon2d_GIS,'bwr',nlevs,vmin=-1,vmax=1,extend='min',backg='lightgrey',cbarfmt=cbarfmt,nticks=nticks)
    plt.title('LMR - GISTEMP T CE bias '+str(cyears[0])+'-'+str(cyears[-1]) + ' median='+str(lmr_gis_cemean2))
    plt.clim(-1,1)
    ax.title.set_position([.5, 1.05])

    ax = fig.add_subplot(4,2,5)    
    LMR_plotter(ce_lmr_be,lat2d_BE,lon2d_BE,'bwr',nlevs,vmin=-1,vmax=1,extend='min',backg='lightgrey',cbarfmt=cbarfmt,nticks=nticks)
    plt.title('LMR - BE T CE '+str(cyears[0])+'-'+str(cyears[-1]) + ' median='+str(lmr_be_cemean))
    plt.clim(-1,1)
    ax.title.set_position([.5, 1.05])

    ax = fig.add_subplot(4,2,6)    
    LMR_plotter(ce_lmr_be-ce_lmr_be_unbiased,lat2d_BE,lon2d_BE,'bwr',nlevs,vmin=-1,vmax=1,extend='min',backg='lightgrey',cbarfmt=cbarfmt,nticks=nticks)
    plt.title('LMR - BE T CE bias '+str(cyears[0])+'-'+str(cyears[-1]) + ' median='+str(lmr_be_cemean2))
    plt.clim(-1,1)
    ax.title.set_position([.5, 1.05])

    ax = fig.add_subplot(4,2,7)    
    LMR_plotter(ce_lmr_mlost,lat2d_MLOST,lon2d_MLOST,'bwr',nlevs,vmin=-1,vmax=1,extend='min',backg='lightgrey',cbarfmt=cbarfmt,nticks=nticks)
    plt.title('LMR - MLOST T CE '+str(cyears[0])+'-'+str(cyears[-1]) + ' median='+str(lmr_mlost_cemean))
    plt.clim(-1,1)
    ax.title.set_position([.5, 1.05])

    ax = fig.add_subplot(4,2,8)    
    LMR_plotter(ce_lmr_mlost-ce_lmr_mlost_unbiased,lat2d_MLOST,lon2d_MLOST,'bwr',nlevs,vmin=-1,vmax=1,extend='min',backg='lightgrey',cbarfmt=cbarfmt,nticks=nticks)
    plt.title('LMR - MLOST T CE bias '+str(cyears[0])+'-'+str(cyears[-1]) + ' median='+str(lmr_mlost_cemean2))
    plt.clim(-1,1)
    ax.title.set_position([.5, 1.05])

    fig.tight_layout()
    if fsave:
        print('saving to .png')
        plt.savefig(nexp+'_verify_grid_ce_vsBias_'+str(trange[0])+'-'+str(trange[1])+'.png')


    # Reference
    tcr_gis_cemean = str(float('%.2f' % np.nanmedian(np.nanmedian(ce_tcr_gis[:,:])) ))
    tcr_gis_cemean2 = str(float('%.2f' % np.nanmedian(np.nanmedian(ce_tcr_gis[:,:]-ce_tcr_gis_unbiased[:,:])) ))

    era_gis_cemean = str(float('%.2f' % np.nanmedian(np.nanmedian(ce_era_gis[:,:])) ))
    era_gis_cemean2 = str(float('%.2f' % np.nanmedian(np.nanmedian(ce_era_gis[:,:]-ce_era_gis_unbiased[:,:])) ))

    fig = plt.figure()
    ax = fig.add_subplot(4,2,1)    
    LMR_plotter(ce_tcr_gis,lat2d_GIS,lon2d_GIS,'bwr',nlevs,vmin=-1,vmax=1,extend='min',backg='lightgrey',cbarfmt=cbarfmt,nticks=nticks)
    plt.title('20CR-V2 - GISTEMP T CE '+str(cyears[0])+'-'+str(cyears[-1]) + ' median='+str(tcr_gis_cemean))
    plt.clim(-1,1)
    ax.title.set_position([.5, 1.05])

    ax = fig.add_subplot(4,2,2)    
    LMR_plotter(ce_tcr_gis-ce_tcr_gis_unbiased,lat2d_GIS,lon2d_GIS,'bwr',nlevs,vmin=-1,vmax=1,extend='min',backg='lightgrey',cbarfmt=cbarfmt,nticks=nticks)
    plt.title('20CR-V2 - GISTEMP T CE bias '+str(cyears[0])+'-'+str(cyears[-1]) + ' median='+str(tcr_gis_cemean2))
    plt.clim(-1,1)
    ax.title.set_position([.5, 1.05])

    ax = fig.add_subplot(4,2,3)    
    LMR_plotter(ce_era_gis,lat2d_GIS,lon2d_GIS,'bwr',nlevs,vmin=-1,vmax=1,extend='min',backg='lightgrey',cbarfmt=cbarfmt,nticks=nticks)
    plt.title('ERA-20C - GISTEMP T CE '+str(cyears[0])+'-'+str(cyears[-1]) + ' median='+str(era_gis_cemean))
    plt.clim(-1,1)
    ax.title.set_position([.5, 1.05])

    ax = fig.add_subplot(4,2,4)    
    LMR_plotter(ce_era_gis-ce_era_gis_unbiased,lat2d_GIS,lon2d_GIS,'bwr',nlevs,vmin=-1,vmax=1,extend='min',backg='lightgrey',cbarfmt=cbarfmt,nticks=nticks)
    plt.title('ERA-20C - GISTEMP T CE bias '+str(cyears[0])+'-'+str(cyears[-1]) + ' median='+str(era_gis_cemean2))
    plt.clim(-1,1)
    ax.title.set_position([.5, 1.05])

    fig.tight_layout()
    if fsave:
        print('saving to .png')
        plt.savefig(nexp+'_verify_grid_ce_vsBias_reference_'+str(trange[0])+'-'+str(trange[1])+'.png')

if iplot:
    plt.show(block=True)

# ensemble calibration

# Need to project TCR on LMR grid
nyears,nlat,nlon = np.shape(xam_var)
nyears_tcr,nlat_tcr,nlon_tcr = tcr_allyears.shape
tcr_on_lmr = np.zeros(shape=[len(cyears),nlat,nlon])
lmr_err_vs_tcr = np.zeros(shape=[len(cyears),nlat,nlon])
be_on_lmr = np.zeros(shape=[len(cyears),nlat,nlon])
lmr_err_vs_be = np.zeros(shape=[len(cyears),nlat,nlon])

k = -1
for yr in cyears:
    k = k + 1
    tcr_on_lmr[k,:,:] = regrid(specob_tcr,specob_lmr,tcr_allyears[k,:,:], ntrunc=None, smooth=None)
    LMR_smatch, LMR_ematch = find_date_indices(LMR_time,yr,yr+1)
    pdata_lmr = np.mean(xam[LMR_smatch:LMR_ematch,:,:],0)
    lmr_err_vs_tcr[k,:,:] =  pdata_lmr - tcr_on_lmr[k,:,:]


print(np.shape(lmr_err_vs_tcr))
print(np.shape(xam_var))
LMR_smatch, LMR_ematch = find_date_indices(LMR_time,trange[0],trange[1])
svar = xam_var[LMR_smatch:LMR_ematch,:,:]
calib_tcr = lmr_err_vs_tcr.var(0)/svar.mean(0)
print(calib_tcr[0:-1,:].mean())


# create the plot
mapcolor_calib = truncate_colormap(plt.cm.YlOrBr,0.0,0.8)
fig = plt.figure()
cb = LMR_plotter(calib_tcr,lat2,lon2,mapcolor_calib,11,0,10,extend='max',nticks=10)
#cb.set_ticks(range(11))
# overlay stations!
plt.title('Ratio of ensemble-mean error variance to mean ensemble variance \n Surface air temperature')
if fsave:
    print('saving to .png')
    plt.savefig(nexp+'_verify_grid_ensemble_calibration_'+str(trange[0])+'-'+str(trange[1])+'.png')


# in loop over lat,lon, add a call to the rank histogram function; need to move up the function def

# NEW look at trends over specified time periods as a function of latitude

# zonal means of the original LMR data

# new---time-mean spatial anomaly correlation
lmr_tcr_mac = str(float('%.2f' %np.nanmean(lmr_tcr_csave)))
lmr_era_mac = str(float('%.2f' %np.nanmean(lmr_era_csave)))
lmr_gis_mac = str(float('%.2f' %np.nanmean(lmr_gis_csave)))
lmr_be_mac = str(float('%.2f' %np.nanmean(lmr_be_csave)))
lmr_cru_mac = str(float('%.2f' %np.nanmean(lmr_cru_csave)))
lmr_mlost_mac = str(float('%.2f' %np.nanmean(lmr_mlost_csave)))

# new---store data in pickle file for analysis
#
# need to store anomaly correlation data too
#
if stat_save:
    grid_verification_stats = {}
    stat_vars = ['trange','ref_period',
                 'lmr_tcr_rmean_global','lmr_tcr_rmean_nh','lmr_tcr_rmean_sh','lmr_tcr_cemean_global','lmr_tcr_cemean_nh','lmr_tcr_cemean_sh',
                 'lmr_era_rmean_global','lmr_era_rmean_nh','lmr_era_rmean_sh','lmr_era_cemean_global','lmr_era_cemean_nh','lmr_era_cemean_sh',
                 'lmr_gis_rmean_global','lmr_gis_rmean_nh','lmr_gis_rmean_sh','lmr_gis_cemean_global','lmr_gis_cemean_nh','lmr_gis_cemean_sh',
                 'lmr_be_rmean_global','lmr_be_rmean_nh','lmr_be_rmean_sh','lmr_be_cemean_global','lmr_be_cemean_nh','lmr_be_cemean_sh',
                 'lmr_cru_rmean_global','lmr_cru_rmean_nh','lmr_cru_rmean_sh','lmr_cru_cemean_global','lmr_cru_cemean_nh','lmr_cru_cemean_sh',
                 'lmr_mlost_rmean_global','lmr_mlost_rmean_nh','lmr_mlost_rmean_sh','lmr_mlost_cemean_global','lmr_mlost_cemean_nh','lmr_mlost_cemean_sh',
                 'xbm_tcr_rmean_global','xbm_tcr_rmean_nh','xbm_tcr_rmean_sh','xbm_tcr_cemean_global','xbm_tcr_cemean_nh','xbm_tcr_cemean_sh',
                 'xbm_era_rmean_global','xbm_era_rmean_nh','xbm_era_rmean_sh','xbm_era_cemean_global','xbm_era_cemean_nh','xbm_era_cemean_sh',
                 'xbm_gis_rmean_global','xbm_gis_rmean_nh','xbm_gis_rmean_sh','xbm_gis_cemean_global','xbm_gis_cemean_nh','xbm_gis_cemean_sh',
                 'xbm_be_rmean_global','xbm_be_rmean_nh','xbm_be_rmean_sh','xbm_be_cemean_global','xbm_be_cemean_nh','xbm_be_cemean_sh',
                 'xbm_cru_rmean_global','xbm_cru_rmean_nh','xbm_cru_rmean_sh','xbm_cru_cemean_global','xbm_cru_cemean_nh','xbm_cru_cemean_sh',
                 'xbm_mlost_rmean_global','xbm_mlost_rmean_nh','xbm_mlost_rmean_sh','xbm_mlost_cemean_global','xbm_mlost_cemean_nh','xbm_mlost_cemean_sh',
                 'lmr_tcr_mac','lmr_era_mac','lmr_gis_mac','lmr_be_mac','lmr_cru_mac','lmr_mlost_mac']

    stat_metadata = {'trange':"starting and ending year of verification time period",
                     'ref_period':"starting and ending year of reference time period (mean removed)",
                     'lmr_tcr_rmean_global':"LMR_TCR correlation global mean",
                     'lmr_tcr_rmean_nh':"LMR_TCR correlation Northern Hemisphere mean",
                     'lmr_tcr_rmean_sh':"LMR_TCR correlation Southern Hemisphere mean",
                     'lmr_tcr_cemean_global':"LMR_TCR coefficient of efficiency global mean",
                     'lmr_tcr_cemean_nh':"LMR_TCR coefficient of efficiency Northern Hemisphere mean",
                     'lmr_tcr_cemean_sh':"LMR_TCR coefficient of efficiency Southern Hemisphere mean",
                     'lmr_era_rmean_global':"LMR_ERA correlation global mean",
                     'lmr_era_rmean_nh':"LMR_ERA correlation Northern Hemisphere mean",
                     'lmr_era_rmean_sh':"LMR_ERA correlation Southern Hemisphere mean",
                     'lmr_era_cemean_global':"LMR_ERA coefficient of efficiency global mean",
                     'lmr_era_cemean_nh':"LMR_ERA coefficient of efficiency Northern Hemisphere mean",
                     'lmr_era_cemean_sh':"LMR_ERA coefficient of efficiency Southern Hemisphere mean",
                     'lmr_gis_rmean_global':"LMR_GIS correlation global mean",
                     'lmr_gis_rmean_nh':"LMR_GIS correlation Northern Hemisphere mean",
                     'lmr_gis_rmean_sh':"LMR_GIS correlation Southern Hemisphere mean",
                     'lmr_gis_cemean_global':"LMR_GIS coefficient of efficiency global mean",
                     'lmr_gis_cemean_nh':"LMR_GIS coefficient of efficiency Northern Hemisphere mean",
                     'lmr_gis_cemean_sh':"LMR_GIS coefficient of efficiency Southern Hemisphere mean",
                     'lmr_be_rmean_global':"LMR_BE correlation global mean",
                     'lmr_be_rmean_nh':"LMR_BE correlation Northern Hemisphere mean",
                     'lmr_be_rmean_sh':"LMR_BE correlation Southern Hemisphere mean",
                     'lmr_be_cemean_global':"LMR_BE coefficient of efficiency global mean",
                     'lmr_be_cemean_nh':"LMR_BE coefficient of efficiency Northern Hemisphere mean",
                     'lmr_be_cemean_sh':"LMR_BE coefficient of efficiency Southern Hemisphere mean",
                     'lmr_cru_rmean_global':"LMR_CRU correlation global mean",
                     'lmr_cru_rmean_nh':"LMR_CRU correlation Northern Hemisphere mean",
                     'lmr_cru_rmean_sh':"LMR_CRU correlation Southern Hemisphere mean",
                     'lmr_cru_cemean_global':"LMR_CRU coefficient of efficiency global mean",
                     'lmr_cru_cemean_nh':"LMR_CRU coefficient of efficiency Northern Hemisphere mean",
                     'lmr_cru_cemean_sh':"LMR_CRU coefficient of efficiency Southern Hemisphere mean",
                     'lmr_mlost_rmean_global':"LMR_MLOST correlation global mean",
                     'lmr_mlost_rmean_nh':"LMR_MLOST correlation Northern Hemisphere mean",
                     'lmr_mlost_rmean_sh':"LMR_MLOST correlation Southern Hemisphere mean",
                     'lmr_mlost_cemean_global':"LMR_MLOST coefficient of efficiency global mean",
                     'lmr_mlost_cemean_nh':"LMR_MLOST coefficient of efficiency Northern Hemisphere mean",
                     'lmr_mlost_cemean_sh':"LMR_MLOST coefficient of efficiency Southern Hemisphere mean",
                     'xbm_tcr_rmean_global':"XBM_TCR correlation global mean",
                     'xbm_tcr_rmean_nh':"XBM_TCR correlation Northern Hemisphere mean",
                     'xbm_tcr_rmean_sh':"XBM_TCR correlation Southern Hemisphere mean",
                     'xbm_tcr_cemean_global':"XBM_TCR coefficient of efficiency global mean",
                     'xbm_tcr_cemean_nh':"XBM_TCR coefficient of efficiency Northern Hemisphere mean",
                     'xbm_tcr_cemean_sh':"XBM_TCR coefficient of efficiency Southern Hemisphere mean",
                     'xbm_era_rmean_global':"XBM_ERA correlation global mean",
                     'xbm_era_rmean_nh':"XBM_ERA correlation Northern Hemisphere mean",
                     'xbm_era_rmean_sh':"XBM_ERA correlation Southern Hemisphere mean",
                     'xbm_era_cemean_global':"XBM_ERA coefficient of efficiency global mean",
                     'xbm_era_cemean_nh':"XBM_ERA coefficient of efficiency Northern Hemisphere mean",
                     'xbm_era_cemean_sh':"XBM_ERA coefficient of efficiency Southern Hemisphere mean",
                     'xbm_gis_rmean_global':"XBM_GIS correlation global mean",
                     'xbm_gis_rmean_nh':"XBM_GIS correlation Northern Hemisphere mean",
                     'xbm_gis_rmean_sh':"XBM_GIS correlation Southern Hemisphere mean",
                     'xbm_gis_cemean_global':"XBM_GIS coefficient of efficiency global mean",
                     'xbm_gis_cemean_nh':"XBM_GIS coefficient of efficiency Northern Hemisphere mean",
                     'xbm_gis_cemean_sh':"XBM_GIS coefficient of efficiency Southern Hemisphere mean",
                     'xbm_be_rmean_global':"XBM_BE correlation global mean",
                     'xbm_be_rmean_nh':"XBM_BE correlation Northern Hemisphere mean",
                     'xbm_be_rmean_sh':"XBM_BE correlation Southern Hemisphere mean",
                     'xbm_be_cemean_global':"XBM_BE coefficient of efficiency global mean",
                     'xbm_be_cemean_nh':"XBM_BE coefficient of efficiency Northern Hemisphere mean",
                     'xbm_be_cemean_sh':"XBM_BE coefficient of efficiency Southern Hemisphere mean",
                     'xbm_cru_rmean_global':"XBM_CRU correlation global mean",
                     'xbm_cru_rmean_nh':"XBM_CRU correlation Northern Hemisphere mean",
                     'xbm_cru_rmean_sh':"XBM_CRU correlation Southern Hemisphere mean",
                     'xbm_cru_cemean_global':"XBM_CRU coefficient of efficiency global mean",
                     'xbm_cru_cemean_nh':"XBM_CRU coefficient of efficiency Northern Hemisphere mean",
                     'xbm_cru_cemean_sh':"XBM_CRU coefficient of efficiency Southern Hemisphere mean",
                     'xbm_mlost_rmean_global':"XBM_MLOST correlation global mean",
                     'xbm_mlost_rmean_nh':"XBM_MLOST correlation Northern Hemisphere mean",
                     'xbm_mlost_rmean_sh':"XBM_MLOST correlation Southern Hemisphere mean",
                     'xbm_mlost_cemean_global':"XBM_MLOST coefficient of efficiency global mean",
                     'xbm_mlost_cemean_nh':"XBM_MLOST coefficient of efficiency Northern Hemisphere mean",
                     'xbm_mlost_cemean_sh':"XBM_MLOST coefficient of efficiency Southern Hemisphere mean",
                     'lmr_tcr_mac':"LMR_TCR time-mean spatial anomaly correlation",
                     'lmr_era_mac':"LMR_ERA time-mean spatial anomaly correlation",
                     'lmr_gis_mac':"LMR_GIS time-mean spatial anomaly correlation",
                     'lmr_be_mac':"LMR_BE time-mean spatial anomaly correlation",
                     'lmr_cru_mac':"LMR_CRU time-mean spatial anomaly correlation",
                     'lmr_mlost_mac':"LMR_MLOST time-mean spatial anomaly correlation",
                     'stat_metadata':'metadata'
                     }

    for var in stat_vars:
        grid_verification_stats[var] = locals()[var]

    grid_verification_stats['stat_metadata'] = stat_metadata

    # dump the dictionary to a pickle file
    spfile = nexp+'_'+str(niters)+'_iters_grid_verification.pckl'
    print 'writing statistics to pickle file: ' + spfile
    outfile = open(spfile,'w')
    cPickle.dump(grid_verification_stats,outfile)<|MERGE_RESOLUTION|>--- conflicted
+++ resolved
@@ -75,7 +75,6 @@
 #nexp = 'production_mlost_era20c_pagesall_0.75'
 #nexp = 'production_mlost_era20cm_pagesall_0.75'
 # ---
-<<<<<<< HEAD
 #nexp = 'test'
 #nexp = 'pages2_loc20000'
 #nexp = 'pages2_loc12000'
@@ -99,9 +98,6 @@
 #nexp = 'pages2_loc25000_seasonal_bilinear_nens200_meta'
 nexp = 'pages2_loc25000_seasonal_bilinear_nens200'
 
-=======
-nexp = 'test'
->>>>>>> 14af014b
 # ---
 
 # perform verification using all recon. MC realizations ( MCset = None )
@@ -144,17 +140,6 @@
 #ref_period = [1961,1990] # ref. period for CRU & MLOST
 ref_period = [1900, 1999] # 20th century
 
-<<<<<<< HEAD
-# perform verification using all recon. MC realizations ( MCset = None )
-# or over a custom selection ( MCset = (begin,end) )
-# ex. MCset = (0,0)    -> only the first MC run
-#     MCset = (0,10)   -> the first 11 MC runs (from 0 to 10 inclusively)
-#     MCset = (80,100) -> the 80th to 100th MC runs (21 realizations)
-MCset = None
-#MCset = (0,0)
-
-=======
->>>>>>> 14af014b
 # set the default size of the figure in inches. ['figure.figsize'] = width, height;  
 # aspect ratio appears preserved on smallest of the two
 plt.rcParams['figure.figsize'] = 10, 10 # that's default image size for this interactive session
@@ -168,11 +153,7 @@
 # END:  set user parameters here
 ##################################
 
-<<<<<<< HEAD
-# variable---this script is temperature only?
-=======
 # variable---this script is temperature only!
->>>>>>> 14af014b
 var = 'tas_sfc_Amon'
 
 workdir = datadir_output + '/' + nexp
