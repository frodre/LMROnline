"""
Module: LMR_verify_proxy.py

Purpose: Contains functions used to evaluate the LMR paleoclimate reconstructions 
         on the basis of proxy data set aside for verification (non-assimilated).
         Error statistics of the reconstructions are evaluated using an independent 
         set of proxy chronologies. 

 Originator: Robert Tardif | Dept. of Atmospheric Sciences, Univ. of Washington
                           | March 2015

Revisions:
           - From original LMR_diagnostics_proxy code, adapted to new reconstruction 
             output (ensemble mean only) and use of pre-built PSMs.
             [R. Tardif, U. of Washington, July 2015]
           - Adapted to the Pandas DataFrames version of the proxy database.
             [R. Tardif, U. of Washington, December 2015]
           - Addded the use of NCDC proxy database as possible proxy data input.
             [R. Tardif, U. of Washington, March 2016]
           - Adjustments made to code to reflect recent changes to how config classes
             are defined and instanciated + general code re-org. for improving speed.
             [R. Tardif, U. of Washington, July 2016]
"""
import os, sys
import numpy as np
import pickle
import timeit
import pandas as pd
from time import time
from os.path import join
from copy import deepcopy

# LMR specific imports
sys.path.append('../')
import LMR_proxy_pandas_rework
import LMR_psms
import LMR_calibrate
import LMR_prior
from LMR_utils import coefficient_efficiency, rmsef

import matplotlib
import matplotlib.pyplot as plt
import matplotlib.colors as colors
from matplotlib.colors import from_levels_and_colors
from mpl_toolkits.basemap import Basemap

# =============================================================================
def roundup(x):
    if x <=100:
        n = 1
    elif 1000 > x > 100:
        n = 2
    elif 10000 > x >= 1000:
        n = 3
    else:
        n = 4      
    return int(round(x,-n))



# =============================================================================
# START:  set user parameters here
# =============================================================================

class v_core(object):
    """
    High-level parameters of reconstruction experiment

    Attributes
    ----------
    nexp: str
        Name of reconstruction experiment
    lmr_path: str
        Absolute path for the experiment
    verif_period: list(int)
        Time period over which verification is applied
    iter_range: list(int)
        Number of Monte-Carlo iterations to consider
    datadir_input: str
        Absolute path to working directory output for LMR
    datadir_output: str
        Absolute path to directory where verification results are written
    write_full_verif_dict: boolean
        Whether to write the full eval python dictionary to output directory
    """

    # -- production recons for paper 1
    #nexp = 'production_gis_ccsm4_pagesall_0.75/'
    #nexp = 'production_mlost_ccsm4_pagesall_0.75/'
    #nexp = 'production_cru_ccsm4_pagesall_0.75/'
    #
    nexp = 'test'

    
    # lmr_path: where all the data is located ... model (prior), analyses (GISTEMP, HAdCRUT...) and proxies.
    #lmr_path = '/home/disk/ice4/nobackup/hakim/lmr'
    #lmr_path = '/home/chaos2/wperkins/data/LMR'
    lmr_path = '/home/disk/kalman3/rtardif/LMR'

    # inclusive
    #verif_period = [0, 1879]
    verif_period = [1880, 2000]

    #iter_range = [0, 0]
    iter_range = [0, 100]

    # Input directory, where to find the reconstruction data
    #datadir_input  = '/home/disk/kalman3/hakim/LMR/'
    #datadir_input  = '/home/disk/kalman2/wperkins/LMR_output/archive' # production recons
    #datadir_input  = '/home/disk/kalman3/rtardif/LMR/output'
    datadir_input  = '/home/disk/ekman4/rtardif/LMR/output'
    
    # Output directory, where the verification results & figs will be dumped.
    datadir_output = datadir_input # if want to keep things tidy
    #datadir_output = '/home/disk/ekman4/rtardif/LMR/output/verification_production_runs'

    # Whether to write the full eval python dictionary to output directory ("summary" dict. has most of what we want)
    write_full_verif_dict = False


    def __init__(self):
        self.nexp = self.nexp
        self.lmr_path = self.lmr_path
        self.verif_period = self.verif_period
        self.iter_range = self.iter_range
        self.datadir_input = self.datadir_input
        self.datadir_output = self.datadir_output
        self.write_full_verif_dict = self.write_full_verif_dict

        
class v_proxies(object):
    """
    Parameters for proxy data

    Attributes
    ----------
    use_from: list(str)
        A list of keys for proxy classes to load from.  Keys available are
        stored in LMR_proxy_pandas_rework.
    proxy_frac: float
        Fraction of available proxy data (sites) to assimilate
    """

    use_from = ['pages']
    #use_from = ['NCDC']
    proxy_frac = 1.0

    # type of proxy timeseries to return: 'anom' for anomalies
    # (temporal mean removed) or asis' to keep unchanged
    proxy_timeseries_kind = 'asis'
    #
    proxy_availability_filter = False
    proxy_availability_fraction = 1.0
    
    # ---------------
    # PAGES2k proxies
    # ---------------
    class _pages(object):
        """
        Parameters for PagesProxy class

        Attributes
        ----------
        datadir_proxy: str
            Absolute path to proxy data
        datafile_proxy: str
            Absolute path to proxy records file
        metafile_proxy: str
            Absolute path to proxy meta data
        dataformat_proxy: str
            File format of the proxy data
        regions: list(str)
            List of proxy data regions (data keys) to use.
        proxy_resolution: list(float)
            List of proxy time resolutions to use
        proxy_blacklist : list
            A blacklist on proxy records, to eliminate specific records from
            processing
        proxy_order: list(str):
            Order of assimilation by proxy type key
        proxy_assim2: dict{ str: list(str)}
            Proxy types to be assimilated.
            Uses dictionary with structure {<<proxy type>>: [.. list of measuremant
            tags ..] where "proxy type" is written as
            "<<archive type>>_<<measurement type>>"
        proxy_type_mapping: dict{(str,str): str}
            Maps proxy type and measurement to our proxy type keys.
            (e.g. {('Tree ring', 'TRW'): 'Tree ring_Width'} )
        simple_filters: dict{'str': Iterable}
            List mapping Pages2k metadata sheet columns to a list of values
            to filter by.
        """

        datadir_proxy = None
        datafile_proxy = 'Pages2k_Proxies.df.pckl'
        metafile_proxy = 'Pages2k_Metadata.df.pckl'
        dataformat_proxy = 'DF'

        regions = ['Antarctica', 'Arctic', 'Asia', 'Australasia', 'Europe',
                   'North America', 'South America']

        proxy_resolution = [1.0]

        # DO NOT CHANGE FORMAT BELOW

        proxy_order = [
            'Tree ring_Width',
            'Tree ring_Density',
            'Ice core_d18O',
            'Ice core_d2H',
            'Ice core_Accumulation',
            'Coral_d18O',
            'Coral_Luminescence',
            'Lake sediment_All',
            'Marine sediment_All',
            'Speleothem_All'
        ]

        # Assignment of psm type per proxy type
        # Choices are: 'linear', 'linear_TorP', 'bilinear', 'h_interp'
        #  The linear PSM can be used on *all* proxies.
        #  The linear_TorP and bilinear w.r.t. temperature or/and moisture
        #  PSMs are aimed at *tree ring* proxies in particular
        #  The h_interp forward model is to be used for isotope proxies when
        #  the prior is taken from an isotope-enabled GCM model output. 
        proxy_psm_type = {
            'Tree ring_Width'      : 'linear',
            'Tree ring_Density'    : 'linear',
            'Ice core_d18O'        : 'linear',
            'Ice core_d2H'         : 'linear',
            'Ice core_Accumulation': 'linear',
            'Coral_d18O'           : 'linear',
            'Coral_Luminescence'   : 'linear',
            'Lake sediment_All'    : 'linear',
            'Marine sediment_All'  : 'linear',
            'Speleothem_All'       : 'linear',
            }
        
        proxy_assim2 = {
            'Tree ring_Width': ['Ring width',
                                'Tree ring width',
                                'Total ring width',
                                'TRW'],
            'Tree ring_Density': ['Maximum density',
                                  'Minimum density',
                                  'Earlywood density',
                                  'Latewood density',
                                  'MXD'],
            'Ice core_d18O': ['d18O'],
            'Ice core_d2H': ['d2H'],
            'Ice core_Accumulation': ['Accumulation'],
            'Coral_d18O': ['d18O'],
            'Coral_Luminescence': ['Luminescence'],
            'Lake sediment_All': ['Varve thickness',
                                  'Thickness',
                                  'Mass accumulation rate',
                                  'Particle-size distribution',
                                  'Organic matter',
                                  'X-ray density'],
            'Marine sediment_All': ['Mg/Ca'],
            'Speleothem_All': ['Lamina thickness'],
            }

        # A blacklist on proxy records, to prevent assimilation of chronologies known to be duplicates
        proxy_blacklist = []


        def __init__(self):
            if self.datadir_proxy is None:
                self.datadir_proxy = join(v_core.lmr_path, 'data', 'proxies')
            else:
                self.datadir_proxy = self.datadir_proxy
                
            self.datafile_proxy = join(self.datadir_proxy,
                                       self.datafile_proxy)
            self.metafile_proxy = join(self.datadir_proxy,
                                       self.metafile_proxy)

            self.dataformat_proxy = self.dataformat_proxy
            self.regions = list(self.regions)
            self.proxy_resolution = self.proxy_resolution
            self.proxy_timeseries_kind = v_proxies.proxy_timeseries_kind
            self.proxy_order = list(self.proxy_order)
            self.proxy_psm_type = deepcopy(self.proxy_psm_type)
            self.proxy_assim2 = deepcopy(self.proxy_assim2)
            self.proxy_blacklist = list(self.proxy_blacklist)
            self.proxy_availability_filter = v_proxies.proxy_availability_filter
            self.proxy_availability_fraction = v_proxies.proxy_availability_fraction
            
            # Create mapping for Proxy Type/Measurement Type to type names above
            self.proxy_type_mapping = {}
            for type, measurements in self.proxy_assim2.items():
                # Fetch proxy type name that occurs before underscore
                type_name = type.split('_', 1)[0]
                for measure in measurements:
                    self.proxy_type_mapping[(type_name, measure)] = type

            self.simple_filters = {'PAGES 2k Region': self.regions,
                                   'Resolution (yr)': self.proxy_resolution}


    # ---------------
    # NCDC proxies
    # ---------------
    class _ncdc(object):
        """
        Parameters for NCDC proxy class

        Attributes
        ----------
        datadir_proxy: str
            Absolute path to proxy data
        datafile_proxy: str
            Absolute path to proxy records file
        metafile_proxy: str
            Absolute path to proxy meta data
        dataformat_proxy: str
            File format of the proxy data
        regions: list(str)
            List of proxy data regions (data keys) to use.
        proxy_resolution: list(float)
            List of proxy time resolutions to use
        proxy_blacklist : list
            A blacklist on proxy records, to eliminate specific records from
            processing
        database_filter: list(str)
            List of databases from which to limit the selection of proxies.
            Use [] (empty list) if no restriction, or ['db_name1', db_name2'] to limit to 
            proxies contained in "db_name1" OR "db_name2". 
            Possible choices are: 'PAGES1', 'PAGES2', 'LMR_FM'
        proxy_order: list(str):
            Order of assimilation by proxy type key
        proxy_assim2: dict{ str: list(str)}
            Proxy types to be assimilated.
            Uses dictionary with structure {<<proxy type>>: [.. list of measuremant
            tags ..] where "proxy type" is written as
            "<<archive type>>_<<measurement type>>"
        proxy_type_mapping: dict{(str,str): str}
            Maps proxy type and measurement to our proxy type keys.
            (e.g. {('Tree ring', 'TRW'): 'Tree ring_Width'} )
        simple_filters: dict{'str': Iterable}
            List mapping proxy metadata sheet columns to a list of values
            to filter by.
        """

        #dbversion = 'v0.0.0'
        #dbversion = 'v0.1.0'
        dbversion = 'v0.2.0'
        
        datadir_proxy = None
        datafile_proxy = 'NCDC_%s_Proxies.df.pckl' %(dbversion)
        metafile_proxy = 'NCDC_%s_Metadata.df.pckl' %(dbversion)
        dataformat_proxy = 'DF'

        # This is not activated with NCDC data yet...
        regions = ['Antarctica', 'Arctic', 'Asia', 'Australasia', 'Europe',
                   'North America', 'South America']

        proxy_resolution = [1.0]
        
        # Limit proxies to those included in the following databases
        database_filter = []
        #database_filter = ['PAGES2kv2']
        #database_filter = ['LMR','PAGES2kv2']

        # A blacklist on proxy records, to prevent processing of chronologies known to be duplicates.
        proxy_blacklist = []

        
        # DO NOT CHANGE FORMAT BELOW
        proxy_order = [
        #    'Tree Rings_WidthPages',
            'Tree Rings_WidthPages2',
            'Tree Rings_WidthBreit',
            'Tree Rings_WoodDensity',
            'Tree Rings_Isotopes',
            'Corals and Sclerosponges_d18O',
            'Corals and Sclerosponges_SrCa',
            'Corals and Sclerosponges_Rates',
            'Ice Cores_d18O',
            'Ice Cores_dD',
            'Ice Cores_Accumulation',
            'Ice Cores_MeltFeature',
            'Lake Cores_Varve',
            'Lake Cores_BioMarkers',
            'Lake Cores_GeoChem',
            'Lake Cores_Misc',
            'Marine Cores_d18O',
#            'Speleothems_d18O',
            'Bivalve_d18O',
            ]

        # Assignment of psm type per proxy type
        # Choices are: 'linear', 'linear_TorP', 'bilinear', 'h_interp'
        #  The linear PSM can be used on *all* proxies.
        #  The linear_TorP and bilinear w.r.t. temperature or/and moisture
        #  PSMs are aimed at *tree ring* proxies in particular
        #  The h_interp forward model is to be used for isotope proxies when
        #  the prior is taken from an isotope-enabled GCM output. 
        proxy_psm_type = {
            'Corals and Sclerosponges_d18O' : 'linear',
            'Corals and Sclerosponges_SrCa' : 'linear',
            'Corals and Sclerosponges_Rates': 'linear',
            'Ice Cores_d18O'                : 'linear',
            'Ice Cores_dD'                  : 'linear',
            'Ice Cores_Accumulation'        : 'linear',
            'Ice Cores_MeltFeature'         : 'linear',
            'Lake Cores_Varve'              : 'linear',
            'Lake Cores_BioMarkers'         : 'linear',
            'Lake Cores_GeoChem'            : 'linear',
            'Lake Cores_Misc'               : 'linear',
            'Marine Cores_d18O'             : 'linear',
            'Tree Rings_WidthBreit'         : 'linear',
            'Tree Rings_WidthPages2'        : 'linear',
#            'Tree Rings_WidthPages'         : 'linear',
            'Tree Rings_WoodDensity'        : 'linear',
            'Tree Rings_Isotopes'           : 'linear',
            'Speleothems_d18O'              : 'linear',
            'Bivalve_d18O'                  : 'linear',            
        }
        
        proxy_assim2 = {
            'Corals and Sclerosponges_d18O' : ['d18O','delta18O','d18o','d18O_stk','d18O_int','d18O_norm',
                                               'd18o_avg','d18o_ave','dO18','d18O_4'],
            'Corals and Sclerosponges_SrCa' : ['Sr/Ca','Sr_Ca','Sr/Ca_norm','Sr/Ca_anom','Sr/Ca_int'],
            'Corals and Sclerosponges_Rates': ['ext','calc','calcification','calcification rate', 'composite'],
            'Ice Cores_d18O'                : ['d18O','delta18O','delta18o','d18o','dO18',
                                               'd18o_int','d18O_int',
                                               'd18O_norm','d18o_norm',
                                               'd18O_anom'],
            'Ice Cores_dD'                  : ['deltaD','delD','dD'],
            'Ice Cores_Accumulation'        : ['accum','accumu'],
            'Ice Cores_MeltFeature'         : ['MFP','melt'],
            'Lake Cores_Varve'              : ['varve', 'varve_thickness', 'varve thickness','thickness'],
            'Lake Cores_BioMarkers'         : ['Uk37', 'TEX86', 'tex86'],
            'Lake Cores_GeoChem'            : ['Sr/Ca', 'Mg/Ca','Cl_cont'],
            'Lake Cores_Misc'               : ['RABD660_670','X_radiograph_dark_layer','massacum'],
            'Marine Cores_d18O'             : ['d18O'],
            'Speleothems_d18O'              : ['d18O'],
            'Bivalve_d18O'                  : ['d18O'],
            'Tree Rings_WidthBreit'         : ['trsgi_breit'],
            'Tree Rings_WidthPages2'        : ['trsgi'], 
            'Tree Rings_WidthPages'         : ['TRW',
                                               'ERW',
                                               'LRW'],
            'Tree Rings_WoodDensity'        : ['max_d',
                                               'min_d',
                                               'early_d',
                                               'earl_d',
                                               'late_d',
                                               'density',
                                               'MXD'],
            'Tree Rings_Isotopes'           : ['d18O'],
            }


        def __init__(self):
            if self.datadir_proxy is None:
                self.datadir_proxy = join(v_core.lmr_path, 'data', 'proxies')
            else:
                self.datadir_proxy = self.datadir_proxy

            self.datafile_proxy = join(self.datadir_proxy,
                                       self.datafile_proxy)
            self.metafile_proxy = join(self.datadir_proxy,
                                       self.metafile_proxy)

            self.dataformat_proxy = self.dataformat_proxy
            self.regions = list(self.regions)
            self.proxy_resolution = self.proxy_resolution
            self.proxy_timeseries_kind = v_proxies.proxy_timeseries_kind
            self.proxy_order = list(self.proxy_order)
            self.proxy_psm_type = deepcopy(self.proxy_psm_type)
            self.proxy_assim2 = deepcopy(self.proxy_assim2)
            self.database_filter = list(self.database_filter)
            self.proxy_blacklist = list(self.proxy_blacklist)
            self.proxy_availability_filter = v_proxies.proxy_availability_filter
            self.proxy_availability_fraction = v_proxies.proxy_availability_fraction
            
            self.proxy_type_mapping = {}
            for ptype, measurements in self.proxy_assim2.items():
                # Fetch proxy type name that occurs before underscore
                type_name = ptype.split('_', 1)[0]
                for measure in measurements:
                    self.proxy_type_mapping[(type_name, measure)] = ptype

            self.simple_filters = {'Resolution (yr)': self.proxy_resolution}


    # Initialize subclasses with all attributes
    def __init__(self, **kwargs):
        self.use_from = self.use_from
        self.proxy_frac = self.proxy_frac
        self.pages = self._pages(**kwargs)
        self.ncdc = self._ncdc(**kwargs)



class v_psm(object):
    """
    Parameters for PSM classes

    Attributes
    ----------
    avgPeriod: str
        Indicates use of PSMs calibrated on annual or seasonal data: allowed tags are 'annual' or 'season'
    """

    # Keep this as annual, as it is assumed that LMR output is annual
    avgPeriod = 'annual'
    
    # Mapping of calibration sources w/ climate variable
    # To be modified only if a new calibration source is added. 
    all_calib_sources = {'temperature': ['GISTEMP', 'MLOST', 'HadCRUT', 'BerkeleyEarth'], 'moisture': ['GPCC','DaiPDSI']}

    
    class _linear(object):
        """
        Parameters for the linear fit PSM.

        Attributes
        ----------
        datatag_calib: str
            Source of calibration data for PSM
        datadir_calib: str
            Absolute path to calibration data
        datafile_calib: str
            Filename for calibration data
        dataformat_calib: str
            Data storage type for calibration data
        pre_calib_datafile: str
            Absolute path to precalibrated Linear PSM data
        psm_r_crit: float
            Usage threshold for correlation of linear PSM
        """

        datadir_calib = None

        # Choice between:
        # --------------
        datatag_calib = 'GISTEMP'
        datafile_calib = 'gistemp1200_ERSST.nc'
        # or
        #datatag_calib = 'MLOST'
        #datafile_calib = 'MLOST_air.mon.anom_V3.5.4.nc'
        # or 
        #datatag_calib = 'HadCRUT'
        #datafile_calib = 'HadCRUT.4.4.0.0.median.nc'
        # or 
        #datatag_calib = 'BerkeleyEarth'
        #datafile_calib = 'Land_and_Ocean_LatLong1.nc'
        # or 
        #datatag_calib = 'GPCC'
        #datafile_calib = 'GPCC_precip.mon.flux.1x1.v6.nc'
        # or
        #datatag_calib_P = 'DaiPDSI'
        #datafile_calib_P = 'Dai_pdsi.mon.mean.selfcalibrated_185001-201412.nc'

        
        pre_calib_datafile = None

        psm_r_crit = 0.0


        def __init__(self):
            self.datatag_calib = self.datatag_calib
            self.datafile_calib = self.datafile_calib
            self.psm_r_crit = self.psm_r_crit
            self.avgPeriod = v_psm.avgPeriod
            
            if self.datadir_calib is None:
                self.datadir_calib = join(v_core.lmr_path, 'data', 'analyses')
            else:
                self.datadir_calib = self.datadir_calib

            if self.pre_calib_datafile is None:
                if '-'.join(v_proxies.use_from) == 'NCDC':
                    dbversion = v_proxies._ncdc.dbversion
                    filename = ('PSMs_'+'-'.join(v_proxies.use_from) +
                                '_' + dbversion +
                                '_' + self.avgPeriod +
                                '_' + self.datatag_calib+'.pckl')
                else:
                    filename = ('PSMs_' + '-'.join(v_proxies.use_from) +
                                '_' + self.datatag_calib+'.pckl')
                self.pre_calib_datafile = join(v_core.lmr_path,
                                               'PSM',
                                               filename)
            else:
                self.pre_calib_datafile = self.pre_calib_datafile


            # association of calibration source and state variable needed to calculate Ye's
            if self.datatag_calib in v_psm.all_calib_sources['temperature']:
                self.psm_required_variables = {'tas_sfc_Amon': 'anom'}

            elif self.datatag_calib in v_psm.all_calib_sources['moisture']:
                if self.datatag_calib == 'GPCC':
                    self.psm_required_variables = {'pr_sfc_Amon':'anom'}
                elif self.datatag_calib == 'DaiPDSI':
                    self.psm_required_variables = {'scpdsi_sfc_Amon': 'anom'}
                else:
                    raise KeyError('Unrecognized moisture calibration source.'
                                   ' State variable not identified for Ye calculation.')
            else:
                raise KeyError('Unrecognized calibration source.'
                               ' State variable not identified for Ye calculation.')
    
    
    class _linear_TorP(_linear):
        """
        Parameters for the linear fit PSM.

        Attributes
        ----------
        datatag_calib_T: str
            Source of temperature calibration data for linear PSM
        datadir_calib_T: str
            Absolute path to temperature calibration data *or* None if using
            default lmr_path
        datafile_calib_T: str
            Filename for temperature calibration data
        datatag_calib_P: str
            Source of precipitation calibration data for linear PSM
        datadir_calib_P: str
            Absolute path to precipitation calibration data *or* None if using
            default lmr_path
        datafile_calib_P: str
            Filename for precipitation calibration data
        dataformat_calib: str
            Data storage type for calibration data
        pre_calib_datafile_T: str
            Absolute path to precalibrated Linear temperature PSM data
        pre_calib_datafile_P: str
            Absolute path to precalibrated Linear precipitation PSM data
        psm_r_crit: float
            Usage threshold for correlation of linear PSM

        """

        datadir_calib = None
        
        # linear PSM w.r.t. temperature
        # -----------------------------
        # Choice between:
        # ---------------
        datatag_calib_T = 'GISTEMP'
        datafile_calib_T = 'gistemp1200_ERSST.nc'
        # or
        # datatag_calib_T = 'MLOST'
        # datafile_calib_T = 'MLOST_air.mon.anom_V3.5.4.nc'
        # or
        # datatag_calib_T = 'HadCRUT'
        # datafile_calib_T = 'HadCRUT.4.4.0.0.median.nc'
        # or
        # datatag_calib_T = 'BerkeleyEarth'
        # datafile_calib_T = 'Land_and_Ocean_LatLong1.nc'
        #
        # linear PSM w.r.t. precipitation/moisture
        # ----------------------------------------
        # Choice between:
        # ---------------
        datatag_calib_P = 'GPCC'
        datafile_calib_P = 'GPCC_precip.mon.flux.1x1.v6.nc'
        # or
        #datatag_calib_P = 'DaiPDSI'
        #datafile_calib_P = 'Dai_pdsi.mon.mean.selfcalibrated_185001-201412.nc'
        
        dataformat_calib = 'NCD'

        pre_calib_datafile_T = None
        pre_calib_datafile_P = None

        psm_r_crit = 0.0

        def __init__(self):
            self.datatag_calib_T = self.datatag_calib_T
            self.datafile_calib_T = self.datafile_calib_T
            self.datatag_calib_P = self.datatag_calib_P
            self.datafile_calib_P = self.datafile_calib_P
            self.dataformat_calib = self.dataformat_calib
            self.psm_r_crit = self.psm_r_crit
            self.avgPeriod = v_psm.avgPeriod
            
            if self.datadir_calib is None:
                self.datadir_calib = join(v_core.lmr_path, 'data', 'analyses')
            else:
                self.datadir_calib = self.datadir_calib

            if self.pre_calib_datafile_T is None:
                if '-'.join(v_proxies.use_from) == 'NCDC':
                    dbversion = v_proxies._ncdc.dbversion
                    filename_t = ('PSMs_' + '-'.join(v_proxies.use_from) +
                                  '_' + dbversion +
                                  '_' + self.avgPeriod +
                                  '_' + self.datatag_calib_T + '.pckl')
                else:
                    filename_t = ('PSMs_' + '-'.join(v_proxies.use_from) +
                                  '_' + self.datatag_calib_T + '.pckl')
                self.pre_calib_datafile_T = join(v_core.lmr_path,
                                                 'PSM',
                                                 filename_t)
            else:
                self.pre_calib_datafile_T = self.pre_calib_datafile_T

            if self.pre_calib_datafile_P is None:
                if '-'.join(v_proxies.use_from) == 'NCDC':
                    dbversion = v_proxies._ncdc.dbversion
                    filename_p = ('PSMs_' + '-'.join(v_proxies.use_from) +
                                  '_' + dbversion +
                                  '_' + self.avgPeriod +
                                  '_' + self.datatag_calib_P + '.pckl')
                else:
                    filename_p = ('PSMs_' + '-'.join(v_proxies.use_from) +
                                  '_' + self.datatag_calib_P + '.pckl')
                self.pre_calib_datafile_P = join(v_core.lmr_path,
                                                 'PSM',
                                                 filename_p)
            else:
                self.pre_calib_datafile_P = self.pre_calib_datafile_P


            # association of calibration sources and state variables needed to calculate Ye's
            required_variables = {'tas_sfc_Amon': 'anom'} # start with temperature

            # now check for moisture & add variable to list
            if self.datatag_calib_P == 'GPCC':
                    required_variables['pr_sfc_Amon'] = 'anom'
            elif self.datatag_calib_P == 'DaiPDSI':
                    required_variables['scpdsi_sfc_Amon'] = 'anom'
            else:
                raise KeyError('Unrecognized moisture calibration source.'
                               ' State variable not identified for Ye calculation.')

            self.psm_required_variables = required_variables
            
                
    class _bilinear(object):
        """
        Parameters for the bilinear fit PSM.

        Attributes
        ----------
        datatag_calib_T: str
            Source of calibration temperature data for PSM
        datadir_calib_T: str
            Absolute path to calibration temperature data
        datafile_calib_T: str
            Filename for calibration temperature data
        dataformat_calib_T: str
            Data storage type for calibration temperature data
        datatag_calib_P: str
            Source of calibration precipitation/moisture data for PSM
        datadir_calib_P: str
            Absolute path to calibration precipitation/moisture data
        datafile_calib_P: str
            Filename for calibration precipitation/moisture data
        dataformat_calib_P: str
            Data storage type for calibration precipitation/moisture data
        pre_calib_datafile: str
            Absolute path to precalibrated Linear PSM data
        psm_r_crit: float
            Usage threshold for correlation of linear PSM
        """

        datadir_calib = None

        # calibration w.r.t. temperature
        # -----------------------------
        # Choice between:
        #
        datatag_calib_T = 'GISTEMP'
        datafile_calib_T = 'gistemp1200_ERSST.nc'
        # or
        #datatag_calib_T = 'MLOST'
        #datafile_calib_T = 'MLOST_air.mon.anom_V3.5.4.nc'
        # or 
        #datatag_calib_T = 'HadCRUT'
        #datafile_calib_T = 'HadCRUT.4.4.0.0.median.nc'
        # or 
        #datatag_calib_T = 'BerkeleyEarth'
        #datafile_calib_T = 'Land_and_Ocean_LatLong1.nc'

        # calibration w.r.t. precipitation/moisture
        # ----------------------------------------
        datatag_calib_P = 'GPCC'
        datafile_calib_P = 'GPCC_precip.mon.flux.1x1.v6.nc'
        # or
        #datatag_calib_P = 'DaiPDSI'
        #datafile_calib_P = 'Dai_pdsi.mon.mean.selfcalibrated_185001-201412.nc'


        pre_calib_datafile = None

        psm_r_crit = 0.0
         

        def __init__(self):
            self.datatag_calib_T = self.datatag_calib_T
            self.datafile_calib_T = self.datafile_calib_T
            self.datatag_calib_P = self.datatag_calib_P
            self.datafile_calib_P = self.datafile_calib_P
            self.psm_r_crit = self.psm_r_crit
            self.avgPeriod = v_psm.avgPeriod
            
            if self.datadir_calib is None:
                self.datadir_calib = join(v_core.lmr_path, 'data', 'analyses')
            else:
                self.datadir_calib = self.datadir_calib


            if self.pre_calib_datafile is None:
                if '-'.join(v_proxies.use_from) == 'NCDC':
                    dbversion = v_proxies._ncdc.dbversion
                    filename = ('PSMs_'+'-'.join(v_proxies.use_from) +
                                '_' + dbversion +
                                '_' + self.avgPeriod +
                                '_' + self.datatag_calib_T +
                                '_' + self.datatag_calib_P +'.pckl')
                else:
                    filename = ('PSMs_'+'-'.join(v_proxies.use_from) +
                                '_' + self.datatag_calib_T +
                                '_' + self.datatag_calib_P +'.pckl')
                self.pre_calib_datafile = join(v_core.lmr_path,
                                               'PSM',
                                               filename)
            else:
                self.pre_calib_datafile = self.pre_calib_datafile

            # association of calibration sources and state variables needed to calculate Ye's
            required_variables = {'tas_sfc_Amon': 'anom'} # start with temperature

            # now check for moisture & add variable to list
            if self.datatag_calib_P == 'GPCC':
                    required_variables['pr_sfc_Amon'] = 'anom'
            elif self.datatag_calib_P == 'DaiPDSI':
                    required_variables['scpdsi_sfc_Amon'] = 'anom'
            else:
                raise KeyError('Unrecognized moisture calibration source.'
                               ' State variable not identified for Ye calculation.')

            self.psm_required_variables = required_variables


    class _h_interp(object):
        """
        Parameters for the horizontal interpolator PSM.

        Attributes
        ----------
        radius_influence : real
            Distance-scale used the calculation of exponentially-decaying
            weights in interpolator (in km)
        datadir_obsError: str
            Absolute path to obs. error variance data
        filename_obsError: str
            Filename for obs. error variance data
        dataformat_obsError: str
            String indicating the format of the file containing obs. error
            variance data
            Note: note currently used by code. For info purpose only.
        datafile_obsError: str
            Absolute path/filename of obs. error variance data
        """

        ##** BEGIN User Parameters **##

        # Interpolation parameter:
        # Set to 'None' if want Ye = value at nearest grid point to proxy
        # location
        # Set to a non-zero float if want Ye = weighted-average of surrounding
        # gridpoints
        # radius_influence = None
        radius_influence = 50. # distance-scale in km
        
        ##** END User Parameters **##

        def __init__(self):
            self.radius_influence = self.radius_influence
            # File with R values not required in context of this program.
            self.datafile_obsError = None
                
            # define state variable needed to calculate Ye's
            # only d18O for now ...
            # psm requirements depend on settings in proxies class 
            proxy_kind = v_proxies.proxy_timeseries_kind
            if v_proxies.proxy_timeseries_kind == 'asis':
                psm_var_kind = 'full'
            elif v_proxies.proxy_timeseries_kind == 'anom':
                psm_var_kind = 'anom'
            else:
                raise ValueError('Unrecognized proxy_timeseries_kind value in proxies class.'
                                 ' Unable to assign kind to psm_required_variables'
                                 ' in h_interp psm class.')                
            self.psm_required_variables = {'d18O_sfc_Amon': psm_var_kind}


    # Initialize subclasses with all attributes
    def __init__(self, **kwargs):
        self.linear = self._linear(**kwargs)
        self.linear_TorP = self._linear_TorP(**kwargs)
        self.bilinear = self._bilinear(**kwargs)
        self.h_interp = self._h_interp(**kwargs)

# =============================================================================
# END:  set user parameters here
# =============================================================================
class config(object):
    def __init__(self,core,proxies,psm):
        self.core = core()
        self.proxies = proxies()
        self.psm = psm()

Cfg = config(v_core,v_proxies,v_psm)


# =============================================================================
# <<<<<<<<<<<<<<<<<<<<<<<<<<<<< Main code >>>>>>>>>>>>>>>>>>>>>>>>>>>>>>>>>>>>>
# =============================================================================
def main():


    #
    # TODO: re-define "verif" proxies as those in the database (all proxy objects given by "load_all") that are NOT in the assimilated set
    # 
    
    verbose = 1

    # Keep = True for now ...
    complement_set = True
    
    begin_time = time()

    nexp =  Cfg.core.nexp
    proxy_database = Cfg.proxies.use_from[0]
    verif_period = Cfg.core.verif_period

    print('Experiment          :', nexp)
    print('Proxies             :', proxy_database)
    print('Verif. period       :', verif_period)

    dimtime = (verif_period[1] - verif_period[0]) + 1
    
    if proxy_database == 'pages':
        print('Proxy data location :', Cfg.proxies.pages.datadir_proxy)
    elif proxy_database == 'NCDC':
        print('Proxy data location :', Cfg.proxies.ncdc.datadir_proxy)
    else:
        print('ERROR in specification of proxy database. Exiting!')
        exit(1)

    # get proxy class
    proxy_class = LMR_proxy_pandas_rework.get_proxy_class(proxy_database)
    # load proxy data
    beginload = timeit.default_timer()
    print('Loading proxy & associated psm objects ...') 
    proxy_ids_by_grp, proxy_objects = proxy_class.load_all(Cfg,
                                                           verif_period,
                                                           None)

    master_proxy_list = []
    for proxy_idx, Y in enumerate(proxy_objects): master_proxy_list.append((Y.type,Y.id))
    
    print('--------------------------------------------------------------------')
    print('Uploaded proxies : counts per proxy type:')
    # count the total number of proxies
    total_proxy_count = len(proxy_objects)
    for pkey, plist in proxy_ids_by_grp.items():
<<<<<<< HEAD
        print(('%45s : %5d' % (pkey, len(plist))))
    print(('%45s : %5d' % ('TOTAL', total_proxy_count)))
=======
        print('%45s : %5d' % (pkey, len(plist)))
    print('%45s : %5d' % ('TOTAL', total_proxy_count))
>>>>>>> e93b0fc2
    print('--------------------------------------------------------------------')
    endload = timeit.default_timer()
    print('Loading completed in:', (endload-beginload)/60.0 , ' mins')
    print(' ')

    #for pobj_idx, pobj in enumerate(proxy_objects): print pobj.id, pobj.psm_obj.__dict__
    
    
    # Given the set of proxies & PSMs selected, define set of reconstruction
    # state variables that will be have to be uploaded to calculate Ye values
    if proxy_database == 'NCDC':
        proxy_cfg = Cfg.proxies.ncdc
    elif proxy_database == 'pages':
        proxy_cfg = Cfg.proxies.pages
    else:
        print('ERROR in specification of proxy database.')
        raise SystemExit()

    # proxy types activated in configuration
    proxy_types = proxy_cfg.proxy_order 
    # associated psm's
    psm_keys = list(set([proxy_cfg.proxy_psm_type[p] for p in proxy_types]))

    # Forming list of required state variables
    psmclasses = dict([(name,cls)  for name, cls in list(Cfg.psm.__dict__.items())])
    psm_required_variables = []
    calib_sources = []
    for psm_type in psm_keys:
        #print psm_type, ':', psmclasses[psm_type].psm_required_variables
        psm_required_variables.extend(psmclasses[psm_type].psm_required_variables)

        if psm_type == 'linear':
            calib_sources.append(Cfg.psm.linear.datatag_calib)
        elif psm_type == 'linear_TorP':
            calib_sources.append(Cfg.psm.linear_TorP.datatag_calib_T)
            calib_sources.append(Cfg.psm.linear_TorP.datatag_calib_P)
        elif psm_type == 'bilinear':
            calib_sources.append(Cfg.psm.bilinear.datatag_calib_T)
            calib_sources.append(Cfg.psm.bilinear.datatag_calib_P)
        else:
            pass
            
    # keep unique values
    psm_required_variables = list(set(psm_required_variables))
    calib_sources= list(set(calib_sources))

    psm_str = '-'.join(psm_keys + calib_sources)

    
    # ==========================================================================
    # Loop over the Monte-Carlo reconstructions
    # ==========================================================================

    datadir_input = Cfg.core.datadir_input
    datadir_output = Cfg.core.datadir_output

    verif_listdict = []
    assim_listdict = []

    Nbiter = Cfg.core.iter_range[1]
    MCiters = np.arange(Cfg.core.iter_range[0], Cfg.core.iter_range[1]+1)
    for iter in MCiters:

        # Experiment data directory
        workdir = datadir_input+'/'+nexp+'/r'+str(iter)

        print(' Working on: ' + workdir)

        # Check availability of files containing required variables
        for var in psm_required_variables:
            datafile = workdir+'/ensemble_mean_'+var+'.npz'
            if not os.path.isfile(datafile):
                raise SystemExit
        

        # ======================================================
        # Information on assimilated and non-assimilated proxies
        # ======================================================

        # List of assimilated proxies
        # ---------------------------
        loaded_proxies = np.load(workdir+'/'+'assimilated_proxies.npy')
        nb_loaded_proxies = len(loaded_proxies)

        # Filter to match proxy sites in set of calibrated PSMs
        indp = [k for k in range(nb_loaded_proxies) if (list(loaded_proxies[k].keys())[0],loaded_proxies[k][list(loaded_proxies[k].keys())[0]][0]) in master_proxy_list]
        assim_proxies = loaded_proxies[indp]
        nb_assim_proxies = len(assim_proxies)

        # in list form
        assim_proxies_list = [(list(assim_proxies[k].keys())[0],assim_proxies[k][list(assim_proxies[k].keys())[0]][0]) for k in range(nb_assim_proxies)]

        print('------------------------------------------------')
        print('Number of proxy sites in assimilated set :',  nb_assim_proxies)


        # List of non-assimilated proxies
        # -------------------------------
        # complement_set: option to use proxies in master_proxy_list that are NOT in assimilated set as the verification set,
        #                 rather than those found in the recon "nonassimilated_proxies.npy" file ... ... ...

        if complement_set:
            verif_proxies_list = list(set(master_proxy_list) - set(assim_proxies_list))
            nb_verif_proxies = len(verif_proxies_list)
        else:            
            loaded_proxies = np.load(workdir+'/'+'nonassimilated_proxies.npy')
            nb_loaded_proxies = len(loaded_proxies)

            # Filter to match proxy sites in set of calibrated PSMs
            indp = [k for k in range(nb_loaded_proxies) if (list(loaded_proxies[k].keys())[0],loaded_proxies[k][list(loaded_proxies[k].keys())[0]][0]) in master_proxy_list]
            verif_proxies = loaded_proxies[indp]
            nb_verif_proxies = len(verif_proxies)
            # in list form
            verif_proxies_list = [(list(verif_proxies[k].keys())[0],verif_proxies[k][list(verif_proxies[k].keys())[0]][0]) for k in range(nb_verif_proxies)]
        
        print('Number of proxy sites in verification set:',  nb_verif_proxies)
        print('------------------------------------------------')

        
        # ============================
        # Load the reconstruction data
        # ============================

        # -------------------------------------------------------
        # Load the full ensemble Ye's updated during assimilation
        # => appended state vector method
        # -------------------------------------------------------
        fnameYe = workdir+'/'+'analysis_Ye.pckl'
        try:
            assimYe.clear()
        except:
            pass
        if os.path.isfile(fnameYe):
            infile  = open(fnameYe,'r')
            assimYe = pickle.load(infile)
            infile.close()

        
        # ------------------------------------------------------
        # Load in the prior ensemble data
        # ------------------------------------------------------
        file_prior = workdir+'/Xb_one.npz'
        Xprior_statevector = np.load(file_prior)
        Xb_state_info = Xprior_statevector['state_info'].item()
        available_state_variables = list(Xb_state_info.keys())
        Xb_one = Xprior_statevector['Xb_one']
        Xb_coords = Xprior_statevector['Xb_one_coords']

        # prepare array to contain "state vector"
        print(Xb_state_info)
        totlength = 0
        for var in psm_required_variables:
            position = Xb_state_info[var]['pos']
            totlength = totlength + ((position[1] - position[0]) + 1)
        Xrecon_statevector = np.zeros(shape=[totlength,dimtime])
        Xrecon_coords = np.empty(shape=[totlength,2])
        
        # -------------------------------------------------------
        # Load in the ensemble-mean reconstruction data
        # -------------------------------------------------------
        # extract required data from data files
        nb_state_var = len(psm_required_variables)
        Xrecon_state_info = {}

        Nx = 0
        for state_var in psm_required_variables:

            # Check for presence of file containing reconstruction of state variable
            filein = workdir+'/ensemble_mean_'+state_var+'.npz'

            Xrecon = np.load(filein)
            recon_data = Xrecon['xam']

            if Nx == 0: # 1st time in loop over variables                
                recon_times = np.asarray(Xrecon['years'],dtype='int32')
                recon_lat = Xrecon['lat']
                recon_lon = Xrecon['lon']
                lat =  recon_lat[:,0]
                lon =  recon_lon[0,:]
                indverif, = np.where((recon_times>=verif_period[0]) & (recon_times<=verif_period[1]))

            Xrecon_state_info[state_var] = {}
            Xrecon_state_info[state_var]['spacedims'] = (lat.shape[0], lon.shape[0])
            Xrecon_state_info[state_var]['spacecoords'] = ('lat','lon') # 2D lat/lon field assumed!
            ndimtot = lat.shape[0]*lon.shape[0]

            indstart = Nx
            indend   = Nx+(ndimtot)
            Xrecon_state_info[state_var]['pos'] = (indstart,indend-1)
            for i in range(dimtime):
                Xrecon_statevector[indstart:indend,i] = recon_data[indverif[i],:,:].flatten()

            Xrecon_coords[indstart:indend,0] = recon_lat.flatten()
            Xrecon_coords[indstart:indend,1] = recon_lon.flatten()

            Nx = Nx + (ndimtot)

        
        # ----------------------------------------------------------
        # loop over proxy objects and calculate proxy estimates (Ye)
        # from reconstruction and from prior
        # ----------------------------------------------------------

        verif_times = np.arange(verif_period[0],verif_period[1]+1)
        
        pcount_tot   = 0
        pcount_verif = 0
        pcount_assim = 0
        evald_verif = {}
        evald_assim = {}
        for i, pobj in enumerate(proxy_objects):
            sitetag = (pobj.type,pobj.id)
            pstatus = None            
            
            if (sitetag in verif_proxies_list) or (sitetag in assim_proxies_list):

                # reconstruction (ensemble mean) Ye
                ye_recon =  pobj.psm(Xrecon_statevector,Xrecon_state_info,Xrecon_coords)

                # prior (ensemble mean) Ye 
                Xb_tmp = np.mean(Xb_one,axis=1)
                # Broadcast over time/ensemble dimension (axis=1)
                Xb_ensmean = np.repeat(Xb_tmp[:,None],dimtime,axis=1)
                ye_prior = pobj.psm(Xb_ensmean,Xb_state_info,Xb_coords) # HERE

                # prior (full ensemble) Ye
                ye_prior_tmp = pobj.psm(Xb_one,Xb_state_info,Xb_coords) # HERE
                tmp = np.repeat(ye_prior_tmp[:,None],dimtime,axis=1)
                ye_prior_ens = tmp.T
                [_,Nens] = ye_prior_ens.shape
                
                # assign 'verif' or 'assim' status to proxy record
                if sitetag in verif_proxies_list:
                    pcount_verif += 1
                    pstatus = 'verif'
                if sitetag in assim_proxies_list:
                    pcount_assim += 1
                    pstatus = 'assim'

            if pstatus:
                # Use pandas DataFrame to store proxy & Ye data side-by-side
                headers = ['time', 'Ye_recon', 'Ye_prior'] + ['Ye_prior_%s' %str(k+1) for k in range(Nens)]
                
                # Merge Ye values from recon (ensemble-mean), prior(ensemble-mean) and prior (full sensemble)
                # in single array & convert to dataframe
                ye_data = np.c_[verif_times.T,ye_recon.T,ye_prior.T,ye_prior_ens]
                df = pd.DataFrame(ye_data)
                df.columns = headers

                # Add proxy data
                frame = pd.DataFrame({'time':pobj.time, 'y': pobj.values})
                df = df.merge(frame, how='outer', on='time')

                # ensure all df entries are floats: if not, some calculations choke
                df = df.astype(np.float)

                # define dataframe indexing
                col0 = df.columns[0]
                df.set_index(col0, drop=True, inplace=True)
                df.index.name = 'time'
                df.sort_index(inplace=True)
                
                # Reconstruction (ensemble-mean) error
                df['Ye_recon_error'] = df['Ye_recon'] - df['y']
                # Prior  (ensemble-mean) error
                df['Ye_prior_error'] = df['Ye_prior'] - df['y']
            
                obcount = df['Ye_recon_error'].count()
                if obcount < 10:
                    continue

                pcount_tot += 1
                indok = df['y'].notnull()

                if verbose > 0:
                    print('================================================')
                    print('Site:', sitetag)
                    print('status:', pstatus)
                    print('Number of verification points  :', obcount)            
                    print('Mean of proxy values           :', np.mean(df['y'][indok]))
                    print('Mean ensemble-mean             :', np.mean(df['Ye_recon'][indok]))
                    print('Mean ensemble-mean error       :', np.mean(df['Ye_recon_error'][indok]))
                    print('Ensemble-mean RMSE             :', rmsef(df['Ye_recon'][indok],df['y'][indok]))
                    print('Correlation                    :', np.corrcoef(df['y'][indok],df['Ye_recon'][indok])[0,1])
                    print('CE                             :', coefficient_efficiency(df['y'][indok],df['Ye_recon'][indok]))
                    print('Mean ensemble-mean(prior)      :', np.mean(df['Ye_prior'][indok]))
                    print('Mean ensemble-mean error(prior):', np.mean(df['Ye_prior_error'][indok]))
                    print('Ensemble-mean RMSE(prior)      :', rmsef(df['Ye_prior'][indok],df['y'][indok]))
                    corr = np.corrcoef(df['y'][indok],df['Ye_prior'][indok])[0,1]
                    if not np.isfinite(corr): corr = 0.0
                    print('Correlation (prior)            :', corr)
                    print('CE (prior)                     :', coefficient_efficiency(df['y'][indok],df['Ye_prior'][indok]))
                    print('================================================')            

                
                # Fill "verif" and "assim" dictionaries with data generated above
                if pstatus == 'assim':
                    evald_assim[sitetag] = {}

                    evald_assim[sitetag]['MCiter'] = iter
                    # Site info
                    evald_assim[sitetag]['lat'] = pobj.lat
                    evald_assim[sitetag]['lon'] = pobj.lon
                    evald_assim[sitetag]['alt'] = pobj.elev
                    # PSM info
                    evald_assim[sitetag]['PSMinfo'] = pobj.psm_obj.__dict__
                    # Stats data
                    evald_assim[sitetag]['NbEvalPts']         = obcount
                    evald_assim[sitetag]['EnsMean_MeanError'] = np.mean(df['Ye_recon_error'][indok])
                    evald_assim[sitetag]['EnsMean_RMSE']      = rmsef(df['Ye_recon'][indok],df['y'][indok])
                    evald_assim[sitetag]['EnsMean_Corr']      = np.corrcoef(df['y'][indok],df['Ye_recon'][indok])[0,1]
                    evald_assim[sitetag]['EnsMean_CE']        = coefficient_efficiency(df['y'][indok],df['Ye_recon'][indok])
                    corr = np.corrcoef(df['y'][indok],df['Ye_prior'][indok])[0,1]
                    if not np.isfinite(corr): corr = 0.0
                    evald_assim[sitetag]['PriorEnsMean_Corr'] = corr
                    evald_assim[sitetag]['PriorEnsMean_CE']   = coefficient_efficiency(df['y'][indok],df['Ye_prior'][indok])
                    evald_assim[sitetag]['ts_years']          = df.index[indok].values
                    evald_assim[sitetag]['ts_ProxyValues']    = df['y'][indok].values
                    evald_assim[sitetag]['ts_EnsMean']        = df['Ye_recon'][indok].values

                    # ... assim_Ye info ...
                    Ntime = len(pobj.time)
                    truth = np.zeros(shape=[Ntime]) 
                    R = assimYe[sitetag]['R']
                    [_,Nens] = assimYe[sitetag]['HXa'].shape
                    YeFullEns = np.zeros(shape=[Ntime,Nens])
                    YeFullEns_error = np.zeros(shape=[Ntime,Nens])
                    Ye_prior_FullEns = np.zeros(shape=[Ntime,Nens])
                    YePriorFullEns_error = np.zeros(shape=[Ntime,Nens])

                    # extract prior full ensemble from dataframe
                    Ye_prior_FullEns = df.ix[indok,2:Nens+2].values
                    
                    Ye_time = assimYe[sitetag]['years']
                    obcount = 0
                    for t in pobj.time:
                        truth[obcount] = pobj.values[t]
                        # array time index for recon_values
                        indt_recon = np.where(Ye_time==t)
                        YeFullEns[obcount,:] = assimYe[sitetag]['HXa'][indt_recon]
                        YeFullEns_error[obcount,:] = YeFullEns[obcount,:]-truth[obcount,None] # i.e. full ensemble innovations
                        YePriorFullEns_error[obcount,:] = Ye_prior_FullEns[obcount,:]-truth[obcount,None]
                        obcount = obcount + 1

                    # Reconstruction
                    mse = np.mean(np.square(YeFullEns_error),axis=1)
                    varYe = np.var(YeFullEns,axis=1,ddof=1)
                    # time series of DA ensemble calibration ratio
                    evald_assim[sitetag]['ts_DAensCalib']   =  mse/(varYe+R)

                    # Prior
                    mse = np.mean(np.square(YePriorFullEns_error),axis=1)
                    varYe = np.var(Ye_prior_FullEns,axis=1,ddof=1)
                    # time series of prior ensemble calibration ratio
                    evald_assim[sitetag]['ts_PriorEnsCalib']   =  mse/(varYe+R)

                    
                elif pstatus == 'verif':
                    evald_verif[sitetag] = {}

                    evald_verif[sitetag]['MCiter'] = iter
                    # Site info
                    evald_verif[sitetag]['lat'] = pobj.lat
                    evald_verif[sitetag]['lon'] = pobj.lon
                    evald_verif[sitetag]['alt'] = pobj.elev
                    # PSM info
                    evald_verif[sitetag]['PSMinfo'] = pobj.psm_obj.__dict__
                    # Stats data
                    evald_verif[sitetag]['NbEvalPts']         = obcount
                    evald_verif[sitetag]['EnsMean_MeanError'] = np.mean(df['Ye_recon_error'][indok])
                    evald_verif[sitetag]['EnsMean_RMSE']      = rmsef(df['Ye_recon'][indok],df['y'][indok])
                    evald_verif[sitetag]['EnsMean_Corr']      = np.corrcoef(df['y'][indok],df['Ye_recon'][indok])[0,1]
                    evald_verif[sitetag]['EnsMean_CE']        = coefficient_efficiency(df['y'][indok],df['Ye_recon'][indok])
                    corr = np.corrcoef(df['y'][indok],df['Ye_prior'][indok])[0,1]
                    if not np.isfinite(corr): corr = 0.0
                    evald_verif[sitetag]['PriorEnsMean_Corr'] = corr
                    evald_verif[sitetag]['PriorEnsMean_CE']   = coefficient_efficiency(df['y'][indok],df['Ye_prior'][indok])
                    evald_verif[sitetag]['ts_years']          = df.index[indok].values
                    evald_verif[sitetag]['ts_ProxyValues']    = df['y'][indok].values
                    evald_verif[sitetag]['ts_EnsMean']        = df['Ye_recon'][indok].values

                else:
                    print('pstatus undefined...')

        

        verif_listdict.append(evald_verif)
        assim_listdict.append(evald_assim)


    # check total nb. of sites in verif. set
    nb_tot_verif = sum([len(verif_listdict[k]) for k in range(len(verif_listdict))])

    
    # ==========================================================================
    # End of loop on MC iterations => Now calculate summary statistics ---------
    # ==========================================================================

    outdir = datadir_output+'/'+nexp+'/verifProxy_PSM_'+psm_str+'_'+str(verif_period[0])+'to'+str(verif_period[1])
    if not os.path.isdir(outdir):
        os.system('mkdir %s' % outdir)
    
    # -----------------------
    # With *** verif_dict ***
    # -----------------------

    if nb_tot_verif > 0:
    
        if Cfg.core.write_full_verif_dict:
            # Dump dictionary to pickle files
            outfile = open('%s/reconstruction_eval_verif_proxy_full.pckl' % (outdir),'w')
            pickle.dump(verif_listdict,outfile)
            outfile.close()

        # For each site :
        # List of sites in the verif dictionary
        list_tmp = []
        for i in range(len(verif_listdict)):
            for j in range(len(list(verif_listdict[i].keys()))):
                list_tmp.append(list(verif_listdict[i].keys())[j])
        list_sites = list(set(list_tmp)) # filter to unique elements
    
        summary_stats_verif = {}
        for k in range(len(list_sites)):
            # indices in verif_listdict where this site is present
            inds  = [j for j in range(len(verif_listdict)) if list_sites[k] in list(verif_listdict[j].keys())]

        
            summary_stats_verif[list_sites[k]] = {}
            summary_stats_verif[list_sites[k]]['lat']            = verif_listdict[inds[0]][list_sites[k]]['lat']
            summary_stats_verif[list_sites[k]]['lon']            = verif_listdict[inds[0]][list_sites[k]]['lon']
            summary_stats_verif[list_sites[k]]['alt']            = verif_listdict[inds[0]][list_sites[k]]['alt']
            summary_stats_verif[list_sites[k]]['NbPts']          = len(inds)
        
            #summary_stats_verif[list_sites[k]]['PSMslope']       = verif_listdict[inds[0]][list_sites[k]]['PSMslope']
            #summary_stats_verif[list_sites[k]]['PSMintercept']   = verif_listdict[inds[0]][list_sites[k]]['PSMintercept']
            #summary_stats_verif[list_sites[k]]['PSMcorrel']      = verif_listdict[inds[0]][list_sites[k]]['PSMcorrel']
            summary_stats_verif[list_sites[k]]['PSMinfo']      = verif_listdict[inds[0]][list_sites[k]]['PSMinfo']
        
        
            # These contain data for the "grand ensemble" (i.e. ensemble of realizations) for "kth" site
            nbpts = [verif_listdict[j][list_sites[k]]['NbEvalPts'] for j in inds]
            me    = [verif_listdict[j][list_sites[k]]['EnsMean_MeanError'] for j in inds]
            rmse  = [verif_listdict[j][list_sites[k]]['EnsMean_RMSE'] for j in inds]
            corr  = [verif_listdict[j][list_sites[k]]['EnsMean_Corr'] for j in inds]
            ce    = [verif_listdict[j][list_sites[k]]['EnsMean_CE'] for j in inds]
            corr_prior  = [verif_listdict[j][list_sites[k]]['PriorEnsMean_Corr'] for j in inds]
            ce_prior    = [verif_listdict[j][list_sites[k]]['PriorEnsMean_CE'] for j in inds]

            # Scores on grand ensemble
            summary_stats_verif[list_sites[k]]['GrandEnsME']        = me
            summary_stats_verif[list_sites[k]]['GrandEnsRMSE']      = rmse
            summary_stats_verif[list_sites[k]]['GrandEnsCorr']      = corr
            summary_stats_verif[list_sites[k]]['GrandEnsCE']        = ce
            # prior
            summary_stats_verif[list_sites[k]]['PriorGrandEnsCorr'] = corr_prior
            summary_stats_verif[list_sites[k]]['PriorGrandEnsCE']   = ce_prior

            # Summary across grand ensemble
            summary_stats_verif[list_sites[k]]['MeanME']          = np.mean(me)
            summary_stats_verif[list_sites[k]]['SpreadME']        = np.std(me)
            summary_stats_verif[list_sites[k]]['MeanRMSE']        = np.mean(rmse)
            summary_stats_verif[list_sites[k]]['SpreadRMSE']      = np.std(rmse)
            summary_stats_verif[list_sites[k]]['MeanCorr']        = np.mean(corr)
            summary_stats_verif[list_sites[k]]['SpreadCorr']      = np.std(corr)
            summary_stats_verif[list_sites[k]]['MeanCE']          = np.mean(ce)
            summary_stats_verif[list_sites[k]]['SpreadCE']        = np.std(ce)
            # prior
            summary_stats_verif[list_sites[k]]['PriorMeanCorr']   = np.nanmean(corr_prior)
            summary_stats_verif[list_sites[k]]['PriorSpreadCorr'] = np.nanstd(corr_prior)
            summary_stats_verif[list_sites[k]]['PriorMeanCE']     = np.mean(ce_prior)
            summary_stats_verif[list_sites[k]]['PriorSpreadCE']   = np.std(ce_prior)

            # for time series
            summary_stats_verif[list_sites[k]]['ts_years']       = verif_listdict[inds[0]][list_sites[k]]['ts_years']
            summary_stats_verif[list_sites[k]]['ts_ProxyValues'] = verif_listdict[inds[0]][list_sites[k]]['ts_ProxyValues']
            ts_recon = [verif_listdict[j][list_sites[k]]['ts_EnsMean'] for j in inds]
            summary_stats_verif[list_sites[k]]['ts_MeanRecon']   = np.mean(ts_recon,axis=0)
            summary_stats_verif[list_sites[k]]['ts_SpreadRecon'] = np.std(ts_recon,axis=0)
            # ens. calibration
            R = [verif_listdict[inds[0]][list_sites[k]]['PSMinfo']['R']]
            ensVar = np.mean(np.var(ts_recon,axis=0,ddof=1)) # !!! variance in grand ensemble (realizations, not DA ensemble) !!! 
            mse = np.mean(np.square(rmse))
            calib = mse/(ensVar+R)
            summary_stats_verif[list_sites[k]]['EnsCalib'] = calib[0]
            ## without R
            #calib = mse/(ensVar)
            #summary_stats_verif[list_sites[k]]['EnsCalib'] = calib

        # Dump data to pickle file
        outfile = open('%s/reconstruction_eval_verif_proxy_summary.pckl' % (outdir),'w')
        pickle.dump(summary_stats_verif,outfile)
        outfile.close()

        
    # -----------------------
    # With *** assim_dict ***
    # -----------------------
    # Dump dictionary to pickle files
    if Cfg.core.write_full_verif_dict:
        outfile = open('%s/reconstruction_eval_assim_proxy_full.pckl' % (outdir),'w')
        pickle.dump(assim_listdict,outfile)
        outfile.close()

    # For each site :    
    # List of sites in the assim dictionary
    list_tmp = []
    for i in range(len(assim_listdict)):
        for j in range(len(list(assim_listdict[i].keys()))):
            list_tmp.append(list(assim_listdict[i].keys())[j])
    list_sites = list(set(list_tmp)) # filter to unique elements

    summary_stats_assim = {}
    for k in range(len(list_sites)):
        # indices in assim_listdict where this site is present
        inds  = [j for j in range(len(assim_listdict)) if list_sites[k] in list(assim_listdict[j].keys())]

        summary_stats_assim[list_sites[k]] = {}
        summary_stats_assim[list_sites[k]]['lat']            = assim_listdict[inds[0]][list_sites[k]]['lat']
        summary_stats_assim[list_sites[k]]['lon']            = assim_listdict[inds[0]][list_sites[k]]['lon']
        summary_stats_assim[list_sites[k]]['alt']            = assim_listdict[inds[0]][list_sites[k]]['alt']
        summary_stats_assim[list_sites[k]]['NbPts']          = len(inds)
        
        #summary_stats_assim[list_sites[k]]['PSMslope']       = assim_listdict[inds[0]][list_sites[k]]['PSMslope']
        #summary_stats_assim[list_sites[k]]['PSMintercept']   = assim_listdict[inds[0]][list_sites[k]]['PSMintercept']
        #summary_stats_assim[list_sites[k]]['PSMcorrel']      = assim_listdict[inds[0]][list_sites[k]]['PSMcorrel']
        summary_stats_assim[list_sites[k]]['PSMinfo']      = assim_listdict[inds[0]][list_sites[k]]['PSMinfo']

        # These contain data for the "grand ensemble" (i.e. ensemble of realizations) for "kth" site
        nbpts      = [assim_listdict[j][list_sites[k]]['NbEvalPts'] for j in inds]
        me         = [assim_listdict[j][list_sites[k]]['EnsMean_MeanError'] for j in inds]
        rmse       = [assim_listdict[j][list_sites[k]]['EnsMean_RMSE'] for j in inds]
        corr       = [assim_listdict[j][list_sites[k]]['EnsMean_Corr'] for j in inds]
        ce         = [assim_listdict[j][list_sites[k]]['EnsMean_CE'] for j in inds]
        corr_prior = [assim_listdict[j][list_sites[k]]['PriorEnsMean_Corr'] for j in inds]
        ce_prior   = [assim_listdict[j][list_sites[k]]['PriorEnsMean_CE'] for j in inds]
        DAensCalib = [np.mean(assim_listdict[j][list_sites[k]]['ts_DAensCalib']) for j in inds]
        PriorEnsCalib = [np.mean(assim_listdict[j][list_sites[k]]['ts_PriorEnsCalib']) for j in inds]


        # Scores on grand ensemble
        summary_stats_assim[list_sites[k]]['GrandEnsME']        = me
        summary_stats_assim[list_sites[k]]['GrandEnsRMSE']      = rmse
        summary_stats_assim[list_sites[k]]['GrandEnsCorr']      = corr
        summary_stats_assim[list_sites[k]]['GrandEnsCE']        = ce
        summary_stats_assim[list_sites[k]]['GrandEnsCalib']     = DAensCalib
        # prior
        summary_stats_assim[list_sites[k]]['PriorGrandEnsCorr'] = corr_prior
        summary_stats_assim[list_sites[k]]['PriorGrandEnsCE']   = ce_prior
        summary_stats_assim[list_sites[k]]['PriorGrandEnsCalib']= PriorEnsCalib

        # Summary across grand ensemble
        summary_stats_assim[list_sites[k]]['MeanME']          = np.mean(me)
        summary_stats_assim[list_sites[k]]['SpreadME']        = np.std(me)
        summary_stats_assim[list_sites[k]]['MeanRMSE']        = np.mean(rmse)
        summary_stats_assim[list_sites[k]]['SpreadRMSE']      = np.std(rmse)
        summary_stats_assim[list_sites[k]]['MeanCorr']        = np.mean(corr)
        summary_stats_assim[list_sites[k]]['SpreadCorr']      = np.std(corr)
        summary_stats_assim[list_sites[k]]['MeanCE']          = np.mean(ce)
        summary_stats_assim[list_sites[k]]['SpreadCE']        = np.std(ce)
        # prior
        summary_stats_assim[list_sites[k]]['PriorMeanCorr']   = np.nanmean(corr_prior)
        summary_stats_assim[list_sites[k]]['PriorSpreadCorr'] = np.nanstd(corr_prior)
        summary_stats_assim[list_sites[k]]['PriorMeanCE']     = np.mean(ce_prior)
        summary_stats_assim[list_sites[k]]['PriorSpreadCE']   = np.std(ce_prior)

        # for time series
        summary_stats_assim[list_sites[k]]['ts_years']       = assim_listdict[inds[0]][list_sites[k]]['ts_years']
        summary_stats_assim[list_sites[k]]['ts_ProxyValues'] = assim_listdict[inds[0]][list_sites[k]]['ts_ProxyValues']
        ts_recon = [assim_listdict[j][list_sites[k]]['ts_EnsMean'] for j in inds]
        summary_stats_assim[list_sites[k]]['ts_MeanRecon']   = np.mean(ts_recon,axis=0)
        summary_stats_assim[list_sites[k]]['ts_SpreadRecon'] = np.std(ts_recon,axis=0)        
        # ens. calibration
        R = [assim_listdict[inds[0]][list_sites[k]]['PSMinfo']['R']]
        ensVar = np.mean(np.var(ts_recon,axis=0,ddof=1)) # !!! variance of ens. means in grand ensemble (realizations, not DA ensemble) !!!
        mse = np.mean(np.square(rmse))
        calib = mse/(ensVar+R)
        summary_stats_assim[list_sites[k]]['EnsCalib'] = calib[0]
        

    # Dump data to pickle file
    outfile = open('%s/reconstruction_eval_assim_proxy_summary.pckl' % (outdir),'w')
    pickle.dump(summary_stats_assim,outfile)
    outfile.close()

    verif_time = time() - begin_time
    print('=======================================================')
    print('Verification completed in '+ str(verif_time/3600.0)+' hours')
    print('=======================================================')


# =============================================================================

if __name__ == '__main__':
    main()<|MERGE_RESOLUTION|>--- conflicted
+++ resolved
@@ -953,7 +953,7 @@
     proxy_class = LMR_proxy_pandas_rework.get_proxy_class(proxy_database)
     # load proxy data
     beginload = timeit.default_timer()
-    print('Loading proxy & associated psm objects ...') 
+    print('Loading proxy & associated psm objects ...')
     proxy_ids_by_grp, proxy_objects = proxy_class.load_all(Cfg,
                                                            verif_period,
                                                            None)
@@ -966,13 +966,8 @@
     # count the total number of proxies
     total_proxy_count = len(proxy_objects)
     for pkey, plist in proxy_ids_by_grp.items():
-<<<<<<< HEAD
         print(('%45s : %5d' % (pkey, len(plist))))
     print(('%45s : %5d' % ('TOTAL', total_proxy_count)))
-=======
-        print('%45s : %5d' % (pkey, len(plist)))
-    print('%45s : %5d' % ('TOTAL', total_proxy_count))
->>>>>>> e93b0fc2
     print('--------------------------------------------------------------------')
     endload = timeit.default_timer()
     print('Loading completed in:', (endload-beginload)/60.0 , ' mins')
@@ -1251,7 +1246,7 @@
                     print('================================================')
                     print('Site:', sitetag)
                     print('status:', pstatus)
-                    print('Number of verification points  :', obcount)            
+                    print('Number of verification points  :', obcount)
                     print('Mean of proxy values           :', np.mean(df['y'][indok]))
                     print('Mean ensemble-mean             :', np.mean(df['Ye_recon'][indok]))
                     print('Mean ensemble-mean error       :', np.mean(df['Ye_recon_error'][indok]))
@@ -1265,7 +1260,7 @@
                     if not np.isfinite(corr): corr = 0.0
                     print('Correlation (prior)            :', corr)
                     print('CE (prior)                     :', coefficient_efficiency(df['y'][indok],df['Ye_prior'][indok]))
-                    print('================================================')            
+                    print('================================================')
 
                 
                 # Fill "verif" and "assim" dictionaries with data generated above
