--- conflicted
+++ resolved
@@ -86,13 +86,12 @@
     cfg_dict = Utils.param_cfg_update('core.curr_iter', iter_num)
 
     if LMR_config.wrapper.multi_seed is not None:
-<<<<<<< HEAD
         curr_seed = LMR_config.wrapper.multi_seed[iter_num]
         cfg_dict = Utils.param_cfg_update('core.seed', curr_seed,
                                           cfg_dict=cfg_dict)
         print(('Setting current iteration seed: {}'.format(curr_seed)))
 
-=======
+        # TODO: Rectify this
         try:
             curr_seed = LMR_config.wrapper.multi_seed[iter_num]
             cfg_dict = Utils.param_cfg_update('core.seed', curr_seed,
@@ -102,8 +101,7 @@
             print('ERROR: multi_seed activated but current MC iteration out of'
                   ' range for list of seed values provided in config.')
             raise SystemExit(1)
-        
->>>>>>> 4c00d3f9
+
     itr_str = 'r{:d}'.format(iter_num)
     # If parameter space search is being performed then set the current
     # search space values and create a special sub-directory
@@ -145,8 +143,8 @@
     # write the analysis ensemble mean, variance or full ensemble to
     # separate files (per state variable)
     ensemble_stats(core, assim_proxy_objs, eval_proxy_objs)
-    
-    
+
+
     # start: DO NOT DELETE
     # move files from local disk to an archive location
 
@@ -180,12 +178,12 @@
     cmd = 'mv -f ' + working_dir + '/nonassim*' + ' ' + mc_arc_dir + '/'
     print(cmd)
     os.system(cmd)
-    # copy file containing info on samples defining the prior ensemble 
+    # copy file containing info on samples defining the prior ensemble
     cmd = 'mv -f ' + working_dir + '/prior_sampling_info.txt' + ' ' + mc_arc_dir + '/'
     print(cmd)
     os.system(cmd)
-    
-    
+
+
     # removing the work output directory once selected files have been moved
     cmd = 'rm -f -r ' + working_dir
     print(cmd)
