import glob
import numpy as np
import cPickle
import tables as tb
from scipy import signal
from spharm import Spharmt, regrid


def haversine(lon1, lat1, lon2, lat2):
    """
    Calculate the great circle distance between two points 
    on the earth (specified in decimal degrees)
    """

    # convert decimal degrees to radians 
    lon1, lat1, lon2, lat2 = map(np.radians, [lon1, lat1, lon2, lat2])
    # haversine formula 
    dlon = lon2 - lon1 
    dlat = lat2 - lat1 
    a = np.sin(dlat/2.)**2 + np.cos(lat1) * np.cos(lat2) * np.sin(dlon/2.)**2
    c = 2 * np.arcsin(np.sqrt(a))
    km = 6367.0 * c
    return km


def year_fix(t):

    """
    pad the year with leading zeros for file I/O
    """
    # Originator: Greg Hakim
    #             University of Washington
    #             March 2015
    #
    #             revised 16 June 2015 (GJH)

    # make sure t is an integer
    t = int(t)

    if t < 10:
        ypad = '000'+str(t)
    elif t >= 10 and t < 100:
        ypad = '00'+str(t)
    elif t >= 100 and t < 1000:
        ypad = '0'+str(t)
    else:
        ypad = str(t)
    
    return ypad


def fix_lon(lon):
    """
    Fixes negative longitude values.

    Parameters
    ----------
    lon: ndarray like or value
        Input longitude array or single value
    """
    if lon is not None and np.any(lon < 0):
        if isinstance(lon, np.ndarray):
            lon[lon < 0] += 360.
        else:
            lon += 360
    return lon


def smooth2D(im, n=15):

    """
    Smooth a 2D array im by convolving with a Gaussian kernel of size n
    Input:
    im (2D array): Array of values to be smoothed
    n (int) : number of points to include in the smoothing
    Output:
    improc(2D array): smoothed array (same dimensions as the input array)
    """
    # Originator: Greg Hakim
    #             University of Washington
    #             May 2015

    # Calculate a normalised Gaussian kernel to apply as the smoothing function.
    x, y = np.mgrid[-n:n+1,-n:n+1]
    gk = np.exp(-(x**2/float(n)+y**2/float(n)))
    g = gk / gk.sum()

    # bndy = 'symm'
    bndy = 'wrap'
    improc = signal.convolve2d(im, g, mode='same', boundary=bndy)
    return improc


def global_mean(field, lat, lon):

    """
     compute global mean value for all times in the input array
     input: field[ntime,nlat,nlon] or field{nlat,nlon]
            lat[nlat,nlon] in degrees
            lon[nlat,nlon] in degrees
    """

    # Originator: Greg Hakim
    #             University of Washington
    #             May 2015
    #
    #             revised 16 June 2015 (GJH)

    # set number of times, lats, lons; array indices for lat and lon    
    if len(np.shape(field)) == 3:
        ntime, nlat, nlon = np.shape(field)
        lati = 1
        loni = 2
    else:
        ntime = 1
        nlat, nlon = np.shape(field)
        lati = 0
        loni = 1

    # latitude weighting for global mean
    lat_weight = np.cos(np.deg2rad(lat))
    # --old
    # tmp = np.ones([len(lat),len(lon)])
    # W = np.multiply(lat_weight,tmp.T).T
    # --new
    tmp = np.ones([nlon, nlat])
    W = np.multiply(lat_weight, tmp).T

    gm = np.zeros(ntime)
    for t in xrange(ntime):
        if lati == 0:
            gm[t] = np.nansum(np.multiply(W, field))/(np.sum(np.sum(W)))
        else:
            gm[t] = np.nansum(np.multiply(W, field[t, :, :]))/(np.sum(np.sum(W)))
 
    return gm


def global_mean2(field, lat, output_hemispheric=False):

    """
     compute global mean value for all times in the input array
     input: field with dimensions
            [time, lat, lon]
            [time, lat*lon]
            [lat, lon]
            [lat*lon]

            lat in degrees
            has to match field dimensions, either singleton nlat, or nlat*nlon

    Altered by AndreP August 2015
    """

    # Originator: Greg Hakim
    #             University of Washington
    #             May 2015
    #
    #             revised 16 June 2015 (GJH)

    # index for start of spatial dimensions

    if not lat.shape == field.shape[-lat.ndim:]:
        # must have singleton lat
        lat_idx = field.shape.index(len(lat))

        tmp = np.ones(field.shape[lat_idx:])
        lat = (tmp.T * lat).T  # broadcast latitude dimension

    # Flatten spatial dimensions if necessary
    if lat.ndim > 1:
        field = field.reshape(list(field.shape[:-lat.ndim]) +
                              [np.product(field.shape[-lat.ndim:])])
        lat = lat.flatten()

    # latitude weighting for global mean
    lat_weight = np.cos(np.deg2rad(lat))
    field_weighted = field * lat_weight
    gm = np.nansum(field_weighted, axis=-1) / np.nansum(lat_weight)

    if output_hemispheric:
        nh_idx, = np.where(lat > 0)
        nh_wgt_field = np.take(field_weighted, nh_idx, axis=-1)
        nhm = np.nansum(nh_wgt_field, axis=-1)
        nhm /= np.nansum(lat_weight[nh_idx])

        sh_idx, = np.where(lat < 0)
        sh_wgt_field = np.take(field_weighted, sh_idx, axis=-1)
        shm = np.nansum(sh_wgt_field, axis=-1)
        shm /= np.nansum(lat_weight[sh_idx])

        return gm, nhm, shm

    return gm


def ensemble_stats(workdir, y_assim):

    """
    Compute the ensemble mean and variance for files in the input directory

    """

    # Originator: Greg Hakim
    #             University of Washington
    #             May 2015
    #
    #             revised 16 June 2015 (GJH)
    #             revised 24 June 2015 (R Tardif, UW)
    #               : func. renamed from ensemble_mean to ensemble_stats
    #               : computes and output the ensemble variance as well
    #               : now handles state vector possibly containing multiple
    #               : variables
    #             revised 15 July 2015 (R Tardif, UW)
    #               : extracts Ye's from augmented state vector (Ye=HXa), match
    #               : with corresponding
    #               : proxy sites from master list of proxies and output to
    #               : analysis_Ye.pckl file

    prior_filn = workdir + '/Xb_one.npz'
    
    # get the prior and basic info
    npzfile = np.load(prior_filn)
    npzfile.files
    Xbtmp = np.array(npzfile['Xb_one']).mean(axis=0)
    Xb_coords = npzfile['Xb_one_coords'].item()

    # get state vector content info
    # (state variables and their position in vector)
    # note: the .item() is necessary to access a dict stored in a npz file 
    state_info = npzfile['state_info'].item()
    nens = np.size(Xbtmp, 1)

    # get a listing of the analysis files
    files = glob.glob(workdir+"/year*")
    # sorted
    files.sort()

    nyears = len(files)

    # loop on state variables 
    for var in state_info.keys():

        print 'State variable:', var

        ibeg = state_info[var]['pos'][0]
        iend = state_info[var]['pos'][1]

        # variable type (2D lat/lon, 2D lat/depth, time series etc ...)

        if state_info[var]['spacedims']:  # var has spatial dimensions(not None)
            if len(state_info[var]['spacecoords']) == 2:  # 2D variable
                ndim1 = state_info[var]['spacedims'][0]
                ndim2 = state_info[var]['spacedims'][1]
                
                Xb = np.reshape(Xbtmp[ibeg:iend, :], (ndim1, ndim2, nens))
                xbm = np.mean(Xb, axis=2)  # ensemble mean
                xbv = np.var(Xb, axis=2, ddof=1)  # ensemble variance

                # process the **analysis** files
                years = []
                xam = np.zeros([nyears, ndim1, ndim2])
                xav = np.zeros([nyears, ndim1, ndim2], dtype=np.float64)
                k = -1
                for f in files:
                    k += 1
                    i = f.find('year')
                    year = f[i+4:i+8]
                    years.append(year)
                    Xatmp = np.load(f)
                    Xa = np.reshape(Xatmp[ibeg:iend, :], (ndim1, ndim2, nens))
                    xam[k, :, :] = np.mean(Xa, axis=2)  # ensemble mean
                    # ensemble variance
                    xav[k, :, :] = np.var(Xa, axis=2, ddof=1)

                # form dictionary containing variables to save, including info
                # on array dimensions
                coordname1 = state_info[var]['spacecoords'][0]
                coordname2 = state_info[var]['spacecoords'][1]
                dimcoord1 = 'n'+coordname1
                dimcoord2 = 'n'+coordname2

                coord1 = np.reshape(Xb_coords[var][coordname1],
                                    state_info[var]['spacedims'])
                coord2 = np.reshape(Xb_coords[var][coordname2],
                                    state_info[var]['spacedims'])

                vars_to_save_mean = {'nens': nens, 'years': years,
                                     dimcoord1: state_info[var]['spacedims'][0],
                                     dimcoord2: state_info[var]['spacedims'][1],
                                     coordname1: coord1,
                                     coordname2: coord2,
                                     'xbm': xbm,
                                     'xam': xam}

                vars_to_save_var  = {'nens': nens, 'years': years,
                                     dimcoord1: state_info[var]['spacedims'][0],
                                     dimcoord2: state_info[var]['spacedims'][1],
                                     coordname1: coord1,
                                     coordname2: coord2,
                                     'xbv': xbv,
                                     'xav': xav}
    
            else:
                print ('ERROR in ensemble_stats: Variable of unrecognized'
                       ' dimensions! Exiting')
                exit(1)

        else:  # var has no spatial dims
            Xb = Xbtmp[ibeg:iend+1, :]  # prior ensemble
            xbm = np.mean(Xb, axis=1)  # ensemble mean
            xbv = np.var(Xb, axis=1)  # ensemble variance

            # process the **analysis** files
            years = []
            xa_ens = np.zeros((nyears, Xb.shape[1]))
            xam = np.zeros([nyears])
            xav = np.zeros([nyears], dtype=np.float64)
            k = -1
            for f in files:
                k += 1
                i = f.find('year')
                year = f[i+4:i+8]
                years.append(year)
                Xatmp = np.load(f)
                Xa = Xatmp[ibeg:iend+1, :]
                xa_ens[k] = Xa  # total ensemble
                xam[k] = np.mean(Xa, axis=1)  # ensemble mean
                xav[k] = np.var(Xa, axis=1)  # ensemble variance

            vars_to_save_ens = {'nens': nens, 'years': years, 'xb_ens': Xb,
                                'xa_ens': xa_ens}
            vars_to_save_mean = {'nens': nens, 'years': years, 'xbm': xbm,
                                 'xam': xam}
            vars_to_save_var = {'nens': nens, 'years': years, 'xbv': xbv,
                                'xav': xav}

            # ens to file
            filen = workdir + '/ensemble_' + var
            print 'writing the new ensemble file' + filen
            np.savez(filen, **vars_to_save_ens)

        # ens. mean to file
        filen = workdir + '/ensemble_mean_' + var
        print 'writing the new ensemble mean file...' + filen
        np.savez(filen, **vars_to_save_mean)

        # ens. variance to file
        filen = workdir + '/ensemble_variance_' + var
        print 'writing the new ensemble variance file...' + filen
        np.savez(filen, **vars_to_save_var)

    # --------------------------------------------------------
    # Extract the analyzed Ye ensemble for diagnostic purposes
    # --------------------------------------------------------
    # get information on dim of state without the Ye's (before augmentation)
    stateDim = npzfile['stateDim']
    Xbtmp_aug = npzfile['Xb_one_aug'].mean(axis=0)
    # dim of entire state vector (augmented)
    totDim = Xbtmp_aug.shape[0]
    nbye = (totDim - stateDim)
    Ye_s = np.zeros([nbye, nyears, nens])

    # Loop over **analysis** files & extract the Ye's
    years = []
    for k, f in enumerate(files):
        i = f.find('year')
        year = f[i+4:i+8]
        years.append(float(year))
        Xatmp = np.load(f)
        # Extract the Ye's from augmented state (beyond stateDim 'til end of
        #  state vector)
        Ye_s[:, k, :] = Xatmp[stateDim:, :]
    years = np.array(years)

    # Build dictionary
    YeDict = {}
    # loop over assimilated proxies
    for i, pobj in enumerate(y_assim):
        # build boolean of indices to pull from HXa
        yr_idxs = [year in years for year in pobj.time]
        YeDict[(pobj.type, pobj.id)] = {}
        YeDict[(pobj.type, pobj.id)]['lat'] = pobj.lat
        YeDict[(pobj.type, pobj.id)]['lon'] = pobj.lon
        YeDict[(pobj.type, pobj.id)]['R'] = pobj.psm_obj.R
        YeDict[(pobj.type, pobj.id)]['years'] = pobj.time
        YeDict[(pobj.type, pobj.id)]['HXa'] = Ye_s[i, yr_idxs, :]

    # Dump dictionary to pickle file
    outfile = open('{}/analysis_Ye.pckl'.format(workdir), 'w')
    cPickle.dump(YeDict, outfile)
    outfile.close()

    return


def regrid_sphere(nlat, nlon, Nens, X, ntrunc):

    """
    Truncate lat,lon grid to another resolution in spherical harmonic space.
    Triangular truncation

    Inputs:
    nlat            : number of latitudes
    nlon            : number of longitudes
    Nens            : number of ensemble members
    X               : data array of shape (nlat*nlon,Nens) 
    ntrunc          : triangular truncation (e.g., use 42 for T42)

    Outputs :
    lat_new : 2D latitude array on the new grid (nlat_new,nlon_new)
    lon_new : 2D longitude array on the new grid (nlat_new,nlon_new)
    X_new   : truncated data array of shape (nlat_new*nlon_new, Nens)
    """
    # Originator: Greg Hakim
    #             University of Washington
    #             May 2015

    # create the spectral object on the original grid
    specob_lmr = Spharmt(nlon, nlat, gridtype='regular', legfunc='computed')

    # truncate to a lower resolution grid (triangular truncation)
    # ifix = np.remainder(ntrunc,2.0).astype(int)
    # nlat_new = ntrunc + ifix
    # nlon_new = int(nlat_new*1.5)

    # truncate to a lower resolution grid (triangular truncation)
    # nlat must be ntrunc+1 per the documentation, want to keep it even
    # so that poles are not included in the grid and because the original
    # experiments were with even nlat
    nlat_new = (ntrunc + 1) + (ntrunc + 1) % 2
    nlon_new = int(nlat_new*1.5)

    # create the spectral object on the new grid
    specob_new = Spharmt(nlon_new, nlat_new, gridtype='regular',
                         legfunc='computed')

    # create new lat,lon grid arrays
    dlat = 90./((nlat_new-1)/2.)
    dlon = 360./nlon_new
    veclat = np.arange(-90., 90.+dlat, dlat)
    veclon = np.arange(0., 360., dlon)
    blank = np.zeros([nlat_new, nlon_new])
    lat_new = (veclat + blank.T).T  
    lon_new = (veclon + blank)

    # transform each ensemble member, one at a time
    X_new = np.zeros([nlat_new*nlon_new, Nens])
    for k in range(Nens):
        X_lalo = np.reshape(X[:, k], (nlat, nlon))
        Xbtrunc = regrid(specob_lmr, specob_new, X_lalo, ntrunc=nlat_new-1,
                         smooth=None)
        vectmp = Xbtrunc.flatten()
        X_new[:, k] = vectmp

    return X_new, lat_new, lon_new


def regrid_sphere2(grid_obj, ntrunc):

    """
    An adaptation of regrid_shpere for new GriddedData objects

    Inputs:
    grid_obj
    ntrunc

    Outputs :
    lat_new : 2D latitude array on the new grid (nlat_new,nlon_new)
    lon_new : 2D longitude array on the new grid (nlat_new,nlon_new)
    X_new   : truncated data array of shape (nlat_new*nlon_new, Nens)
    """
    # Originator: Greg Hakim
    #             University of Washington
    #             May 2015

    # create the spectral object on the original grid
    specob_lmr = Spharmt(len(grid_obj.lon), len(grid_obj.lat),
                         gridtype='regular', legfunc='computed')

    # truncate to a lower resolution grid (triangular truncation)
    # nlat must be ntrunc+1 per the documentation, want to keep it even
    # so that poles are not included in the grid and because the original
    # experiments were with even nlat
    nlat_new = (ntrunc + 1) + (ntrunc + 1) % 2
    nlon_new = int(nlat_new*1.5)

    # truncate to a lower resolution grid (triangular truncation)

    # create the spectral object on the new grid
    specob_new = Spharmt(nlon_new, nlat_new, gridtype='regular',
                         legfunc='computed')

    # create new lat,lon grid arrays
    dlat = 90./((nlat_new-1)/2.)
    dlon = 360./nlon_new
    veclat = np.arange(-90., 90.+dlat, dlat)
    veclon = np.arange(0., 360., dlon)
    blank = np.zeros([nlat_new, nlon_new])
    lat_new = (veclat + blank.T).T
    lon_new = (veclon + blank)

    # transform each ensemble member, one at a time
    gridded_new = np.zeros((len(grid_obj.time), nlat_new, nlon_new))
    for i, time_slice in enumerate(grid_obj.data):
        gridded_new[i] = regrid(specob_lmr, specob_new, time_slice,
                                ntrunc=ntrunc)

    return gridded_new, lat_new, lon_new


def assimilated_proxies(workdir):

    """
    Read the files written by LMR_driver_callable as written to directory
    workdir. Returns a dictionary with a count by proxy type.
    
    """
    # Originator: Greg Hakim
    #             University of Washington
    #             May 2015

    apfile = workdir + 'assimilated_proxies.npy'
    assim_proxies = np.load(apfile)
    nrecords = np.size(assim_proxies)

    ptypes = {}
    for rec in range(nrecords):
        key = assim_proxies[rec].keys()[0]
        if key in ptypes:
            pc = ptypes[key]
            ptypes[key] = pc + 1
        else:
            ptypes[key] = 1
            
    return ptypes, nrecords


<<<<<<< HEAD
def coefficient_efficiency(ref, test):
=======
def coefficient_efficiency_old(ref,test):
>>>>>>> c1deff02
    """
    Compute the coefficient of efficiency for a test time series, with respect
    to a reference time series.

    Inputs:
    test: one-dimensional test array
    ref: one-dimensional reference array, of same size as test

    Outputs:
    CE: scalar CE score
    """

    # error
    error = test - ref

    # error variance
    evar = np.var(error, ddof=1)

    # variance in the reference 
    rvar = np.var(ref, ddof=1)

    # CE
    CE = 1. - (evar/rvar)

    return CE

<<<<<<< HEAD
=======
def coefficient_efficiency(ref,test,valid=None):
    """
    Compute the coefficient of efficiency for a test time series, with respect to a reference time series.

    Inputs:
    test:  test array
    ref:   reference array, of same size as test
    valid: fraction of valid data required to calculate the statistic 

    Note: Assumes that the first dimension in test and ref arrays is time!!!

    Outputs:
    CE: CE statistic calculated following Nash & Sutcliffe (1970)
    """

    # check array dimensions
    dims_test = test.shape
    dims_ref  = ref.shape
    #print 'dims_test: ', dims_test, ' dims_ref: ', dims_ref

    if len(dims_ref) == 3:   # 3D: time + 2D spatial
        dims = dims_ref[1:3]
    elif len(dims_ref) == 2: # 2D: time + 1D spatial
        dims = dims_ref[1:2]
    elif len(dims_ref) == 1: # 1D: time series
        dims = 1
    else:
        print 'Problem with input array dimension! Exiting...'
        exit(1)
    #print 'dims CE: ', dims
    CE = np.zeros(dims)

    # error
    error = test - ref

    # CE
    numer = np.nansum(np.power(error,2),axis=0)
    denom = np.nansum(np.power(ref-np.nanmean(ref,axis=0),2),axis=0)
    CE    = 1. - np.divide(numer,denom)

    if valid:
        nbok  = np.sum(np.isfinite(ref),axis=0)
        nball = float(dims_ref[0])
        ratio = np.divide(nbok,nball)
        indok  = np.where(ratio >= valid)
        indbad = np.where(ratio < valid)
        dim_indbad = len(indbad)
        testlist = [indbad[k].size for k in range(dim_indbad)]
        if not all(v == 0 for v in testlist): 
            if dims>1:
                CE[indbad] = np.nan
            else:
                CE = np.nan

    return CE

>>>>>>> c1deff02

def rank_histogram(ensemble, value):

    """
    Compute the rank of a measurement in the contex of an ensemble. 
    
    Input:
    * the observation (value)
    * the ensemble evaluated at the observation position (ensemble)

    Output:
    * the rank of the observation in the ensemble (rank)
    """
    # Originator: Greg Hakim
    #             University of Washington
    #             July 2015

    # convert the numpy array to a list so that the "truth" can be appended
    Lensemble = ensemble.tolist()
    Lensemble.append(value)

    # convert the list back to a numpy array so we have access to a sorting
    # function
    Nensemble = np.array(Lensemble)
    sort_index = np.argsort(Nensemble)

    # convert the numpy array containing the ranked list indices back to an
    # ordinary list for indexing
    Lsort_index = sort_index.tolist()
    rank = Lsort_index.index(len(Lensemble)-1)

    return rank


def global_hemispheric_means(field, lat):

    """
     compute global and hemispheric mean valuee for all times in the input
     (i.e. field) array

     input:  field[ntime,nlat,nlon] or field[nlat,nlon]
             lat[nlat,nlon] in degrees

     output: gm : global mean of "field"
            nhm : northern hemispheric mean of "field"
            shm : southern hemispheric mean of "field"
    """

    # Originator: Greg Hakim
    #             University of Washington
    #             August 2015
    #
    # Modifications:
    #           - Modified to handle presence of missing values (nan) in arrays
    #             in calculation of spatial averages [ R. Tardif, November 2015) ]
    #

    # set number of times, lats, lons; array indices for lat and lon    
    if len(np.shape(field)) == 3:  # time is a dimension
        ntime, nlat, nlon = np.shape(field)
        lati = 1
        loni = 2
    else:  # only spatial dims
        ntime = 1
        nlat, nlon = np.shape(field)
        field = field[None, :]  # add time dim of size 1 for consistent dims
        lati = 1
        loni = 2

    # latitude weighting 
    lat_weight = np.cos(np.deg2rad(lat))
    tmp = np.ones([nlon, nlat])
    W = np.multiply(lat_weight, tmp).T

    # define hemispheres
    eqind = nlat/2 

    if lat[0] > 0:
        # data has NH -> SH format
        W_NH = W[0:eqind]
        field_NH = field[:, 0:eqind, :]
        W_SH = W[eqind:]
        field_SH = field[:, eqind:, :]
    else:
        # data has SH -> NH format
        W_NH = W[eqind:]
        field_NH = field[:, eqind:, :]
        W_SH = W[0:eqind]
        field_SH = field[:, 0:eqind, :]

    gm = np.zeros(ntime)
    nhm = np.zeros(ntime)
    shm = np.zeros(ntime)

    # Check for valid (non-NAN) values & use numpy average function (includes weighted avg calculation) 
    # Get arrays indices of valid values
    indok    = np.isfinite(field)
    indok_nh = np.isfinite(field_NH)
    indok_sh = np.isfinite(field_SH)
    for t in xrange(ntime):
        if lati == 0:
<<<<<<< HEAD
            gm[t] = np.nansum(np.multiply(W, field))/(np.sum(np.sum(W)))
            nhm[t] = np.nansum(np.multiply(W_NH, field_NH))/(np.sum(np.sum(W_NH)))
            shm[t] = np.nansum(np.multiply(W_SH, field_SH))/(np.sum(np.sum(W_SH)))
        else:
            gm[t] = np.nansum(np.multiply(W, field[t, :, :]))/(np.sum(np.sum(W)))
            nhm[t] = np.nansum(np.multiply(W_NH, field_NH[t, :, :]))/(np.sum(np.sum(W_NH)))
            shm[t] = np.nansum(np.multiply(W_SH, field_SH[t, :, :]))/(np.sum(np.sum(W_SH)))

    return gm, nhm, shm
=======
            # Global
            gm[t]  = np.average(field[indok],weights=W[indok])
            # NH
            nhm[t] = np.average(field_NH[indok_nh],weights=W_NH[indok_nh])
            # SH
            shm[t] = np.average(field_SH[indok_sh],weights=W_SH[indok_sh])
        else:
            # Global
            indok_2d    = indok[t,:,:]
            field_2d    = np.squeeze(field[t,:,:])
            gm[t]       = np.average(field_2d[indok_2d],weights=W[indok_2d])
            # NH
            indok_nh_2d = indok_nh[t,:,:]
            field_nh_2d = np.squeeze(field_NH[t,:,:])
            nhm[t]      = np.average(field_nh_2d[indok_nh_2d],weights=W[indok_nh_2d])
            # SH
            indok_sh_2d = indok_sh[t,:,:]
            field_sh_2d = np.squeeze(field_SH[t,:,:])
            shm[t]      = np.average(field_sh_2d[indok_sh_2d],weights=W[indok_sh_2d])

# original code (keep for now...)
#    for t in xrange(ntime):
#        if lati == 0:
#            gm[t]  = np.sum(np.multiply(W,field))/(np.sum(np.sum(W)))
#            nhm[t] = np.sum(np.multiply(W_NH,field_NH))/(np.sum(np.sum(W_NH)))
#            shm[t] = np.sum(np.multiply(W_SH,field_SH))/(np.sum(np.sum(W_SH)))
#        else:
#            gm[t]  = np.sum(np.multiply(W,field[t,:,:]))/(np.sum(np.sum(W)))
#            nhm[t] = np.sum(np.multiply(W_NH,field_NH[t,:,:]))/(np.sum(np.sum(W_NH)))
#            shm[t] = np.sum(np.multiply(W_SH,field_SH[t,:,:]))/(np.sum(np.sum(W_SH)))

>>>>>>> c1deff02



def class_docs_fixer(cls):
    """Decorator to fix docstrings for subclasses"""
    if not cls.__doc__:
        for parent in cls.__bases__:
            if parent.__doc__:
                cls.__doc__ = parent.__doc__

    for name, func in vars(cls).items():
        if not func.__doc__ or '%%aug%%' in func.__doc__:
            for parent in cls.__bases__:
                parfunc = getattr(parent, name)
                if parfunc and getattr(parfunc, '__doc__', None):
                    if not func.__doc__:
                        func.__doc__ = parfunc.__doc__
                        break
                    elif '%%aug%%' in func.__doc__:
                        func.__doc__ = func.__doc__.replace('%%aug%%', '')
                        func.__doc__ = parfunc.__doc__ + func.__doc__
                        break

    return cls


def augment_docstr(func):
    """ Decorator to mark augmented function docstrings. """
    func.func_doc = '%%aug%%' + func.func_doc
    return func


def var_to_hdf5_carray(h5file, group, node, data, **kwargs):
    """
    Take an input data and insert into a PyTables carray in an HDF5 file.

    Parameters
    ----------
    h5file: tables.File
        Writeable HDF5 file to insert the carray into.
    group: str, tables.Group
        PyTables group to insert the data node into
    node: str, tables.Node
        PyTables node of the carray.  If it already exists it will remove
        the existing node and create a new one.
    data: ndarray
        Data to be inserted into the node carray
    kwargs:
        Extra keyword arguments to be passed to the
        tables.File.create_carray method.

    Returns
    -------
    tables.carray
        Pointer to the created carray object.
    """
    assert(type(h5file) == tb.File)

    # Switch to string
    if type(group) != str:
        group = group._v_pathname

    # Join path for node existence check
    if group[-1] == '/':
        node_path = group + node
    else:
        node_path = '/'.join((group, node))

    # Check existence and remove if necessary
    if h5file.__contains__(node_path):
        h5file.remove_node(node_path)

    out_arr = h5file.create_carray(group,
                                   node,
                                   atom=tb.Atom.from_dtype(data.dtype),
                                   shape=data.shape,
                                   **kwargs)
    out_arr[:] = data
    return out_arr


def empty_hdf5_carray(h5file, group, node, in_atom, shape, **kwargs):
    """
    Create an empty PyTables carray.  Replaces node if it already exists.

    Parameters
    ----------
    h5file: tables.File
        Writeable HDF5 file to insert the carray into.
    group: str, tables.Group
        PyTables group to insert the data node into
    node: str, tables.Node
        PyTables node of the carray.  If it already exists it will remove
        the existing node and create a new one.
    in_atom: tables.Atom
        Atomic datatype and chunk size for the carray.
    shape: tuple, list
        Shape of empty carray to be created.
    kwargs:
        Extra keyword arguments to be passed to the
        tables.File.create_carray method.

    Returns
    -------
    tables.carray
        Pointer to the created carray object.
    """
    assert(type(h5file) == tb.File)

    # Switch to string
    if type(group) == tb.Group:
        group = group._v_pathname

    # Join path for node existence check
    if group[-1] == '/':
        node_path = group + node
    else:
        node_path = '/'.join((group, node))

    # Check existence and remove if necessary
    if h5file.__contains__(node_path):
        h5file.remove_node(node_path)

    out_arr = h5file.create_carray(group,
                                   node,
                                   atom=in_atom,
                                   shape=shape,
                                   **kwargs)
    return out_arr<|MERGE_RESOLUTION|>--- conflicted
+++ resolved
@@ -106,7 +106,7 @@
     #
     #             revised 16 June 2015 (GJH)
 
-    # set number of times, lats, lons; array indices for lat and lon    
+    # set number of times, lats, lons; array indices for lat and lon
     if len(np.shape(field)) == 3:
         ntime, nlat, nlon = np.shape(field)
         lati = 1
@@ -132,7 +132,7 @@
             gm[t] = np.nansum(np.multiply(W, field))/(np.sum(np.sum(W)))
         else:
             gm[t] = np.nansum(np.multiply(W, field[t, :, :]))/(np.sum(np.sum(W)))
- 
+
     return gm
 
 
@@ -535,12 +535,7 @@
             
     return ptypes, nrecords
 
-
-<<<<<<< HEAD
-def coefficient_efficiency(ref, test):
-=======
 def coefficient_efficiency_old(ref,test):
->>>>>>> c1deff02
     """
     Compute the coefficient of efficiency for a test time series, with respect
     to a reference time series.
@@ -567,8 +562,7 @@
 
     return CE
 
-<<<<<<< HEAD
-=======
+
 def coefficient_efficiency(ref,test,valid=None):
     """
     Compute the coefficient of efficiency for a test time series, with respect to a reference time series.
@@ -576,7 +570,7 @@
     Inputs:
     test:  test array
     ref:   reference array, of same size as test
-    valid: fraction of valid data required to calculate the statistic 
+    valid: fraction of valid data required to calculate the statistic
 
     Note: Assumes that the first dimension in test and ref arrays is time!!!
 
@@ -617,7 +611,7 @@
         indbad = np.where(ratio < valid)
         dim_indbad = len(indbad)
         testlist = [indbad[k].size for k in range(dim_indbad)]
-        if not all(v == 0 for v in testlist): 
+        if not all(v == 0 for v in testlist):
             if dims>1:
                 CE[indbad] = np.nan
             else:
@@ -625,7 +619,6 @@
 
     return CE
 
->>>>>>> c1deff02
 
 def rank_histogram(ensemble, value):
 
@@ -720,24 +713,13 @@
     nhm = np.zeros(ntime)
     shm = np.zeros(ntime)
 
-    # Check for valid (non-NAN) values & use numpy average function (includes weighted avg calculation) 
+    # Check for valid (non-NAN) values & use numpy average function (includes weighted avg calculation)
     # Get arrays indices of valid values
     indok    = np.isfinite(field)
     indok_nh = np.isfinite(field_NH)
     indok_sh = np.isfinite(field_SH)
     for t in xrange(ntime):
         if lati == 0:
-<<<<<<< HEAD
-            gm[t] = np.nansum(np.multiply(W, field))/(np.sum(np.sum(W)))
-            nhm[t] = np.nansum(np.multiply(W_NH, field_NH))/(np.sum(np.sum(W_NH)))
-            shm[t] = np.nansum(np.multiply(W_SH, field_SH))/(np.sum(np.sum(W_SH)))
-        else:
-            gm[t] = np.nansum(np.multiply(W, field[t, :, :]))/(np.sum(np.sum(W)))
-            nhm[t] = np.nansum(np.multiply(W_NH, field_NH[t, :, :]))/(np.sum(np.sum(W_NH)))
-            shm[t] = np.nansum(np.multiply(W_SH, field_SH[t, :, :]))/(np.sum(np.sum(W_SH)))
-
-    return gm, nhm, shm
-=======
             # Global
             gm[t]  = np.average(field[indok],weights=W[indok])
             # NH
@@ -769,8 +751,8 @@
 #            nhm[t] = np.sum(np.multiply(W_NH,field_NH[t,:,:]))/(np.sum(np.sum(W_NH)))
 #            shm[t] = np.sum(np.multiply(W_SH,field_SH[t,:,:]))/(np.sum(np.sum(W_SH)))
 
->>>>>>> c1deff02
-
+
+    return gm, nhm, shm
 
 
 def class_docs_fixer(cls):
