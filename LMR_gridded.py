"""
A module containing classes and methods for gridded data

Author: Andre
Adapted from load_gridded_data, LMR_prior, LMR_calibrate
"""

from abc import abstractmethod, ABCMeta
from netCDF4 import Dataset, num2date
from datetime import datetime, timedelta
from collections import OrderedDict
from itertools import izip
import numpy as np
import os
from copy import deepcopy
from os.path import join
import cPickle
import random
import tables as tb

from LMR_config import constants
from LMR_utils2 import regrid_sphere2, var_to_hdf5_carray, empty_hdf5_carray
from LMR_utils2 import fix_lon
_LAT = 'lat'
_LON = 'lon'
_LEV = 'lev'
_TIME = 'time'

_DEFAULT_DIM_ORDER = [_TIME, _LEV, _LAT, _LON]
_ALT_DIMENSION_DEFS = {'latitude': _LAT,
                       'longitude': _LON,
                       'plev': _LEV}

_ftypes = constants.file_types


class GriddedVariable(object):

    __metaclass__ = ABCMeta

    def __init__(self, name, dims_ordered, data, resolution, time=None,
                 lev=None, lat=None, lon=None, fill_val=None,
                 sampled=None):
        self.name = name
        self.dim_order = dims_ordered
        self.ndim = len(dims_ordered)
        self.data = data
        self.resolution = resolution
        self.time = time
        self.lev = self._cnvt_to_float_64(lev)
        self.lat = self._cnvt_to_float_64(lat)
        self.lon = self._cnvt_to_float_64(fix_lon(lon))
        self._fill_val = fill_val
        self._idx_used_for_sample = sampled

        self._dim_coord_map = {_TIME: self.time,
                               _LEV: self.lev,
                               _LAT: self.lat,
                               _LON: self.lon}

        # Make sure ndimensions specified match data
        if self.ndim != len(self.data.shape):
            raise ValueError('Number of dimensions given do not match data'
                             ' dimensions.')

        # Make sure each dimension has consistent number of values as data
        for i, dim in enumerate(self.dim_order):
            if self._dim_coord_map[dim] is None:
                raise ValueError('Dimension specified but no values provided '
                                 'for initialization')

            if data.shape[i] != len(self._dim_coord_map[dim]):
                raise ValueError('Dimension values provided do not match in '
                                 'length with dimension axis of data')

        # Right now it shouldn't happen for loaders, may change in future
        if time is not None:
            self.nsamples = len(self.time)
        else:
            self.nsamples = 1
            self.dim_order.insert(_TIME, 0)
            self.data = self.data.reshape(1, *self.data.shape)

        self._space_dims = [dim for dim in dims_ordered if dim != _TIME]
        self.space_shp = [len(self._dim_coord_map[dim])
                           for dim in self._space_dims]

        if len(self._space_dims) > 2:
            raise ValueError('Class cannot handle 3D data yet!')

        if not self._space_dims:
            self.type = 'timeseries'
            self.space_shp = [1]
            self.data = self.data.reshape(self.nsamples, 1)
        elif _LAT in self._space_dims and _LON in self._space_dims:
            self.type = 'horizontal'
        elif _LAT in self._space_dims and _LEV in self._space_dims:
            self.type = 'meridional_vertical'
        else:
            raise ValueError('Unrecognized dimension combination.')

    def save(self, filename, position=0):

        filename += '.h5'
        data_grp = '/data'

        # Overwrites file everytime save position 0 is invoked
        if position == 0:
            mode = 'w'
        else:
            mode = 'a'

        # Open file to write to
        with tb.open_file(filename, mode,
                          filters=tb.Filters(complib='blosc',
                                             complevel=2)) as h5f:
            if '/grid_objects' in h5f:
                pobj_array = h5f.get_node('/grid_objects')
            else:
                # Write the grid_object
                pobj_array = h5f.create_vlarray('/', 'grid_objects',
                                                atom=tb.ObjectAtom(),
                                                createparents=True)

            if not data_grp in h5f:
                h5f.create_group('/', 'data')

            # Write the data
            self.nan_to_fill_val()
            nd_name = 'obj' + str(position)
            var_to_hdf5_carray(h5f, data_grp, nd_name, self.data)
            self.fill_val_to_nan()

            # Remove data from object before pickling
            tmp_dat = self.data
            del self.data
            pobj_array.append(self)
            self.data = tmp_dat

    def truncate(self, ntrunc=42):

        """
        Return a new truncated version of the gridded object.  Only works
        on horizontal data for now.
        """
        assert self.type == 'horizontal'
        class_obj = type(self)

        regrid_data, new_lat, new_lon = regrid_sphere2(self, ntrunc)
        return class_obj(self.name, self.dim_order, regrid_data,
                         self.resolution,
                         time=self.time,
                         lev=self.lev,
                         lat=new_lat[:, 0],
                         lon=new_lon[0],
                         fill_val=self._fill_val)

    def fill_val_to_nan(self):
        self.data[self.data == self._fill_val] = np.nan

    def nan_to_fill_val(self):
        self.data[~np.isfinite(self.data)] = self._fill_val

    def flattened_spatial(self):

        flat_data = self.data.reshape(len(self.time),
                                      np.product(self.space_shp))

        # Get dimensions of data
        coords = [self._dim_coord_map[key] for key in self._space_dims]
        grids = np.meshgrid(*coords, indexing='ij')
        flat_coords = {dim: grid.flatten()
                       for dim, grid in zip(self._space_dims, grids)}

        return flat_data, flat_coords

    def sample_from_idx(self, sample_idxs):
        """
        Random sample ensemble of current gridded variable
        """

        cls = type(self)
        nsamples = len(sample_idxs)
        time_sample = self.time[sample_idxs]

        data_sample = np.zeros([nsamples] + list(self.data.shape[1:]))
        for k, idx in enumerate(sample_idxs):
            data_sample[k] = self.data[idx]

        # Account for timeseries trailing singleton dimension
        data_sample = np.squeeze(data_sample)

        return cls(self.name, self.dim_order, data_sample, self.resolution,
                   time=time_sample,
                   lev=self.lev,
                   lat=self.lat,
                   lon=self.lon,
                   fill_val=self._fill_val,
                   sampled=sample_idxs)

    @abstractmethod
    def load(cls, config, *args):
        pass

    @classmethod
    def _main_load_helper(cls, file_dir, file_name, varname, file_type,
                          base_resolution, nens=None, seed=None, sample=None,
                          split_varname=True, data_req_frac=None, save=True,
                          ignore_pre_avg=False):

        try:
            ftype_loader = cls.get_loader_for_filetype(file_type)
        except KeyError:
            raise TypeError('Specified file type not supported yet.')

        if split_varname:
            fname = file_name.replace('[vardef_template]', varname)
            varname = varname.split('_')[0]
        else:
            fname = file_name

        try:
            if ignore_pre_avg:
                raise IOError('Ignore pre_averaged files')
            var_objs = cls._load_pre_avg_obj(file_dir, fname, varname,
                                             base_resolution,
                                             sample=sample,
                                             nens=nens,
                                             seed=seed)
            print 'Loaded pre-averaged file.'
        except IOError:
            print 'No pre-averaged file found or ignore specified ... ' \
                  'Loading directly from file.'
            var_objs = ftype_loader(file_dir, fname, varname, base_resolution,
                                    sample=sample, save=save,
                                    nens=nens, seed=seed,
                                    data_req_frac=data_req_frac)

        return var_objs



    @classmethod
    def get_loader_for_filetype(cls, file_type):
        ftype_map = {_ftypes.netcdf: cls._load_from_netcdf}
        return ftype_map[file_type]

    @classmethod
    def _load_pre_avg_obj(cls, dir_name, filename, varname, resolution,
                          truncate=False, sample=None, nens=None, seed=None):
        """
        General structure for load pre-averaged:
        1. Load data (done so into sub_annual groups if applicable)
            a. If truncate is desired it searches for pre_avg truncated data
               but if not found, then it searches for full pre_avg data
        5. Sample if desired
        6. Return list of GriddedVar objects
        """

        # Check if pre-processed averages file exists
        pre_avg_tag = '.pre_avg_{}_res{:02.2f}'.format(varname,
                                                       resolution)
        trunc_tag = '.trnc'
        ftype_tag = '.h5'

        path = join(dir_name, filename + pre_avg_tag)

        if truncate:
            path += trunc_tag

        path += ftype_tag

        # Look for pre_averaged_file
        if os.path.exists(path):
            do_trunc = False
            dat_path = path
        elif truncate and os.path.exists(path.strip(trunc_tag)):
            # If truncate requested and truncate not found look for
            # pre-averaged full version
            do_trunc = True
            dat_path = path.strip(trunc_tag)
        else:
            raise IOError('No pre-averaged file found for given specifications')

        # Load prior objects
        with tb.open_file(dat_path, 'r') as h5f:
            obj_arr = h5f.root.grid_objects
            srange = h5f.root.data.obj0.shape[0]

            sample_idxs = cls._sample_gen(sample, srange, nens, seed)

            gobjs = []
            for i, obj in enumerate(obj_arr):
                data = h5f.get_node('/data/' + 'obj'+str(i))

                if sample_idxs:

                    obj.data = data
                    obj = obj.sample_from_idx(sample_idxs)
                else:
                    obj_data = data.read()
                    obj.data = obj_data

                obj.fill_val_to_nan()

                if do_trunc:
                    obj.truncate()
                    obj.save(path, position=i)

                gobjs.append(obj)

        return gobjs

    @classmethod
    def _load_from_netcdf(cls, dir_name, filename, varname, resolution,
                          truncate=False, sample=None, nens=None, seed=None,
                          save=False, data_req_frac=None):
        """
        General structure for load origininal:
        1. Load data
        2. Avg to base resolution
        3. Separate into subannual groups
        4. Create GriddedVar Object for each group and save pre-averaged
        5. Sample if desired
        6. Return list of GriddedVar objects
        """

        # Check if pre-processed averages file exists
        pre_avg_name = '.pre_avg_{}_res{:02.2f}'

        with Dataset(join(dir_name, filename), 'r') as f:
            var = f.variables[varname]
            data_shp = var.shape
            try:
                fill_val = var._FillValue
            except AttributeError:
                fill_val = 2**15 - 1

            # Convert to key names defined in _DEFAULT_DIM_ORDER
            dims = []
            dim_exclude = []
            for i, dim in enumerate(var.dimensions):
                if data_shp[i] == 1:
                    dim_exclude.append(dim)
                elif dim in _DEFAULT_DIM_ORDER:
                    dims.append(dim.lower())
                else:
                    dims.append(_ALT_DIMENSION_DEFS[dim.lower()])

            # Make sure it has time dimension
            if _TIME not in dims:
                raise ValueError('No time dimension for specified prior data.')

            # Check order of all dimensions
            idx_order = [_DEFAULT_DIM_ORDER.index(dim) for dim in dims]
            if idx_order != sorted(idx_order):
                raise ValueError('Input file dimensions do not match default'
                                 ' ordering.')

            # Load dimension values
            dim_vals = {dim_name: f.variables[dim_key]
                        for dim_name, dim_key in zip(dims, var.dimensions)
                        if dim_key not in dim_exclude}

            # Convert time to datetimes
            dim_vals[_TIME] = cls._netcdf_datetime_convert(dim_vals[_TIME])

            # Extract data for each dimension
            dim_vals = {k: val[:] for k, val in dim_vals.iteritems()}

            # Average to correct time resolution
            dim_vals[_TIME], avg_data = \
                cls._time_avg_gridded_to_resolution(dim_vals[_TIME],
                                                    var[:],
                                                    resolution,
                                                    data_req_frac=data_req_frac)

            # TODO: Replace with logger statement
            print (varname, ' res ', resolution, ': Global: mean=',
                   np.nanmean(avg_data),
                   ' , std-dev=', np.nanstd(avg_data))

            # Filename for saving pre-averaged pickle
            new_fname = join(dir_name,
                             filename + pre_avg_name.format(varname,
                                                            resolution))

            #Separate into subannual objects if res < 1.0
            new_avg_data, new_time = cls._subannual_decomp(avg_data,
                                                           dim_vals[_TIME],
                                                           resolution)

            srange = new_avg_data[0].shape[0]
            sample_idx = cls._sample_gen(sample, srange, nens, seed)

            # Create gridded objects
            grid_objs = []
            for i, (new_dat, new_t) in enumerate(izip(new_avg_data, new_time)):
                dim_vals[_TIME] = new_t
                grid_obj = cls(varname, dims, new_dat, resolution,
                               fill_val=fill_val, **dim_vals)
                if save:
                    grid_obj.save(new_fname, position=i)

                if truncate:
                    try:
                        grid_obj = grid_obj.truncate()

                        if save:
                            grid_obj.save(new_fname + '.trnc', position=i)
                    except AssertionError:
                        # If datatype is not horizontal it won't be truncated
                        pass

                if sample_idx:
                    grid_obj = grid_obj.sample_from_idx(sample_idx)

                grid_objs.append(grid_obj)

            return grid_objs

    @staticmethod
    def _cnvt_to_float_64(data):
        if data is not None:
            data = data.astype(np.float64)
        return data

    @staticmethod
    def _netcdf_datetime_convert(time_var):
        """
        Converts netcdf time variable into date-times.

        Used as a static method in case necesary to overwrite with subclass
        :param time_var:
        :return:
        """
        if not hasattr(time_var, 'calendar'):
            cal = 'standard'
        else:
            cal = time_var.calendar

        try:
            time = num2date(time_var[:], units=time_var.units,
                                calendar=cal)
            return time
        except ValueError:
            # num2date needs calendar year start >= 0001 C.E. (bug submitted
            # to unidata about this
            # TODO: Add a warning about likely inaccuracy day res and smaller
            tunits = time_var.units
            since_yr_idx = tunits.index('since ') + 6
            year = int(tunits[since_yr_idx:since_yr_idx+4])
            year_diff = year - 0001

            new_units = tunits[:since_yr_idx] + '0001-01-01 00:00:00'
            time = num2date(time_var[:], new_units, calendar=cal)
            reshifted_time = [datetime(d.year + year_diff, d.month, d.day,
                                       d.hour, d.minute, d.second)
                              for d in time]
            return np.array(reshifted_time)

    @staticmethod
    def _subannual_decomp(data, time, resolution):

        num_subann_chunks = int(np.ceil(1.0/resolution))
        tlen = len(time) / num_subann_chunks

        new_data = np.zeros([num_subann_chunks, tlen] + list(data.shape[1:]),
                            dtype=data.dtype)
        new_time = np.zeros((num_subann_chunks, tlen),
                            dtype=time.dtype)
        for i in xrange(num_subann_chunks):
            new_data[i] = data[i::num_subann_chunks]
            new_time[i] = time[i::num_subann_chunks]

        return new_data, new_time

    @staticmethod
    def _sample_gen(sample, srange, nens, seed):

        if sample is not None:
            return sample
        elif nens is not None:
            # Defaults to sys time if seed=None
            random.seed(seed)
            return random.sample(range(srange), nens)
        else:
            return None

    @staticmethod
    def _time_avg_gridded_to_resolution(time_vals, data, resolution,
                                        yr_shift=0, data_req_frac=None):
        """
        Converts to time units of years at specified resolution and shift
        :param time_vals:
        :param data:
        :param resolution:
        :param yr_shift:
        :return:
        """

        # Calculate number of elements in 1 resolution unit
        start = time_vals[yr_shift]
        start = datetime(start.year, start.month, start.day)
        end = start.replace(year=start.year+1)

        for elem_in_yr, dt_obj in enumerate(time_vals[yr_shift:]):
            # NetCDF.datetime to regular datetime for equivalence check
            if datetime(dt_obj.year, dt_obj.month, dt_obj.day) == end:
                break
        else:
            raise ValueError('Could not determine number of elements in a '
                             'single year')

        yr_shift %= elem_in_yr  # shouldn't have yr_shift larger then elem_in_yr

        # Find number of units in new resolution
        nelem_in_unit_res = resolution * elem_in_yr
        if not nelem_in_unit_res.is_integer():
            raise ValueError('Elements in yr not evenly divisible by given '
                             'resolution')

        end_cutoff = -(len(time_vals[yr_shift:]) % elem_in_yr)
        if end_cutoff == 0:
            end_cutoff = None
        tot_units = int(len(time_vals[yr_shift:end_cutoff]) /
                        nelem_in_unit_res)
        spatial_shp = data.shape[1:]

        # Average data and create year list
        avg_data = data[yr_shift:end_cutoff].reshape(tot_units,
                                                     nelem_in_unit_res,
                                                     *spatial_shp)

        # If desired check for minimum number of data points
        if data_req_frac is not None:
            non_nan_frac = \
                np.isfinite(avg_data).sum(axis=1) / float(nelem_in_unit_res)
            req_met = non_nan_frac >= data_req_frac
            expand_shp = [nelem_in_unit_res] + list(spatial_shp)
            expand_mat = np.ones(expand_shp, dtype=np.bool)
            req_met = np.expand_dims(req_met, axis=1)
            req_met = req_met & expand_mat

            avg_data[~req_met] = np.nan

        avg_data = np.nanmean(avg_data, axis=1)

        start_yr = start.year
        time_yrs = [start_yr + i*resolution
                    for i in xrange(tot_units)]

        return np.array(time_yrs), avg_data


class PriorVariable(GriddedVariable):

    @classmethod
    def load(cls, config, varname, sample=None):
        file_dir = config.prior.datadir_prior
        file_name = config.prior.datafile_prior
        file_type = config.prior.dataformat_prior
        base_resolution = config.core.sub_base_res
        nens = config.core.nens
        seed = config.core.seed
        overwrite = config.core.overwrite_pre_avg_file
        ignore_pre_avg = config.core.ignore_pre_avg_file

        return cls._main_load_helper(file_dir, file_name, varname, file_type,
                                     base_resolution,
                                     nens=nens,
                                     seed=seed,
                                     sample=sample,
                                     save=overwrite,
                                     ignore_pre_avg=ignore_pre_avg)

    @classmethod
    def load_allvars(cls, config):
        var_names = config.prior.state_variables

        sample = None
        prior_dict = OrderedDict()
        for vname in var_names:
            pobjs = cls.load(config, vname, sample)
            # Assure that same sample is used for all variables of a prior
            sample = pobjs[0]._idx_used_for_sample
            prior_dict[vname] = pobjs

        return prior_dict

    @staticmethod
    def _time_avg_gridded_to_resolution(time_vals, data, resolution,
                                        yr_shift=0, data_req_frac=None):

        # Call Base class to get correct time average
        time, avg_data = \
            super(PriorVariable, PriorVariable).\
            _time_avg_gridded_to_resolution(time_vals, data, resolution,
                                            yr_shift=yr_shift,
                                            data_req_frac=data_req_frac)
        # Calculate anomaly
        if resolution < 1:
            units_in_yr = 1/resolution
            old_shp = list(avg_data.shape)
            new_shape = [old_shp[0]/units_in_yr, units_in_yr] + old_shp[1:]
            avg_data = avg_data.reshape(new_shape)
            anom_data = avg_data - np.nanmean(avg_data, axis=0)
            anom_data = anom_data.reshape(old_shp)
        else:
            anom_data = avg_data - np.nanmean(avg_data, axis=0)

        # TODO: Replace with logger statement
        print ('Removing the temporal mean (for every gridpoint) from the '
               'prior...')
        return time, anom_data


class AnalysisVariable(GriddedVariable):

    @classmethod
    def load(cls, psm_config):

        # TODO: change this to switch based on PSM
        file_dir = psm_config.datadir_calib
        file_name = psm_config.datafile_calib
        file_type = psm_config.dataformat_calib
        base_resolution = psm_config.sub_base_res
        varname = psm_config.varname_calib
        dat_frac = psm_config.min_data_req_frac
        overwrite = psm_config.overwrite_pre_avg_file
        ignore = psm_config.ignore_pre_avg_file

        return cls._main_load_helper(file_dir, file_name, varname, file_type,
                                     base_resolution, split_varname=False,
                                     data_req_frac=dat_frac,
                                     save=overwrite,
                                     ignore_pre_avg=ignore)

    @classmethod
    def load_allvars(cls):
        pass

    @staticmethod
    def avg_calib_to_res(calib_objs, resolutions, shifts):
        class_type = type(calib_objs[0])
        calib_res_dict = {}
        for res in resolutions:
            shift = shifts[res]
            if shift > 0:
                shift_idx = int(calib_objs[0].resolution/shift)
            else:
                shift_idx = 0
            num_obj_out = int(np.ceil(1/res))
            nobjs_to_avg = len(calib_objs)/num_obj_out

            if num_obj_out == len(calib_objs):
                # TODO: no shift, but not a current usage case...
                calib_res_dict[res] = calib_objs
                continue

            shift_calib_objs = np.roll(calib_objs, shift_idx)

            aobjs = []
            for i in xrange(num_obj_out):
                start = i*nobjs_to_avg
                end = start+nobjs_to_avg

                curr_objs = shift_calib_objs[start:end]

                # Determine mask for missing sub_annual locations
                mask = ~np.isfinite(curr_objs[0].data)
                for obj in curr_objs:
                    mask |= ~np.isfinite(obj.data)

                data = []
                for obj in curr_objs:
                    tmp = obj.data.copy()
                    tmp[mask] = np.nan
                    data.append(tmp)

                new_data = np.nanmean(data, axis=0)

                new_time = calib_objs[start].time

                curr_obj = curr_objs[0]
                new_obj = class_type(curr_obj.name,
                                     curr_obj.dim_order,
                                     new_data,
                                     res,
                                     time=new_time,
                                     lat=curr_obj.lat,
                                     lon=curr_obj.lon,
                                     lev=curr_obj.lev,
                                     fill_val=curr_obj._fill_val)

                aobjs.append(new_obj)
            calib_res_dict[res] = aobjs

        return calib_res_dict


class BerkeleyEarthAnalysisVariable(AnalysisVariable):

    @classmethod
    def load(cls, psm_config):
        return super(BerkeleyEarthAnalysisVariable, cls)

    @staticmethod
    def _netcdf_datetime_convert(time_var):
        """
        Converts netcdf time variable into date-times.

        Used as a static method in case necesary to overwrite with subclass
        :param time_var:
        :return:
        """

        time_yrs = []
        for yrAD in time_var[:]:

            year = int(yrAD)
            rem = yrAD - year
            base = datetime(year, 1, 1)
            diff_yr = base.replace(year=base.year + 1) - base
            diff_to_yr_secs = diff_yr.total_seconds()
            tdel = timedelta(seconds=(diff_to_yr_secs * rem))
            time_yrs.append(base + tdel)

        return np.array(time_yrs)


class State(object):
    """
    Class to create state vector and information
    """

    def __init__(self, prior_vars, base_res):

        self._prior_vars = prior_vars
        self.base_res = base_res
        self.resolution = base_res
        self.state_list = []
        self.var_coords = {}
        self.var_view_range = {}
        self.var_space_shp = {}
        self.augmented = False

        # Attr for backend storage
        self.output_backend = None
        self._orig_state = None
        self._tmp_state = {}

        self.len_state = 0
        for var, pobjs in prior_vars.iteritems():

            self.var_space_shp[var] = pobjs[0].space_shp

            var_start = self.len_state
            for i, pobj in enumerate(pobjs):

                flat_data, flat_coords = pobj.flattened_spatial()

                # Store range of data in state dimension
                if i == 0:
                    var_end = flat_data.T.shape[0] + var_start
                    self.var_view_range[var] = (var_start, var_end)
                    self.len_state += var_end

                # Add prior to state vector, transposed to make state the first
                # dimension, and ensemble members along the 2nd
                try:
                    self.state_list[i] = \
                        np.concatenate((self.state_list[i], flat_data.T),
                                       axis=0)
                except IndexError:
                    self.state_list.append(flat_data.T)

            # Save variable view information
            self.var_coords[var] = flat_coords

        self.state_list = np.array(self.state_list)
        self.shape = self.state_list[0].shape
        self.old_state_info = self.get_old_state_info()

    @classmethod
    def from_config(cls, config):
        pvars = PriorVariable.load_allvars(config)
        base_res = config.core.sub_base_res

        return cls(pvars, base_res)

    def get_var_data(self, var_name, idx=None):
        """
        Returns a view (or a copy) of the variable in the state vector
        """
        # TODO: change idx to optional, if none does average
        # probably switch statelist to numpy array for easy averaging.
        start, end = self.var_view_range[var_name]

        if idx is not None:
            var_data = self.state_list[idx, start:end]
        else:
            var_data = self.state_list[:, start:end]

        return var_data

    def truncate_state(self):
        """
        Create a truncated copy of the current state
        """
        trunc_pvars = OrderedDict()
        for var_name, pvar in self._prior_vars.iteritems():
            trunc_pvars[var_name] = [pobj.truncate() for pobj in pvar]
        state_class = type(self)
        return state_class(trunc_pvars, self.base_res)

    def augment_state(self, ye_vals):

        # Add leading axis and repeat to match state_list length
        nproxies  = len(ye_vals)
        ye_vals = ye_vals[None]
        ye_vals = np.repeat(ye_vals, len(self.state_list), axis=0)

        self.state_list = np.concatenate((self.state_list, ye_vals), axis=1)
        self.augmented = True

        self.var_view_range['state'] = (0, self.len_state)
        self.var_view_range['ye_vals'] = (self.len_state,
                                          self.len_state + nproxies)

    def reset_augmented_ye(self, ye_vals):

        ye_state = self.get_var_data('ye_vals')
        for i, subann_ye in enumerate(ye_state):
            subann_ye[:] = ye_vals

    def annual_avg(self, var_name=None):

        if var_name is None:
            subannual_data = self.state_list
        else:
            # Get variable data for each subannual state vector, creat ndarray
            subannual_data = self.get_var_data(var_name)

        avg = subannual_data.mean(axis=0)
        return avg

    def stash_state_list(self, name):
<<<<<<< HEAD

        self._tmp_state[name] = (deepcopy(self.state_list), self.resolution)

    def stash_recall_state_list(self, name, pop=False):

=======

        self._tmp_state[name] = (self.state_list.copy(), self.resolution)

    def stash_recall_state_list(self, name, pop=False):

>>>>>>> 44a05723
        if name in self._tmp_state:
            if pop:
                state, res = self._tmp_state.pop(name)
            else:
                state, res = self._tmp_state[name]

            self.state_list = state
            self.resolution = res
        else:
            print 'No currently stashed state with name {}....'.format(name)

    def stash_pop_state_list(self, name):
        self.stash_recall_state_list(name, pop=True)

    def avg_to_res(self, res, shift):

        """Average current state list to resolution"""

        if res == self.resolution:
            return

        if res < 1:
            chunk = int(res / self.base_res)
            shift_idx = int(shift / self.base_res)
            tmp_dat = np.roll(self.state_list, shift_idx, axis=0)
            nelem = len(tmp_dat) / chunk
            new_state = tmp_dat.reshape(nelem, chunk, *tmp_dat.shape[1:])
            new_state = new_state.mean(axis=1)
            self.state_list = new_state
        elif res == 1:
            self.state_list = self.state_list.mean(axis=0, keepdims=True)
        else:
            raise ValueError('Cannot handle resolutions larger than 1 yet.')

        self.resolution = res

    def restore_orig_state(self):
        self.state_list = self._orig_state.copy()
        self.resolution = self.base_res

    def get_old_state_info(self):

        state_info = {}
        for var in self.var_view_range.keys():
            var_info = {'pos': self.var_view_range[var]}

            space_dims = [dim for dim in _DEFAULT_DIM_ORDER
                          if dim in self.var_coords[var].keys()]
            var_info['spacecoords'] = space_dims
            var_info['spacedims'] = self.var_space_shp[var]
            state_info[var] = var_info

        return state_info

    def initialize_storage_backend(self, btype, nyears, fdir):

        _types = {'NPY': _NPYStateStorage,
                  'H5': _HDF5StateStorage}

        backend_class = _types[btype]
        store_orig = True

        if self._orig_state is not None:
            store_orig = False
            self.stash_state_list('tmp')
            self.restore_orig_state()

        # Extra year, just in case we need to use shifted dates
        self.output_backend = backend_class(nyears+1, self, fdir=fdir)

        self.output_backend.insert(self.state_list, 0)

        if store_orig:
            self._orig_state = self.state_list.copy()
        else:
            self.stash_pop_state_list('tmp')

    def insert_upcoming_prior(self, curr_yr_idx, use_curr=False):

        if not use_curr:
            dat = self._orig_state
        else:
            dat = self.output_backend.get_xb(0, curr_yr_idx)

        self.output_backend.insert(dat, curr_yr_idx+1)

    def xb_from_backend(self, yr_idx, res, shift):

        self.state_list = self.output_backend.get_xb(shift, yr_idx)
        self.resolution = self.base_res
        self.avg_to_res(res, 0)

    def propagate_avg_to_backend(self, yr_idx, shift):

        self.output_backend.propagate_avg_to_storage(shift, self, yr_idx)

    def close_xb_container(self):
        self.output_backend.close()


class _BaseStateStorage(object):
    """
    Class for storing state vector data
    """

    __metaclass__ = ABCMeta

    @abstractmethod
    def __init__(self, nyears, state, fdir=None):
        self._yr_len = None
        self._base_res = None
        self.xb_out = None
        pass

    @abstractmethod
    def close(self):
        pass

    def insert(self, data, yr_idx):
        """
        Insert as we go to prevent huge upfront write cost
        """
        istart = yr_idx*self._yr_len
        iend = istart + self._yr_len

        self.xb_out[istart:iend] = data

    def get_xb(self, shift, yr_idx):

        ishift = int(shift / self._base_res)
        istart = yr_idx*self._yr_len + ishift
        iend = istart + self._yr_len

        return self.xb_out[istart:iend]

    def propagate_avg_to_storage(self, shift, state, yr_idx):
        nchunks = len(state.state_list)
        chk_size = self._yr_len / nchunks
        ishift = int(shift / self._base_res)

        for i in xrange(nchunks):
            avg = state.state_list[i]

            istart = yr_idx*self._yr_len + i*chk_size + ishift
            iend = istart + chk_size
            tmp_dat = self.xb_out[istart:iend]

            if len(tmp_dat) > 1:
                tmp_dat = tmp_dat - tmp_dat.mean(axis=0)
                tmp_dat += avg

                self.xb_out[istart:iend] = tmp_dat
            else:
                # same size as _base_res, just replace
                self.xb_out[istart:iend] = avg


class _HDF5StateStorage(_BaseStateStorage):

    """
    Uses Pytables to store *ALL* years in the sub_base resolution in HDF5
    format.  Slower, but saves the entire ensemble for all variables in a
    semi-compressed format.
    """

    def __init__(self, nyears, state, fdir='./'):
        res = state.base_res
        fname = 'state_output_res{:1d}pt{:2d}'.format(int(res),
                                                      int((res % 1.0) * 100))

        self.h5f_out = tb.open_file(join(fdir, fname), 'w',
                                    filters=tb.Filters(complib='blosc',
                                                       complevel=2))
        atom = tb.Atom.from_dtype(state.state_list[0].dtype)
        num_subann = len(state.state_list)
        tdim_len = nyears * num_subann
        shape = [tdim_len] + list(state.state_list[0].shape)

        self.xb_out = empty_hdf5_carray(self.h5f_out, '/', 'output', atom,
                                        shape)
        self._yr_len = num_subann
        self._base_res = state.base_res

    def close(self):
        self.h5f_out.close()


class _NPYStateStorage(_BaseStateStorage):

    """
    Numpy based storage for the state. Only stores 2-years to allow for
    multi-resolution functionality. Faster because there's no IO.
    """

    def __init__(self, nyears, state, fdir=None):

        """
        Note: nyears and dir are dummy variables
        """
        self._nyears = 3

        num_subann = len(state.state_list)
        shape = [self._nyears*num_subann] + list(state.state_list[0].shape)
        self.xb_out = np.zeros(shape)
        self._yr_len = num_subann
        self._base_res = state.base_res
        self._restore_idx = None

    def insert(self, data, yr_idx):

        yr_idx %= self._nyears

        super(_NPYStateStorage, self).insert(data, yr_idx)

    def get_xb(self, shift, yr_idx):

        yr_idx %= self._nyears

        self._roll_idx_to_zero(yr_idx)
        val = super(_NPYStateStorage, self).get_xb(shift, 0).copy()
        self._unroll_idx_to_orig()

        return val

    def propagate_avg_to_storage(self, shift, state, yr_idx):

        yr_idx %= self._nyears

        self._roll_idx_to_zero(yr_idx)
        super(_NPYStateStorage, self).propagate_avg_to_storage(shift, state, 0)
        self._unroll_idx_to_orig()

    def close(self):
        pass

    def _roll_idx_to_zero(self, idx):
        if self._restore_idx is not None:
            raise AttributeError('Cannot perform index roll on storage that'
                                 ' has not been previously unrolled.')

        if idx != 0:
            self._restore_idx = idx * self._yr_len
            self.xb_out = np.roll(self.xb_out, -idx*self._yr_len, axis=0)

    def _unroll_idx_to_orig(self):
        if self._restore_idx is not None:
            self.xb_out = np.roll(self.xb_out, self._restore_idx, axis=0)
            self._restore_idx = None


_analysis_var_classes = {'BerkeleyEarth': BerkeleyEarthAnalysisVariable}


def get_analysis_var_class(analysis_source):
    return _analysis_var_classes.get(analysis_source, AnalysisVariable)<|MERGE_RESOLUTION|>--- conflicted
+++ resolved
@@ -846,19 +846,11 @@
         return avg
 
     def stash_state_list(self, name):
-<<<<<<< HEAD
-
-        self._tmp_state[name] = (deepcopy(self.state_list), self.resolution)
+
+        self._tmp_state[name] = (self.state_list.copy(), self.resolution)
 
     def stash_recall_state_list(self, name, pop=False):
 
-=======
-
-        self._tmp_state[name] = (self.state_list.copy(), self.resolution)
-
-    def stash_recall_state_list(self, name, pop=False):
-
->>>>>>> 44a05723
         if name in self._tmp_state:
             if pop:
                 state, res = self._tmp_state.pop(name)
