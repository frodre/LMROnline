--- conflicted
+++ resolved
@@ -274,10 +274,7 @@
     archive_dir = '/home/disk/kalman3/rtardif/LMR/output'
     #archive_dir = '/home/disk/ekman4/rtardif/LMR/output'
 
-<<<<<<< HEAD
-=======
     # Whether to produce the analysis_Ye.pckl file or not
->>>>>>> 14af014b
     write_posterior_Ye = False
     
     ##** END User Parameters **##
