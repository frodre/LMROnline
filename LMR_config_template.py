--- conflicted
+++ resolved
@@ -559,42 +559,7 @@
         ##** END User Parameters **##
 
         def __init__(self, lmr_path=None, **kwargs):
-<<<<<<< HEAD
             super(proxies.PAGES2kv1, self).__init__(lmr_path=lmr_path, **kwargs)
-=======
-            super(self.__class__, self).__init__(**kwargs)
-            if lmr_path is None:
-                lmr_path = core.lmr_path
-
-            if self.datadir_proxy is None:
-                self.datadir_proxy = join(lmr_path, 'data', 'proxies')
-            else:
-                self.datadir_proxy = self.datadir_proxy
-
-            self.datafile_proxy = join(self.datadir_proxy,
-                                       self.datafile_proxy)
-            self.metafile_proxy = join(self.datadir_proxy,
-                                       self.metafile_proxy)
-
-            self.dataformat_proxy = self.dataformat_proxy
-            self.regions = list(self.regions)
-            self.proxy_resolution = list(self.proxy_resolution)
-            self.proxy_timeseries_kind = proxies.proxy_timeseries_kind
-            self.proxy_order = list(self.proxy_order)
-            self.proxy_psm_type = deepcopy(self.proxy_psm_type)
-            self.proxy_assim2 = deepcopy(self.proxy_assim2)
-            self.proxy_blacklist = list(self.proxy_blacklist)
-            self.proxy_availability_filter = proxies.proxy_availability_filter
-            self.proxy_availability_fraction = proxies.proxy_availability_fraction
-            
-            # Create mapping for Proxy Type/Measurement Type to type names above
-            self.proxy_type_mapping = {}
-            for ptype, measurements in self.proxy_assim2.items():
-                # Fetch proxy type name that occurs before underscore
-                type_name = ptype.split('_', 1)[0]
-                for measure in measurements:
-                    self.proxy_type_mapping[(type_name, measure)] = ptype
->>>>>>> e93b0fc2
 
             self.simple_filters = {'PAGES 2k Region': self.regions,
                                    'Resolution (yr)': self.proxy_resolution}
@@ -756,20 +721,6 @@
             self.metafile_proxy = self.metafile_proxy.format(self.dbversion)
             self.datafile_proxy = self.datafile_proxy.format(self.dbversion)
             self.database_filter = list(self.database_filter)
-<<<<<<< HEAD
-=======
-            self.proxy_blacklist = list(self.proxy_blacklist)
-            self.proxy_availability_filter = proxies.proxy_availability_filter
-            self.proxy_availability_fraction = proxies.proxy_availability_fraction
-            
-            self.proxy_type_mapping = {}
-            for ptype, measurements in self.proxy_assim2.items():
-                # Fetch proxy type name that occurs before underscore
-                type_name = ptype.split('_', 1)[0]
-                for measure in measurements:
-                    self.proxy_type_mapping[(type_name, measure)] = ptype
-
->>>>>>> e93b0fc2
             self.simple_filters = {'Resolution (yr)': self.proxy_resolution}
 
             
@@ -777,11 +728,7 @@
     # --------------------------------------------------------
     # proxies specific to Deep Times Data Assimilation project
     # --------------------------------------------------------
-<<<<<<< HEAD
-    class ncdcdtda(ProxyConfigGroup):
-=======
     class NCDCdtda(ConfigGroup):
->>>>>>> e93b0fc2
         """
         Parameters for NCDCdtda proxy class
         
@@ -851,20 +798,6 @@
             super(proxies.ncdcdtda, self).__init__(lmr_path=lmr_path, **kwargs)
 
             self.database_filter = list(self.database_filter)
-<<<<<<< HEAD
-=======
-            self.proxy_blacklist = list(self.proxy_blacklist)
-            self.proxy_availability_filter = proxies.proxy_availability_filter
-            self.proxy_availability_fraction = proxies.proxy_availability_fraction
-            
-            self.proxy_type_mapping = {}
-            for ptype, measurements in self.proxy_assim2.items():
-                # Fetch proxy type name that occurs before underscore
-                type_name = ptype.split('_', 1)[0]
-                for measure in measurements:
-                    self.proxy_type_mapping[(type_name, measure)] = ptype
-
->>>>>>> e93b0fc2
             self.simple_filters = {'Resolution (yr)': self.proxy_resolution}
 
     # Initialize subclasses with all attributes
@@ -872,12 +805,7 @@
         self.PAGES2kv1 = self.PAGES2kv1(lmr_path=lmr_path,
                                         **kwargs.pop('PAGES2kv1', {}))
         self.LMRdb = self.LMRdb(lmr_path=lmr_path, **kwargs.pop('LMRdb', {}))
-<<<<<<< HEAD
-        self.ncdcdtda = self.ncdcdtda(lmr_path=lmr_path,
-                                      **kwargs.pop('ncdcdtda', {}))
-=======
         self.NCDCdtda = self.NCDCdtda(lmr_path=lmr_path, **kwargs.pop('NCDCdtda', {}))
->>>>>>> e93b0fc2
 
         super(self.__class__, self).__init__(**kwargs)
         
@@ -955,18 +883,10 @@
             self.avg_interval = self.avg_interval
             self.season_source = self.season_source
 
-<<<<<<< HEAD
             if 'PAGES2kv1' in proxies.use_from and 'season' in self.avg_interval:
                 raise ValueError('No seasonality information in PAGES2kv1 '
                                  'database.  Change avg_period to "annual" in '
                                  'your configuration')
-=======
-            if '-'.join(proxies.use_from) == 'PAGES2kv1' and 'season' in psm.avgPeriod:
-                print('ERROR: Trying to use seasonality information with the PAGES2kv1 proxy records.')
-                print('       No seasonality metadata provided in that dataset. Exiting!')
-                print('       Change avgPeriod to "annual" in your configuration.')
-                raise SystemExit()
->>>>>>> e93b0fc2
 
             if lmr_path is None:
                 lmr_path = core.lmr_path
@@ -1059,7 +979,7 @@
         metric = 'corr'
         # metric = 'mse'
 
-        
+
         ##** END User Parameters **##
 
         def __init__(self, lmr_path=None, **kwargs):
@@ -1079,90 +999,7 @@
             self.moisture = psm.linear(lmr_path=lmr_path, **mois_kwarg)
 
             self.psm_r_crit = self.psm_r_crit
-<<<<<<< HEAD
             self.metric = self.metric
-=======
-            
-            if '-'.join(proxies.use_from) == 'PAGES2kv1' and 'season' in psm.avgPeriod:
-                print('ERROR: Trying to use seasonality information with the PAGES2kv1 proxy records.')
-                print('       No seasonality metadata provided in that dataset. Exiting!')
-                print('       Change avgPeriod to "annual" in your configuration.')
-                raise SystemExit()
-
-            try:
-                if psm.avgPeriod == 'annual':
-                    self.avgPeriod = psm.avgPeriod
-                elif psm.avgPeriod == 'season' and psm.season_source:
-                    if psm.season_source == 'proxy_metadata':
-                        self.avgPeriod = psm.avgPeriod+'META'
-                    elif psm.season_source == 'psm_calib':
-                        self.avgPeriod = psm.avgPeriod+'PSM'
-                    else:
-                        print('ERROR: unrecognized psm.season_source attribute!')
-                        raise SystemExit()
-                else:
-                    self.avgPeriod = psm.avgPeriod
-            except:
-                self.avgPeriod = psm.avgPeriod
-
-
-            if lmr_path is None:
-                lmr_path = core.lmr_path
-
-            if self.datadir_calib_T is None:
-                self.datadir_calib_T = join(lmr_path, 'data', 'analyses')
-            if self.datadir_calib_P is None:
-                self.datadir_calib_P = join(lmr_path, 'data', 'analyses')
-                
-            if self.pre_calib_datafile_T is None:
-                if '-'.join(proxies.use_from) == 'LMRdb':
-                    dbversion = proxies.LMRdb.dbversion
-                    filename_t = ('PSMs_' + '-'.join(proxies.use_from) +
-                                  '_' + dbversion +
-                                  '_' + self.avgPeriod +
-                                  '_' + self.datatag_calib_T + '.pckl')
-                else:
-                    filename_t = ('PSMs_' + '-'.join(proxies.use_from) +
-                                  '_' + self.datatag_calib_T + '.pckl')
-                self.pre_calib_datafile_T = join(lmr_path,
-                                                 'PSM',
-                                                 filename_t)
-            else:
-                self.pre_calib_datafile_T = self.pre_calib_datafile_T
-
-
-                
-            if self.pre_calib_datafile_P is None:
-                if '-'.join(proxies.use_from) == 'LMRdb':
-                    dbversion = proxies.LMRdb.dbversion
-                    filename_p = ('PSMs_' + '-'.join(proxies.use_from) +
-                                  '_' + dbversion +
-                                  '_' + self.avgPeriod +
-                                  '_' + self.datatag_calib_P + '.pckl')
-                else:
-                    filename_p = ('PSMs_' + '-'.join(proxies.use_from) +
-                              '_' + self.datatag_calib_P + '.pckl')
-                self.pre_calib_datafile_P = join(lmr_path,
-                                                 'PSM',
-                                                 filename_p)
-            else:
-                self.pre_calib_datafile_P = self.pre_calib_datafile_P
-
-            # association of calibration sources and state variables needed to calculate Ye's
-            required_variables = {'tas_sfc_Amon': 'anom'} # start with temperature
-
-            # now check for moisture & add variable to list
-            if self.datatag_calib_P == 'GPCC':
-                    required_variables['pr_sfc_Amon'] = 'anom'
-            elif self.datatag_calib_P == 'DaiPDSI':
-                    required_variables['scpdsi_sfc_Amon'] = 'anom'
-            else:
-                raise KeyError('Unrecognized moisture calibration source.'
-                               ' State variable not identified for Ye calculation.')
-
-            self.psm_required_variables = required_variables
-
->>>>>>> e93b0fc2
                 
     class bilinear(ConfigGroup):
         """
@@ -1229,40 +1066,6 @@
             self.moisture = psm.linear(lmr_path=lmr_path, **mois_kwarg)
 
             self.psm_r_crit = self.psm_r_crit
-<<<<<<< HEAD
-=======
-
-            if '-'.join(proxies.use_from) == 'PAGES2kv1' and 'season' in psm.avgPeriod:
-                print('ERROR: Trying to use seasonality information with the PAGES2kv1 proxy records.')
-                print('       No seasonality metadata provided in that dataset. Exiting!')
-                print('       Change avgPeriod to "annual" in your configuration.')
-                raise SystemExit()
-
-            try:
-                if psm.avgPeriod == 'annual':
-                    self.avgPeriod = psm.avgPeriod
-                elif psm.avgPeriod == 'season' and psm.season_source:
-                    if psm.season_source == 'proxy_metadata':
-                        self.avgPeriod = psm.avgPeriod+'META'
-                    elif psm.season_source == 'psm_calib':
-                        self.avgPeriod = psm.avgPeriod+'PSM'
-                    else:
-                        print('ERROR: unrecognized psm.season_source attribute!')
-                        raise SystemExit()
-                else:
-                    self.avgPeriod = psm.avgPeriod
-            except:
-                self.avgPeriod = psm.avgPeriod
-
-            
-            if lmr_path is None:
-                lmr_path = core.lmr_path
-            
-            if self.datadir_calib_T is None:
-                self.datadir_calib_T = join(lmr_path, 'data', 'analyses')
-            if self.datadir_calib_P is None:
-                self.datadir_calib_P = join(lmr_path, 'data', 'analyses')
->>>>>>> e93b0fc2
                 
             if self.pre_calib_datafile is None:
                 if proxies.use_from == 'LMRdb':
