--- conflicted
+++ resolved
@@ -58,7 +58,6 @@
 from . import LMR_proxy_pandas_rework
 from . import LMR_config
 
-<<<<<<< HEAD
 # Notes, should have some stand-alone options,  calibration time period, objective psm test
 # list of time periods to test for which proxy types,  this should operate in a mode where
 # it can just use proxy seasonality, or objectively derived quantities instead of testing
@@ -69,8 +68,6 @@
 
 # I can probably use some pre-created file from Robert, this is not a priority
 
-=======
->>>>>>> 4c00d3f9
 
 
 # =========================================================================================
@@ -407,12 +404,6 @@
         #          in NCDC-templated text files.
         #  v0.2.0: merge of v0.1.0 NCDC proxies (w/o the NCDC-templated PAGES2k phase2) with
         #          published version (2.0.0) of the PAGES2k2017 proxies contained in a pickle
-<<<<<<< HEAD
-        #          file exported directly from the LiPD database. 
-        #  v0.3.0: second version of merged proxy db: published version (2.0.0) of the
-        #          PAGES2k2017 proxies and additional records collected as part of LMR project.
-        #          Lingering duplicate records in v0.2.0 were eliminated.
-=======
         #          file exported directly from the LiPD database.
         #  v0.3.0: second version of merged proxy db: published version (2.0.0) of the
         #          PAGES2k2017 proxies and additional records collected as part of LMR project.
@@ -426,7 +417,6 @@
         #          No changes were made to the database, the name is changing
         #          for consistency.
 
->>>>>>> 4c00d3f9
         #dbversion = 'v0.0.0'
         #dbversion = 'v0.1.0'
         #dbversion = 'v0.2.0'
@@ -1160,12 +1150,8 @@
                         test_psm_obj_dict[str((sT,sM))] =  test_psm_obj
 
                     except:
-<<<<<<< HEAD
-                        print(('Test on seasonnality pair %s could not be completed.' %(str(sT)+':'+str(sM))))
-=======
                         print('Test on seasonality pair %s could not be completed.' %(str(sT)+':'+str(sM)))
 
->>>>>>> 4c00d3f9
 
                     i += 1
 
