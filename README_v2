<<<<<<< HEAD

Last Millennium Reanalysis (LMR) project codebase release 2.0

Originators: R. Tardif, W. A. Perkins, G. J. Hakim, J. Emile-Geay
             University of Washington
             September 2016 - Updated March 2018

-=-=-=-=-=-=-=-=-=-=-=-=-=-=-=-=-=-=-=-=-=-=-=-=-=-=-=-=-=-=-=-=-=-=-=-=-=-=-=-=-=-=-=-=-=-

These are instructions for running version 2 ("v2") of the Last Millennium Reanalysis Project data assimilation code.



0) Code dependencies
your environment must have all of the dependencies needed by the LMR code. We strongly recommend using the Anaconda Python distribution.
https://www.continuum.io/downloads

Install the latest 3.x version. If at any point there is an error for a missing dependency, install it using conda (the installer that comes with Anaconda).

The easiest way to handle dependencies it to use the lmr_pyenv.yml file in the /misc directory.

cd misc
conda env create -f lmr_pyenv.yml
source activate lmr_py3 (conda <4.4; c shells not supported)

if you are using a conda version >=4.4, then replace the last line by:
 conda activate lmr_py3

1) File dependencies
Download this tar file: http://www.atmos.washington.edu/~hakim/lmr_data/LMR_data_control.tar

and move it to a directory where you will unpack it; here we will call that directory /home/disk/foo/LMR.
This directory must be readable from wherever you plan to perform the experiment.

tar -xvf LMR_data_control.tar

will give you something that looks like this in the /home/disk/foo/LMR directory:

data/  LMR_data_control.tar  PSM/

You need to softlink one file in the data/model/ccsm4_last_millenium/ subdirectory:

cd data/model/ccsm4_last_millenium/
ln -s tas_Amon_CCSM4_past1000_085001-185012.nc tas_sfc_Amon_CCSM4_past1000_085001-185012.nc

2) Build "LMR-ready" NCDC proxy database for assimilation (this builds the Pandas dataframes)

   Module: LMR_proxy_preprocess.py
   ------

   User-modifiable variables:
   -------------------------
   - proxy_data_source: 'NCDC' or 'PAGES2K'

   - dbversion: Version of the database to generate. ex: v0.1.0
     Note: Only relevant if proxy_data_source = 'NCDC'

   - eliminate_duplicates: True or False
     Note: Only relevant if proxy_data_source = 'NCDC'

   - datadir: Directory where original proxy datafiles are located.
     . For proxy_data_source = 'PAGES2K': This is the directory where the
       .xlsx file containing the proxy data is found.

     . For proxy_data_source = 'NCDC': This is the directory where subdirectories
       NCDC/ToPandas_<<dbversion>> are located.
       The <<datadir>>/NCDC/ToPandas_<<dbversion>> directory should contain all
       the NCDC-templated .txt files corresponding to the proxy records the user
       wants to include in the database of proxies to be assimilated.

   - outdir: Directory where the .pckl files containing the Pandas dataframes
     corresponding to the proxy metadata and actual yearly proxy data will be
     generated.

   Command:
   -------
   To build the LMR-ready proxy datafiles, type
   python LMR_proxy_preprocess.py

3) Linear PSM build facility (this will calibrate the linear PSMs on instrumental data for the chosen independent variables):

   Module: LMR_PSMbuild.py
   ------

   User-modifiable variables:
   -------------------------
   * In class v_core:
     - lmr_path: Master directory of LMR.
       Datafiles containing PSM calibration parameters will be generated in
       <<lmr_path>>/PSM directory.

     - calib_period: Tuple defining the period over which to consider
       the data (proxy and calibration dataset for PSM calibration.
       Ex. (1850,2000)

   * In class v_proxies:
     - use_from: List defining the proxy database to
       Either ['pages'] or ['NCDC']

   * In class _ncdc:
     - dbversion: Version of the proxy database for which to calibrate the
       linear PSMs. ex: v0.1.0
       Note: Only relevant if use_from is set to ['NCDC']

     - proxy_resolution: List defining the temporal resoluton of proxy
       records for which to calibrate a linear PSM. Keep as [1.0] for now.

     - proxy_timeseries_kind: String defining the "kind" of proxy timeseries
       to use during PSM calibration.
       Expected values are: 'asis' (keep data as provided in the pandas dataframe file)
       or 'anom' (temporal mean removed)

   * In class v_psm:
     - use_psm: dictionary defining the type of PSM to calibrate per proxy database.
       Either 'linear' or 'bilinear'

     - avgPeriod: String defining the averaging period over which the calibration is
       to be performed. Either 'annual' or 'season' are allowed.

   * In class _linear:
     - Uncomment the listed datatag_calib and datafile_calib that correspond
       to dataset you want to use to calibrate the PSMs.

   * In class _bilinear:
     - Uncomment the listed datatag_calib_T and datafile_calib_T that correspond
       to temperature dataset you want to use to calibrate the PSMs.

     - Uncomment the listed datatag_calib_P and datafile_calib_P that correspond
       to precipitation/moisture dataset you want to use to calibrate the PSMs.

   Command:
   -------
   To calibrate linear PSMs, type
   python LMR_PSMbuild.py


4) Pre-calculating Ye values (this will compute and store the observation estimates for a given set of PSMs and a prior dataset):

   Module: misc/build_ye_file.py
   ------

   This module uses the current LMR_config.py (experiment configuration file) to
   determine the Ye values to generate.
   Key experiment parameters for this stage are:
   - proxy database ('pages' or 'NCDC')
   - PSM types associated to proxy types ("proxy_psm_type" dictionary
     in configuration)
   - The "avgPeriod" attribute in class "psm"
     (whether to use PSM's calibrated on annual or seasonal averages
     of calibration data.
   - The prior source.

   Command:
   -------
   To generate the Ye values, cd into the 'misc' directory and run
   python build_ye_file.py [path/to/desired/config.yml]

   Note: While specifying the config.yml is optional, if none is specified it
   defaults to the config.yml in the LMR_SRC directory.

   .npz files containing the Ye values are generated in a /ye_precalc_files
   directory in your <<lmr_path>> directory.


5) Run the experiment:
python LMR_wrapper.py  #update this with LMR_lite?
=======
Last Millennium Reanalysis (LMR) project codebase release 2.0 

Originators: R. Tardif, W. A. Perkins, G. J. Hakim
             University of Washington
             September 2016

-=-=-=-=-=-=-=-=-=-=-=-=-=-=-=-=-=-=-=-=-=-=-=-=-=-=-=-=-=-=-=-=-=-=-=-=-=-=-=-=-=-=-=-=-=-

These are instructions for running version 2 ("v2") of the Last Millennium Reanalysis Project data assimilation code.

You must read and understand the version 1 instructions (README) before proceeding.

1) Build "LMR-ready" NCDC proxy database for assimilation (this builds the Pandas dataframes)

   Module: LMR_proxy_preprocess.py
   ------

   User-modifiable variables:
   -------------------------
   - proxy_data_source: 'NCDC' or 'PAGES2K'
   
   - dbversion: Version of the database to generate. ex: v0.1.0	
     Note: Only relevant if proxy_data_source = 'NCDC'

   - eliminate_duplicates: True or False
     Note: Only relevant if proxy_data_source = 'NCDC'

   - datadir: Directory where original proxy datafiles are located. 
     . For proxy_data_source = 'PAGES2K': This is the directory where the 
       .xlsx file containing the proxy data is found.

     . For proxy_data_source = 'NCDC': This is the directory where subdirectories
       NCDC/ToPandas_<<dbversion>> are located. 
       The <<datadir>>/NCDC/ToPandas_<<dbversion>> directory should contain all 
       the NCDC-templated .txt files corresponding to the proxy records the user 
       wants to include in the database of proxies to be assimilated. 

   - outdir: Directory where the .pckl files containing the Pandas dataframes 
     corresponding to the proxy metadata and actual yearly proxy data will be 
     generated.

   Command: 
   -------
   To build the LMR-ready proxy datafiles, type
   python LMR_proxy_preprocess.py

2) Linear PSM build facility (this will calibrate the linear PSMs on instrumental data for the chosen independent variables):

   Module: LMR_PSMbuild.py
   ------

   User-modifiable variables:
   -------------------------
   * In class v_core:
     - lmr_path: Master directory of LMR. 
       Datafiles containing PSM calibration parameters will be generated in 
       <<lmr_path>>/PSM directory. 

     - calib_period: Tuple defining the period over which to consider
       the data (proxy and calibration dataset for PSM calibration.
       Ex. (1850,2000)

     - psm_type: dictionary defining the type of PSM to calibrate per proxy database.
       Either 'linear' or 'bilinear'

   * In class v_proxies:
     - use_from: List defining the proxy database to use. 
       Either ['pages'] or ['NCDC']

   * In class _ncdc and/or _pages:
     - dbversion: Version of the proxy database for which to calibrate the 
       linear PSMs. ex: v0.1.0
       Note: Only relevant if use_from is set to ['NCDC']

     - proxy_resolution: List defining the temporal resoluton of proxy 
       records for which to calibrate a linear PSM. Keep as [1.0] for now. 
     
     - proxy_timeseries_kind: String defining the "kind" of proxy timeseries
       to use during PSM calibration. 
       Expected values are: 'asis' (keep data as provided in the pandas dataframe file) 
       or 'anom' (temporal mean removed)

   * In class v_psm:
     - avgPeriod: String defining the averaging period over which the calibration is
       to be performed. Either 'annual' or 'season' are allowed. 

   * In class _linear:
     - Uncomment the listed datatag_calib and datafile_calib that correspond
       to dataset you want to use to calibrate the PSMs.

   * In class _bilinear:
     - Uncomment the listed datatag_calib_T and datafile_calib_T that correspond
       to temperature dataset you want to use to calibrate the PSMs.

     - Uncomment the listed datatag_calib_P and datafile_calib_P that correspond
       to precipitation/moisture dataset you want to use to calibrate the PSMs.
   
   Command:
   -------
   To calibrate linear PSMs, type
   python LMR_PSMbuild.py


3) Pre-calculating Ye values (this will compute and store the observation estimates for a given set of PSMs and a prior dataset):

   Module: misc/build_ye_file.py
   ------
   
   This module uses the current LMR_config.py (experiment configuration file) to
   determine the Ye values to generate. 
   Key experiment parameters for this stage are:
   - proxy database ('pages' or 'NCDC')
   - PSM types associated to proxy types ("proxy_psm_type" dictionary
     in configuration)
   - The "avgPeriod" attribute in class "psm"
     (whether to use PSM's calibrated on annual or seasonal averages
     of calibration data.
   - The prior source.

   Command:
   -------
   To generate the Ye values, from the main LMR code directory, change into the misc/ directory and type
   python build_ye_file.py

   .npz files containing the Ye values are generated in a /ye_precalc_files
   directory in your <<lmr_path>> directory.


4) Run the experiment:
python LMR_wrapper.py
>>>>>>> feb58d80
<|MERGE_RESOLUTION|>--- conflicted
+++ resolved
@@ -1,4 +1,3 @@
-<<<<<<< HEAD
 
 Last Millennium Reanalysis (LMR) project codebase release 2.0
 
@@ -94,6 +93,9 @@
        the data (proxy and calibration dataset for PSM calibration.
        Ex. (1850,2000)
 
+     - psm_type: dictionary defining the type of PSM to calibrate per proxy database.
+       Either 'linear' or 'bilinear'
+
    * In class v_proxies:
      - use_from: List defining the proxy database to
        Either ['pages'] or ['NCDC']
@@ -112,9 +114,6 @@
        or 'anom' (temporal mean removed)
 
    * In class v_psm:
-     - use_psm: dictionary defining the type of PSM to calibrate per proxy database.
-       Either 'linear' or 'bilinear'
-
      - avgPeriod: String defining the averaging period over which the calibration is
        to be performed. Either 'annual' or 'season' are allowed.
 
@@ -164,136 +163,4 @@
 
 
 5) Run the experiment:
-python LMR_wrapper.py  #update this with LMR_lite?
-=======
-Last Millennium Reanalysis (LMR) project codebase release 2.0 
-
-Originators: R. Tardif, W. A. Perkins, G. J. Hakim
-             University of Washington
-             September 2016
-
--=-=-=-=-=-=-=-=-=-=-=-=-=-=-=-=-=-=-=-=-=-=-=-=-=-=-=-=-=-=-=-=-=-=-=-=-=-=-=-=-=-=-=-=-=-
-
-These are instructions for running version 2 ("v2") of the Last Millennium Reanalysis Project data assimilation code.
-
-You must read and understand the version 1 instructions (README) before proceeding.
-
-1) Build "LMR-ready" NCDC proxy database for assimilation (this builds the Pandas dataframes)
-
-   Module: LMR_proxy_preprocess.py
-   ------
-
-   User-modifiable variables:
-   -------------------------
-   - proxy_data_source: 'NCDC' or 'PAGES2K'
-   
-   - dbversion: Version of the database to generate. ex: v0.1.0	
-     Note: Only relevant if proxy_data_source = 'NCDC'
-
-   - eliminate_duplicates: True or False
-     Note: Only relevant if proxy_data_source = 'NCDC'
-
-   - datadir: Directory where original proxy datafiles are located. 
-     . For proxy_data_source = 'PAGES2K': This is the directory where the 
-       .xlsx file containing the proxy data is found.
-
-     . For proxy_data_source = 'NCDC': This is the directory where subdirectories
-       NCDC/ToPandas_<<dbversion>> are located. 
-       The <<datadir>>/NCDC/ToPandas_<<dbversion>> directory should contain all 
-       the NCDC-templated .txt files corresponding to the proxy records the user 
-       wants to include in the database of proxies to be assimilated. 
-
-   - outdir: Directory where the .pckl files containing the Pandas dataframes 
-     corresponding to the proxy metadata and actual yearly proxy data will be 
-     generated.
-
-   Command: 
-   -------
-   To build the LMR-ready proxy datafiles, type
-   python LMR_proxy_preprocess.py
-
-2) Linear PSM build facility (this will calibrate the linear PSMs on instrumental data for the chosen independent variables):
-
-   Module: LMR_PSMbuild.py
-   ------
-
-   User-modifiable variables:
-   -------------------------
-   * In class v_core:
-     - lmr_path: Master directory of LMR. 
-       Datafiles containing PSM calibration parameters will be generated in 
-       <<lmr_path>>/PSM directory. 
-
-     - calib_period: Tuple defining the period over which to consider
-       the data (proxy and calibration dataset for PSM calibration.
-       Ex. (1850,2000)
-
-     - psm_type: dictionary defining the type of PSM to calibrate per proxy database.
-       Either 'linear' or 'bilinear'
-
-   * In class v_proxies:
-     - use_from: List defining the proxy database to use. 
-       Either ['pages'] or ['NCDC']
-
-   * In class _ncdc and/or _pages:
-     - dbversion: Version of the proxy database for which to calibrate the 
-       linear PSMs. ex: v0.1.0
-       Note: Only relevant if use_from is set to ['NCDC']
-
-     - proxy_resolution: List defining the temporal resoluton of proxy 
-       records for which to calibrate a linear PSM. Keep as [1.0] for now. 
-     
-     - proxy_timeseries_kind: String defining the "kind" of proxy timeseries
-       to use during PSM calibration. 
-       Expected values are: 'asis' (keep data as provided in the pandas dataframe file) 
-       or 'anom' (temporal mean removed)
-
-   * In class v_psm:
-     - avgPeriod: String defining the averaging period over which the calibration is
-       to be performed. Either 'annual' or 'season' are allowed. 
-
-   * In class _linear:
-     - Uncomment the listed datatag_calib and datafile_calib that correspond
-       to dataset you want to use to calibrate the PSMs.
-
-   * In class _bilinear:
-     - Uncomment the listed datatag_calib_T and datafile_calib_T that correspond
-       to temperature dataset you want to use to calibrate the PSMs.
-
-     - Uncomment the listed datatag_calib_P and datafile_calib_P that correspond
-       to precipitation/moisture dataset you want to use to calibrate the PSMs.
-   
-   Command:
-   -------
-   To calibrate linear PSMs, type
-   python LMR_PSMbuild.py
-
-
-3) Pre-calculating Ye values (this will compute and store the observation estimates for a given set of PSMs and a prior dataset):
-
-   Module: misc/build_ye_file.py
-   ------
-   
-   This module uses the current LMR_config.py (experiment configuration file) to
-   determine the Ye values to generate. 
-   Key experiment parameters for this stage are:
-   - proxy database ('pages' or 'NCDC')
-   - PSM types associated to proxy types ("proxy_psm_type" dictionary
-     in configuration)
-   - The "avgPeriod" attribute in class "psm"
-     (whether to use PSM's calibrated on annual or seasonal averages
-     of calibration data.
-   - The prior source.
-
-   Command:
-   -------
-   To generate the Ye values, from the main LMR code directory, change into the misc/ directory and type
-   python build_ye_file.py
-
-   .npz files containing the Ye values are generated in a /ye_precalc_files
-   directory in your <<lmr_path>> directory.
-
-
-4) Run the experiment:
-python LMR_wrapper.py
->>>>>>> feb58d80
+python LMR_wrapper.py  #update this with LMR_lite?