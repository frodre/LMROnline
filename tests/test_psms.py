__author__ = 'frodre'

# Temporary import until it's turned into a package
import sys
sys.path.append('../')

import pytest
import cPickle
<<<<<<< HEAD
import copy
import LMR_psms as psms
import LMR_proxy2 as proxy2
import test_config
=======
import yaml
import LMR_psms as psms
import LMR_config
import numpy as np
from LMR_utils import haversine
>>>>>>> bfd8fd9a


@pytest.fixture()
def psm_dat(request):

<<<<<<< HEAD
    fname = ('/home/chaos2/wperkins/data/LMR/PSM/'
=======
    fname = ('/home/katabatic/wperkins/data/LMR/PSM/'
>>>>>>> bfd8fd9a
             'PSMs_GISTEMP.pckl')
    f = open(fname)
    dat = cPickle.load(f)
    f.close()

    return dat


@pytest.fixture(scope='module')
def config(request):
    with open('test_config.yml', 'r') as f:
        cfg_update_dict = yaml.load(f)

    LMR_config.update_config_class_yaml(cfg_update_dict, LMR_config)

    def fin():
        reload(LMR_config)

    request.addfinalizer(fin)
    return LMR_config.Config()


# All tests using Aus_01 unless specified otherwise
def dummy_proxy(pid='Aus_01', ptype='Tree ring_Width'):
    class Proxy():
        pass

    p = Proxy()
    p.id = pid
    p.type = ptype
    p.lat = -42
    p.lon = 147
    p.elev = 0

    return p



def test_abstract_class_creation():
    with pytest.raises(TypeError):
        x = psms.BasePSM()


def test_linear_with_psm_data(psm_dat, config):
    proxy = dummy_proxy()

<<<<<<< HEAD
    lpsm = psms.LinearPSM(test_config, dummy_proxy(), psm_data=psm_dat)
=======
    lpsm = psms.LinearPSM(config, dummy_proxy(), psm_data=psm_dat)
>>>>>>> bfd8fd9a
    site_dat = psm_dat[(proxy.type, proxy.id)]
    assert lpsm.lat == site_dat['lat']
    assert lpsm.lon == site_dat['lon']
    np.testing.assert_allclose(lpsm.corr, site_dat['PSMcorrel'])
    np.testing.assert_allclose(lpsm.slope, site_dat['PSMslope'])
    np.testing.assert_allclose(lpsm.intercept, site_dat['PSMintercept'])
    np.testing.assert_allclose(lpsm.R, site_dat['PSMmse'])
    # assert lpsm.corr == site_dat['PSMcorrel']
    # assert lpsm.slope == site_dat['PSMslope']
    # assert lpsm.intercept == site_dat['PSMintercept']
    # assert lpsm.R == site_dat['PSMmse']
    assert hasattr(lpsm, 'psm')


def test_linear_load_from_config(psm_dat, config):
    proxy = dummy_proxy()

<<<<<<< HEAD
    lpsm = psms.LinearPSM(test_config, dummy_proxy())
=======
    lpsm = psms.LinearPSM(config, dummy_proxy())
>>>>>>> bfd8fd9a

    site_dat = psm_dat[(proxy.type, proxy.id)]
    assert lpsm.lat == site_dat['lat']
    assert lpsm.lon == site_dat['lon']
    np.testing.assert_allclose(lpsm.corr, site_dat['PSMcorrel'])
    np.testing.assert_allclose(lpsm.slope, site_dat['PSMslope'])
    np.testing.assert_allclose(lpsm.intercept, site_dat['PSMintercept'])
    np.testing.assert_allclose(lpsm.R, site_dat['PSMmse'])
    assert hasattr(lpsm, 'psm')


def test_linear_calibrate_proxy():
    pass


def test_linear_calibrate_psm_data_no_key_match():
    pass


# TODO: Figure out why it's not calibrating exactly the same
def test_linear_calibrate_psm_data_config_file_not_found(psm_dat):
    tmp = test_config.psm.linear.pre_calib_datafile
    test_config.psm.linear.pre_calib_datafile = 'not_found_lol'

    site = proxy2.ProxyPages.load_site(test_config, 'Aus_04', [1850, 2000])
    site_psm = site.psm_obj

    site_dat = psm_dat[(site.type, site.id)]
    with pytest.raises(AssertionError):
        assert site.lat == site_dat['lat']
        assert site.lon == site_dat['lon']
        assert site_psm.corr == site_dat['PSMcorrel']
        assert site_psm.slope == site_dat['PSMslope']
        assert site_psm.intercept == site_dat['PSMintercept']
        assert site_psm.R == site_dat['PSMmse']

    test_config.psm.linear.pre_calib_datafile = tmp


def test_linear_corr_below_rcrit(psm_dat, config):
    config.psm.linear.psm_r_crit = 0.2
    proxy = dummy_proxy(pid='SAm_19', ptype='Tree ring_Width')
    with pytest.raises(ValueError):
<<<<<<< HEAD
        psms.LinearPSM(test_config, proxy, psm_data=psm_dat)
=======
        psms.LinearPSM(config, proxy, psm_data=psm_dat)
>>>>>>> bfd8fd9a


def test_linear_psm_ye_val():
    proxy = dummy_proxy()
    pass


<<<<<<< HEAD
def test_linear_get_kwargs(psm_dat):
    psm_kwargs = psms.LinearPSM.get_kwargs(test_config)
=======
def test_linear_get_kwargs(psm_dat, config):
    psm_kwargs = psms.LinearPSM.get_kwargs(config)
>>>>>>> bfd8fd9a

    assert 'psm_data' in psm_kwargs.keys()
    assert psm_kwargs['psm_data'] == psm_dat


def test_get_psm_class():
    assert type(psms.get_psm_class('linear')) is type(psms.LinearPSM)


def test_get_close_grid_point_data(psm_dat):
    cfg = LMR_config.Config()
    proxy = dummy_proxy()

    lpsm = psms.LinearPSM(cfg, dummy_proxy(), psm_data=psm_dat)

    lats = np.linspace(-90, 90, 192)
    lons = np.linspace(0, 360, 288, endpoint=False)

    lon_grid, lat_grid = np.meshgrid(lons, lats)
    lon_flatgrid = lon_grid.ravel()
    lat_flatgrid = lat_grid.ravel()
    test_dat = np.empty((10, 192, 288))
    test_dat_flat = test_dat.reshape(10, 192*288)

    # Find row index of X for which [X_lat,X_lon] corresponds to closest
    # grid point to
    dist = haversine(proxy.lon, proxy.lat, lon_flatgrid, lat_flatgrid)

    min_flat_idx = dist.argmin()
    ref_lon = lon_flatgrid[min_flat_idx]
    ref_lat = lat_flatgrid[min_flat_idx]

    ref_data = test_dat_flat[:, min_flat_idx]

    # test with lat/lon vectors
    func_data = lpsm.get_close_grid_point_data(test_dat, lons, lats)
    np.testing.assert_equal(ref_data, func_data)

    # test with lat/lon flattened
    func_data = lpsm.get_close_grid_point_data(test_dat, lon_flatgrid,
                                               lat_flatgrid)
    np.testing.assert_equal(ref_data, func_data)

    # test with lat/lon grid
    func_data = lpsm.get_close_grid_point_data(test_dat, lon_grid, lat_grid)
    np.testing.assert_equal(ref_data, func_data)

    # test with flattened data
    func_data = lpsm.get_close_grid_point_data(test_dat_flat, lon_grid,
                                               lat_grid)
    np.testing.assert_equal(ref_data, func_data)


if __name__ == '__main__':
    test_linear_calibrate_psm_data_config_file_not_found(psm_dat(None))<|MERGE_RESOLUTION|>--- conflicted
+++ resolved
@@ -6,28 +6,17 @@
 
 import pytest
 import cPickle
-<<<<<<< HEAD
-import copy
-import LMR_psms as psms
-import LMR_proxy2 as proxy2
-import test_config
-=======
 import yaml
 import LMR_psms as psms
 import LMR_config
 import numpy as np
 from LMR_utils import haversine
->>>>>>> bfd8fd9a
 
 
 @pytest.fixture()
 def psm_dat(request):
 
-<<<<<<< HEAD
-    fname = ('/home/chaos2/wperkins/data/LMR/PSM/'
-=======
     fname = ('/home/katabatic/wperkins/data/LMR/PSM/'
->>>>>>> bfd8fd9a
              'PSMs_GISTEMP.pckl')
     f = open(fname)
     dat = cPickle.load(f)
@@ -74,11 +63,7 @@
 def test_linear_with_psm_data(psm_dat, config):
     proxy = dummy_proxy()
 
-<<<<<<< HEAD
-    lpsm = psms.LinearPSM(test_config, dummy_proxy(), psm_data=psm_dat)
-=======
     lpsm = psms.LinearPSM(config, dummy_proxy(), psm_data=psm_dat)
->>>>>>> bfd8fd9a
     site_dat = psm_dat[(proxy.type, proxy.id)]
     assert lpsm.lat == site_dat['lat']
     assert lpsm.lon == site_dat['lon']
@@ -96,11 +81,7 @@
 def test_linear_load_from_config(psm_dat, config):
     proxy = dummy_proxy()
 
-<<<<<<< HEAD
-    lpsm = psms.LinearPSM(test_config, dummy_proxy())
-=======
     lpsm = psms.LinearPSM(config, dummy_proxy())
->>>>>>> bfd8fd9a
 
     site_dat = psm_dat[(proxy.type, proxy.id)]
     assert lpsm.lat == site_dat['lat']
@@ -144,11 +125,7 @@
     config.psm.linear.psm_r_crit = 0.2
     proxy = dummy_proxy(pid='SAm_19', ptype='Tree ring_Width')
     with pytest.raises(ValueError):
-<<<<<<< HEAD
-        psms.LinearPSM(test_config, proxy, psm_data=psm_dat)
-=======
         psms.LinearPSM(config, proxy, psm_data=psm_dat)
->>>>>>> bfd8fd9a
 
 
 def test_linear_psm_ye_val():
@@ -156,13 +133,8 @@
     pass
 
 
-<<<<<<< HEAD
-def test_linear_get_kwargs(psm_dat):
-    psm_kwargs = psms.LinearPSM.get_kwargs(test_config)
-=======
 def test_linear_get_kwargs(psm_dat, config):
     psm_kwargs = psms.LinearPSM.get_kwargs(config)
->>>>>>> bfd8fd9a
 
     assert 'psm_data' in psm_kwargs.keys()
     assert psm_kwargs['psm_data'] == psm_dat
