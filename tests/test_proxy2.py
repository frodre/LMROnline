--- conflicted
+++ resolved
@@ -9,25 +9,11 @@
 import copy
 import cPickle
 import numpy as np
-<<<<<<< HEAD
 import LMR_proxy2 as proxy2
-from itertools import izip
-
-@pytest.fixture(scope='module')
-def psm_dat(request):
-
-    f = open('/home/chaos2/wperkins/data/LMR/PSM/PSMs_GISTEMP.pckl')
-    dat = cPickle.load(f)
-    f.close()
-
-    return dat
-=======
-import LMR_proxy_pandas_rework as proxy2
 import LMR_config as cfg
 import yaml
 from itertools import izip
 
->>>>>>> bfd8fd9a
 
 @pytest.fixture()
 def dummy_proxy(request):
@@ -44,37 +30,32 @@
     p.lon = 210
     p.elev = 0
     p.time = range(1950, 1961)
-<<<<<<< HEAD
     p.resolution = 1.0
+    p.seasonality = [1, 2, 3, 4, 5, 6, 7, 8, 9, 10, 11, 12]
 
     return p
 
-@pytest.fixture(scope='function')
+@pytest.fixture(scope='module')
+def config(request):
+    with open('test_config.yml', 'r') as f:
+        cfg_update_dict = yaml.load(f)
+
+    cfg.update_config_class_yaml(cfg_update_dict, cfg)
+
+    def fin():
+        reload(cfg)
+
+    request.addfinalizer(fin)
+    return cfg.Config()
+
+@pytest.fixture(scope='module')
 def cfg(request):
     try:
         reload(test_config)
     except NameError:
-        import test_config 
-
-    return test_config 
-=======
-    p.seasonality = [1, 2, 3, 4, 5, 6, 7, 8, 9, 10, 11, 12]
-
-    return p
-
-@pytest.fixture(scope='module')
-def config(request):
-    with open('test_config.yml', 'r') as f:
-        cfg_update_dict = yaml.load(f)
-
-    cfg.update_config_class_yaml(cfg_update_dict, cfg)
-
-    def fin():
-        reload(cfg)
-
-    request.addfinalizer(fin)
-    return cfg.Config()
->>>>>>> bfd8fd9a
+        import test_config
+
+    return test_config
 
 @pytest.fixture(scope='module')
 def meta(request):
@@ -103,20 +84,12 @@
     assert type(proxy2.get_proxy_class('pages')) == type(proxy2.ProxyPages)
 
 
-<<<<<<< HEAD
-def test_pages_init(psm_dat, dummy_proxy, cfg):
-    p = dummy_proxy
-    pclass = proxy2.ProxyPages(cfg, p.pid, p.ptype, p.start_yr, p.end_yr,
-                               p.lat, p.lon, p.values, p.time, p.resolution,
-                               **{'psm_data': psm_dat})
-=======
 def test_pages_init(dummy_proxy, config):
     p = dummy_proxy
     pclass = proxy2.ProxyPages(config, p.pid, p.ptype, p.start_yr, p.end_yr,
                                p.lat, p.lon, p.elev, p.seasonality,
                                p.values,
                                p.time)
->>>>>>> bfd8fd9a
 
     assert pclass.id == p.pid
     assert pclass.type == p.ptype
@@ -127,39 +100,7 @@
     assert pclass.lon == p.lon
     assert pclass.elev == p.elev
     assert pclass.time == p.time
-<<<<<<< HEAD
     assert pclass.resolution == p.resolution
-    assert hasattr(pclass, 'psm')
-
-
-def test_pages_empty_values(psm_dat, dummy_proxy, cfg):
-    with pytest.raises(ValueError):
-        p = dummy_proxy
-        pclass = proxy2.ProxyPages(cfg, p.pid, p.ptype, p.start_yr, p.end_yr,
-                                   p.lat, p.lon, [], p.time, p.resolution,
-                                   psm_kwargs={'psm_data': psm_dat})
-
-
-def test_pages_none_values(psm_dat, dummy_proxy, cfg):
-    with pytest.raises(ValueError):
-        p = dummy_proxy
-        pclass = proxy2.ProxyPages(cfg, p.pid, p.ptype, p.start_yr, p.end_yr,
-                                   p.lat, p.lon, None, p.time, p.resolution,
-                                   psm_kwargs={'psm_data': psm_dat})
-
-
-def test_pages_time_values_len_mismatch(psm_dat, dummy_proxy, cfg):
-    with pytest.raises(AssertionError):
-        p = dummy_proxy
-        time = p.time[0:-2]
-        pclass = proxy2.ProxyPages(cfg, p.pid, p.ptype, p.start_yr, p.end_yr,
-                                   p.lat, p.lon, p.values, time, p.resolution,
-                                   psm_kwargs={'psm_data': psm_dat})
-
-
-def test_pages_load_site(meta, pdata, psm_dat, cfg):
-    psm_kwargs = {'psm_data': psm_dat}
-=======
     assert pclass.seasonality == p.seasonality
     assert hasattr(pclass, 'psm')
 
@@ -191,7 +132,6 @@
 
 
 def test_pages_load_site(meta, pdata, config):
->>>>>>> bfd8fd9a
     drange = [1980, 2000]
     start, end = drange
     pclass = proxy2.ProxyPages.load_site(config, 'Aus_16', drange, meta, pdata)
@@ -201,22 +141,14 @@
     assert pclass.type == r'Coral_d18O'
     assert pclass.lat == -21
     assert pclass.lon == proxy2.fix_lon(-160)
-<<<<<<< HEAD
+    assert pclass.elev == 0
     assert pclass.resolution == 1.0
-=======
-    assert pclass.elev == 0
->>>>>>> bfd8fd9a
     np.testing.assert_array_equal(pclass.values.values,
         pdata['Aus_16'][(pdata.index >= start) &
                         (pdata.index <= end) &
                         pdata['Aus_16'].notnull()].values)
 
-<<<<<<< HEAD
-def test_pages_load_site_no_preloaded(meta, pdata, cfg):
-    psm_kwargs = {'psm_data': None}
-=======
 def test_pages_load_site_no_preloaded(pdata, config):
->>>>>>> bfd8fd9a
     drange = [1980, 2000]
     start, end = drange
     pclass = proxy2.ProxyPages.load_site(config, 'Aus_16', drange)
@@ -226,34 +158,22 @@
     assert pclass.type == r'Coral_d18O'
     assert pclass.lat == -21
     assert pclass.lon == proxy2.fix_lon(-160)
-<<<<<<< HEAD
     assert pclass.resolution == 1.0
-=======
     assert pclass.elev == 0
->>>>>>> bfd8fd9a
     np.testing.assert_array_equal(pclass.values.values,
         pdata['Aus_16'][(pdata.index >= start) &
                         (pdata.index <= end) &
                         pdata['Aus_16'].notnull()].values)
 
 
-<<<<<<< HEAD
-def test_pages_load_site_no_obs(meta, pdata, psm_dat, cfg):
-    psm_kwargs = {'psm_data': psm_dat}
-=======
 def test_pages_load_site_no_obs(meta, pdata, config):
->>>>>>> bfd8fd9a
     drange = [2000, 3000]
     with pytest.raises(ValueError):
         pclass = proxy2.ProxyPages.load_site(config, 'Aus_16', drange, meta,
                                              pdata)
 
 
-<<<<<<< HEAD
-def test_pages_load_site_non_consectutive(meta, pdata, psm_dat, cfg):
-=======
 def test_pages_load_site_non_consectutive(meta, pdata, config):
->>>>>>> bfd8fd9a
     dat = pdata['Aus_16'][(pdata.index >= 1982) &
                           (pdata.index <= 1991)]
     dat[1984:1988] = np.nan
@@ -265,12 +185,7 @@
     np.testing.assert_array_equal(dat.values, pclass.values.values)
 
 
-<<<<<<< HEAD
-def test_pages_load_all(meta, pdata, psm_dat, cfg):
-    psm_kwargs = {'psm_data': psm_dat}
-=======
 def test_pages_load_all(meta, pdata, config):
->>>>>>> bfd8fd9a
     drange = [1970, 2000]
 
     # Everything here depends upon default configuration
@@ -293,25 +208,12 @@
         np.testing.assert_array_equal(p.values.values, pdata_site.values)
 
 
-<<<<<<< HEAD
-def test_pages_load_all_specific_regions(meta, pdata, psm_dat, cfg):
-    psm_kwargs = {'psm_data': psm_dat}
-=======
 def test_pages_load_all_specific_regions(meta, pdata):
->>>>>>> bfd8fd9a
-    drange = [1970, 2000]
-
-<<<<<<< HEAD
-    tmp_region = cfg.proxies.pages.regions
-    tmp_filters = copy.deepcopy(cfg.proxies.pages.simple_filters)
-    cfg.proxies.pages.regions = ['Australasia', 'Arctic', 'Europe']
-    cfg.proxies.pages.simple_filters['PAGES 2k Region'] = \
-        cfg.proxies.pages.regions
-=======
+    drange = [1970, 2000]
+
     new_regions = ['Australasia', 'Arctic', 'Europe']
     update_dict = {'proxies': {'pages': {'regions': new_regions}}}
     config = cfg.Config(**update_dict)
->>>>>>> bfd8fd9a
 
     # Everything here depends upon default configuration
     bytype, allp = proxy2.ProxyPages.load_all(config, drange, meta, pdata)
@@ -323,24 +225,11 @@
     for p in allp:
         region = meta['PAGES 2k Region'][meta['PAGES ID'] == p.id].iloc[0]
         assert region not in not_list
-    cfg.proxies.pages.regions = tmp_region
-    cfg.proxies.pages.simple_filters = tmp_filters
-
-
-<<<<<<< HEAD
-def test_pages_load_all_specific_type(meta, pdata, psm_dat, cfg):
-    psm_kwargs = {'psm_data': psm_dat}
-    drange = [1970, 2000]
-    start, end = drange
-
-    tmp_assim = cfg.proxies.pages.proxy_assim2
-    tmp_order = cfg.proxies.pages.proxy_order
-    cfg.proxies.pages.proxy_assim2 = {
-=======
+
+
 def test_pages_load_all_specific_type(meta, pdata):
     drange = [1970, 2000]
     proxy_assim2 = {
->>>>>>> bfd8fd9a
         'Tree ring_Width': ['Ring width',
                             'Tree ring width',
                             'Total ring width',
@@ -368,16 +257,6 @@
     cfg.proxies.pages.proxy_order = tmp_order
 
 
-<<<<<<< HEAD
-def test_pages_proxy_manager_all(psm_dat, cfg):
-    psm_kwargs = {'psm_data': psm_dat}
-    drange = [1970, 2000]
-
-    cfg.core.recon_period = drange
-    cfg.proxies.pages.datafile_proxy = 'test_pdata.pckl'
-    cfg.proxies.pages.metafile_proxy = 'test_meta.pckl'
-    cfg.proxies.proxy_frac = 1.0
-=======
 def test_pages_load_all_annual_no_filtering(meta, pdata):
 
     cfg_obj = cfg.Config(**{'proxies': {'use_from': ['pages']},
@@ -390,7 +269,6 @@
     cfg_obj.proxies.pages.regions = []
 
     pobjs = proxy2.ProxyPages.load_all_annual_no_filtering(cfg_obj, meta, pdata)
->>>>>>> bfd8fd9a
 
     # There are six proxy records, one of them has no values
     assert len(pobjs) == 5
@@ -409,28 +287,12 @@
     pmanager = proxy2.ProxyManager(config, drange)
     assert pmanager.ind_eval is None
     assert len(pmanager.ind_assim) == 4
-    key = pmanager.assim_idxs_by_res[1.0].keys()[0]
-    assert len(pmanager.assim_idxs_by_res[1.0][key]) == 4
 
     bytype, allp = proxy2.ProxyPages.load_all(config, drange)
 
     for mobj, pobj in izip(pmanager.sites_assim_proxy_objs(), allp):
         assert mobj.id == pobj.id
 
-<<<<<<< HEAD
-
-
-def test_pages_proxy_manager_proxy_fracs(psm_dat, cfg):
-    psm_kwargs = {'psm_data': psm_dat}
-    drange = [1970, 2000]
-
-    cfg.core.recon_period = drange
-    cfg.proxies.pages.datafile_proxy = 'test_pdata.pckl'
-    cfg.proxies.pages.metafile_proxy = 'test_meta.pckl'
-    cfg.proxies.proxy_frac = 0.5
-
-    pmanager = proxy2.ProxyManager(cfg, drange)
-=======
 
 def test_pages_proxy_manager_proxy_fracs():
     drange = [1970, 2000]
@@ -443,7 +305,6 @@
     config = cfg.Config(**update_dict)
 
     pmanager = proxy2.ProxyManager(config, drange)
->>>>>>> bfd8fd9a
     assert len(pmanager.ind_assim) == 2
     assert len(pmanager.ind_eval) == 2
 
@@ -453,8 +314,6 @@
     assert len(pmanager.ind_assim) == 0
     assert len(pmanager.ind_eval) == 4
 
-<<<<<<< HEAD
-=======
 
 def test_pages_proxy_manager_seeded():
     drange = [1970, 2000]
@@ -476,7 +335,6 @@
 
     for pid in pmanager.ind_eval:
         assert pid in pmanager2.ind_eval
->>>>>>> bfd8fd9a
 
 
 if __name__ == '__main__':
