__author__ = 'wperkins'
"""
Compares LMR output between two archive directories.
"""

import glob
import pickle
import numpy as np
import os.path as path



# proxy-first version vs time-first version comparison
is_proxy_first_driver_loop = False

# Use this if the two reconstructions use different state variables
# Also use the
diff_state_vectors = False

# All close testing tolerances (checks for diff > atol + rtol*desired_value)
rtol = 1e-4
atol = 1e-6

base_dir = '/home/katabatic3/wperkins/LMR_output/testing'

sim_dir1 = 'test_regrid_spharm_py2_lmrdb_seasonal/r0'
sim_dir2 = 'test_regrid_spharm_py3_lmrdb_seasonal/r0'


dir1 = path.join(base_dir, sim_dir1)
dir2 = path.join(base_dir, sim_dir2)

d1_npfiles = glob.glob(path.join(dir1, '*.npz'))
d1_pckl_files = glob.glob(path.join(dir1, '*.pckl'))
d1_files = d1_npfiles + d1_pckl_files
d1_names = [path.split(fpath)[1] for fpath in d1_files]

d2_npfiles = glob.glob(path.join(dir2, '*.npz'))
d2_pckl_files = glob.glob(path.join(dir1, '*.pckl'))
d2_files = d2_npfiles + d2_pckl_files
d2_names = [path.split(fpath)[1] for fpath in d2_files]

# Match assimilated proxies
assim_fname = 'assimilated_proxies.npy'

assim1 = np.load(path.join(dir1, assim_fname), encoding='latin1')
assim2 = np.load(path.join(dir2, assim_fname), encoding='latin1')

print('Comparing assimilated proxy files...')
assim2_idx_match_to1 = []
for proxy2 in assim2:
<<<<<<< HEAD
    id2 = proxy2[list(proxy2.keys())[0]][0]
    for i, proxy in enumerate(assim1):
        id1 = proxy[list(proxy.keys())[0]][0]
=======
    key2, item2 = next(iter(proxy2.items()))
    id2 = item2[0]
    for i, proxy in enumerate(assim1):
        key, item = next(iter(proxy.items()))
        id1 = item[0]
>>>>>>> e93b0fc2
        if id1 == id2:
            assim2_idx_match_to1.append(i)
            for obj1, obj2 in zip(item, item2):
                if isinstance(obj1, np.ndarray):
                    np.testing.assert_array_equal(obj1, obj2)
                else:
                    assert obj1 == obj2
            break

nproxies = len(assim2)
assert len(assim2) == len(assim1)
print('Found and matched content of {:d} assimilated proxies'.format(nproxies))

#Test that they created the same files. NOTE: if first dir is missing files
# they will not be checked.  Reference (first directory) should be the benchmark
for name in d1_names:
    assert name in d2_names

# Test equivalence of file contents
for idx, file in enumerate(d1_files):

    idx2 = d2_names.index(d1_names[idx])
    print(d1_names[idx])

    if diff_state_vectors:
        exclude = ['Xb_one.npz', 'gmt.npz', 'gmt_ensemble.npz']

    exclude = [
        # 'ensemble_mean_tas_sfc_Amon.npz',
        # 'ensemble_variance_tas_sfc_Amon.npz',
        # 'gmt.npz',
        # 'gmt_ensemble.npz',
    ]

    if d1_names[idx] in exclude:
        continue

    if path.splitext(file)[1] == '.npz':
        f1 = np.load(file)
        f2 = np.load(d2_files[idx2])

        for key, values in f1.items():
            values2 = f2[key]

            print('\t', key, ': ', values.dtype)

<<<<<<< HEAD
            if values.dtype.kind == 'S':
=======
            if values.dtype.kind == 'S' or 'U' in values.dtype.kind:
                values = values.astype(str)
                values2 = values.astype(str)
>>>>>>> e93b0fc2
                for i1, i2 in zip(values, values2):
                    assert i1 == i2
            elif not values.dtype == np.object:
                if is_proxy_first_driver_loop:
                    if key == 'Xb_one_aug':
                        # Need to re arrange proxie order
                        p1 = values[0][:-nproxies]
                        p2 = values2[0][:-nproxies]
                        np.testing.assert_allclose(p1, p2)

                        ye1 = values[-nproxies:]
                        ye1_rearr = ye1[assim2_idx_match_to1]
                        ye2 = values2[-nproxies:]
                        np.testing.assert_allclose(ye1_rearr, ye2)
                    elif key == 'gmt_save':
                        # Proxies assimilated in different order check ending
                        np.testing.assert_allclose(values[-1], values2[-1],
                                                   rtol=rtol)
                elif len(values.shape) > 1:
                    np.testing.assert_allclose(values.mean(axis=1),
                                               values2.mean(axis=1),
                                               rtol=rtol)
                else:
                    np.testing.assert_allclose(values, values2, rtol=rtol)
            else:
                assert values == values2

    elif path.splitext(file)[1] == '.pckl':
        with open(file, 'r') as load_file:
            f1 = pickle.load(load_file)
        with open(d2_files[idx2], 'r') as load_file:
            f2 = pickle.load(load_file)

        for key, dict in f1.items():
            dict2 = f2[key]

            for sub_key, value in dict.items():
                value2 = dict2[sub_key]
                if is_proxy_first_driver_loop and sub_key == 'HXa':
                    # Proxy order is different between the two right now
                    continue
                elif type(value) == np.ndarray:
                    np.testing.assert_allclose(value, value2)
                else:
                    assert value == value2
    else:
        continue<|MERGE_RESOLUTION|>--- conflicted
+++ resolved
@@ -49,17 +49,11 @@
 print('Comparing assimilated proxy files...')
 assim2_idx_match_to1 = []
 for proxy2 in assim2:
-<<<<<<< HEAD
-    id2 = proxy2[list(proxy2.keys())[0]][0]
-    for i, proxy in enumerate(assim1):
-        id1 = proxy[list(proxy.keys())[0]][0]
-=======
     key2, item2 = next(iter(proxy2.items()))
     id2 = item2[0]
     for i, proxy in enumerate(assim1):
         key, item = next(iter(proxy.items()))
         id1 = item[0]
->>>>>>> e93b0fc2
         if id1 == id2:
             assim2_idx_match_to1.append(i)
             for obj1, obj2 in zip(item, item2):
@@ -106,13 +100,9 @@
 
             print('\t', key, ': ', values.dtype)
 
-<<<<<<< HEAD
-            if values.dtype.kind == 'S':
-=======
             if values.dtype.kind == 'S' or 'U' in values.dtype.kind:
                 values = values.astype(str)
                 values2 = values.astype(str)
->>>>>>> e93b0fc2
                 for i1, i2 in zip(values, values2):
                     assert i1 == i2
             elif not values.dtype == np.object:
