--- conflicted
+++ resolved
@@ -67,25 +67,10 @@
     # Section for User-defined options: begin
     # 
 
-<<<<<<< HEAD
-    # -------------------------------- PAGES2Kv1 --------------------------------
-
-    #proxy_data_source = 'PAGES2Kv1' # proxies from PAGES2k phase 1 (2013)
-
-    # ------------------------------- DTDA proxies ------------------------------
-
-    #proxy_data_source = 'DTDA'
-    #dtda_dbversion = 'v0.0.1'
-
-    # ------------------------------ LMRdb proxies ------------------------------
-
-    proxy_data_source = 'LMRdb'     # proxies from PAGES2k phase 2 (2017) + "in-house" collection in NCDC-templated files
-=======
     #proxy_data_source = 'PAGES2Kv1' # proxies from PAGES2k phase 1 (2013)
     # ---
     proxy_data_source = 'LMRdb'     # proxies from PAGES2k phase 2 (2017) +
                                     # "in-house" collection in NCDC-templated files
->>>>>>> 0b928749
 
     # Determine which dataset(s) (NCDC and/or PAGES2kv2) to include in the DF.
     # - Both           : include_NCDC = True,  include_PAGES2kphase2 = True
@@ -105,19 +90,9 @@
     #LMRdb_dbversion = 'v0.0.0'
     # - PAGES2k2013 trees taken out, but with NCDC-templated records from PAGES2k phase 2, version 1.9.0
     #LMRdb_dbversion = 'v0.1.0'
-<<<<<<< HEAD
-    # - NCDC collection for LMR + published PAGES2k phase 2 proxies (version 2.0.0).
-    LMRdb_dbversion = 'v0.2.0'
-
-    eliminate_duplicates = True
-
-    # ---------------------------------------------------------------------------
-    # ------------------------- general options ---------------------------------
-=======
     # - NCDC collection for LMR + published PAGES2k phase 2 proxies (version 2.0.0). stored in .pklz file
     #LMRdb_dbversion = 'v0.2.0'
     LMRdb_dbversion = 'v0.3.0'
->>>>>>> 0b928749
     
     # This option transforms all data to a Gaussian distribution.  It should only be used for
     # linear regressions, not physically-based PSMs.
@@ -127,19 +102,24 @@
     year_type = "calendar year"
     #year_type = "tropical year"
     
+    # ---
+    #proxy_data_source = 'DTDA'
+    #dtda_dbversion = 'v0.0.0'
+
+    
+    eliminate_duplicates = True
+
     # datadir: directory where the original proxy datafiles are located
     # datadir = '/home/katabatic2/wperkins/data/LMR/proxies/'
     datadir = '/home/disk/kalman3/rtardif/LMR/data/proxies/'
     
     # outdir: directory where the proxy database files will be created
     #         The piece before /data/proxies should correspond to your "lmr_path" set in LMR_config.py 
-    # outdir  = '/home/disk/kalman3/rtardif/LMR/data/proxies/'
-    outdir  = '/home/disk/kalman3/rtardif/LMRpy3/data/proxies/'
-    #outdir = '/home/katabatic/wperkins/data/LMR/data/proxies/'
+    outdir  = '/home/disk/kalman3/rtardif/LMR/data/proxies/'
 
     # 
     # Section for User-defined options: end
-    # ********************************************************************************
+    # ***************************************************************
 
     main_begin_time = clock.time() 
     
@@ -150,7 +130,6 @@
 
         take_average_out = False
 
-        datadir = datadir+'PAGES2kv1/'
         fname = datadir + 'Pages2k_DatabaseS1-All-proxy-records.xlsx'
         meta_outfile = outdir + 'Pages2kv1_Metadata.df.pckl'
         outfile = outdir + 'Pages2kv1_Proxies.df.pckl'
@@ -506,10 +485,10 @@
 
         # -- just for print out - looking into time axis for each record
         # age difference between consecutive data
-        diff = np.diff(pdata[pdata.columns[0]][1:], 1)        
+        diff = np.diff(pdata[pdata.columns[0]][1:], 1)
         print('{:10s}'.format(pdata.columns[1]), ' : temporal resolution : mean=', '{:7.1f}'.format(np.mean(diff)), ' median=', '{:7.1f}'.format(np.median(diff)),\
               ' min=', '{:7.1f}'.format(np.min(diff)), ' max=', '{:7.1f}'.format(np.max(diff)))
-                
+
         resolution = np.mean(diff) # take average difference as representative "resolution"
         # update resolution info in the metadata
         metadata.loc[i,'Resolution (yr)'] = int(resolution)
