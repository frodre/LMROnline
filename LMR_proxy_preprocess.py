"""
Module: LMR_proxy_preprocess.py

Purpose: Takes proxy data in their native format (e.g. .pckl file for PAGES2k or collection of
          NCDC-templated .txt files) and generates Pandas DataFrames stored in pickle files
          containing metadata and actual data from proxy records. The "pickled" DataFrames
          are used as input by the Last Millennium Reanalysis software.
          Currently, the data is stored as *annual averages* for original records with
          subannual data.

 Originator : Robert Tardif | Dept. of Atmospheric Sciences, Univ. of Washington
                            | January 2016
              (Based on code written by Andre Perkins (U. of Washington) to handle
              PAGES(2013) proxies)

  Revisions :
            - Addition of proxy types corresponding to "deep-times" proxy records, which are
              being included in the NCDC-templated proxy collection.
              [R. Tardif, U. of Washington, March 2017]
            - Addition of recognized time/age definitions used in "deep-times" proxy records
              and improved conversion of time/age data to year CE (convention used in LMR).
              [R. Tardif, U. of Washington, March 2017]
            - Improved detection & treatment of missing data, now using tags found
              (or not) in each data file.
              [R. Tardif, U. of Washington, March 2017]
            - Added functionalities related to the merging of proxies coming from two
              sources (PAGES2k phase 2 data contained in a single compressed pickle file
              and "in-house" collections contained in NCDC-templated text files).
              The possibility to "gaussianize" records and to calculate annual averages
              on "tropical year" (Apr to Mar) or calendar year have also been implemented.
              [R. Tardif, U. of Washington, Michael Erb, USC, May 2017]
            - Renamed the proxy databases to less-confusing convention.
              'pages' renamed as 'PAGES2kv1' and 'NCDC' renamed as 'LMRdb'
              [R. Tardif, U. of Washington, Sept 2017]
"""
import glob
import os
import os.path
import numpy as np
import pandas as pd
import time as clock
from copy import deepcopy
from scipy import stats
import string
import re
import six
import ast
from os.path import join
import pickle as pickle
import gzip
import calendar

# LMR imports
from .LMR_utils import gaussianize

# =========================================================================================

class EmptyError(Exception):
    print(Exception)

# =========================================================================================
# ---------------------------------------- MAIN -------------------------------------------
# =========================================================================================
def main():

    # ********************************************************************************
    # Section for User-defined options: begin
    #

    #proxy_data_source = 'PAGES2Kv1' # proxies from PAGES2k phase 1 (2013)

    # --- *** --- *** --- *** --- *** --- *** --- *** --- *** --- *** --- *** ---

    proxy_data_source = 'LMRdb'     # proxies from PAGES2k phase 2 (2017) +
                                    # "in-house" collection in NCDC-templated files

    # Determine which dataset(s) (NCDC and/or PAGES2kv2) to include in the DF.
    # - Both           : include_NCDC = True,  include_PAGES2kphase2 = True
    # - Only NCDC      : include_NCDC = True,  include_PAGES2kphase2 = False
    # - Only PAGES2kv2 : include_NCDC = False, include_PAGES2kphase2 = True
    include_NCDC = True
    include_PAGES2kphase2 = True
    #PAGES2kphase2file = 'PAGES2k_v2.0.0_tempOnly.pklz' # compressed version of the file
    PAGES2kphase2file = 'PAGES2k_v2.0.0_tempOnly.pckl'

    # File containing info on duplicates in proxy records
    #infoDuplicates = 'Proxy_Duplicates_PAGES2kv2_NCDC_LMRv0.2.0.xlsx'
    infoDuplicates = 'Proxy_Duplicates_PAGES2kv2_NCDC_LMRv0.3.0.xlsx'

    # version of the LMRdb proxy db to process
    # - first set put together, including PAGES2k2013 trees
    #LMRdb_dbversion = 'v0.0.0'
    # - PAGES2k2013 trees taken out, but with NCDC-templated records from PAGES2k phase 2, version 1.9.0
    #LMRdb_dbversion = 'v0.1.0'
    # - NCDC collection for LMR + published PAGES2k phase 2 proxies (version 2.0.0). stored in .pklz file
    #LMRdb_dbversion = 'v0.2.0'
    LMRdb_dbversion = 'v0.3.0'

    # This option transforms all data to a Gaussian distribution.  It should only be used for
    # linear regressions, not physically-based PSMs.
    gaussianize_data = False
    
    # Specify the type of year to use for data averaging. "calendar year" (Jan-Dec)
    # or "tropical year" (Apr-Mar)
    year_type = "calendar year"
    #year_type = "tropical year"
    
    # --- *** --- *** --- *** --- *** --- *** --- *** --- *** --- *** --- *** ---

    #proxy_data_source = 'DTDA'
    #dtda_dbversion = 'v0.0.0'

    # --- *** --- *** --- *** --- *** --- *** --- *** --- *** --- *** --- *** ---

    eliminate_duplicates = True

    # datadir: directory where the original proxy datafiles are located
    # datadir = '/home/katabatic2/wperkins/data/LMR/proxies/'
    datadir = '/home/disk/kalman3/rtardif/LMR/data/proxies/'

    # outdir: directory where the proxy database files will be created
    #         The piece before /data/proxies should correspond to your "lmr_path" set in LMR_config.py
    outdir  = '/home/disk/kalman3/rtardif/LMR/data/proxies/'

    #
    # Section for User-defined options: end
    # ***************************************************************

    main_begin_time = clock.time()

    # first checking that input and output directories exist on disk
    if not os.path.isdir(datadir):
        print('ERROR: Directory <<datadir>> does not exist. Please revise your'
              ' entry for this user-defined parameter.')
        raise SystemExit(1)
    else:
        # check that datadir ends with '/' -> expected thereafter
        if not datadir[-1] == '/':
            datadir = datadir+'/'

    if not os.path.isdir(outdir):
        print('ERROR: Directory <<outdir>> does not exist. Please revise your'
              ' entry for this user-defined parameter.')
        raise SystemExit(1)
    else:
        # check that outdir ends with '/' -> expected thereafter
        if not outdir[-1] == '/':
            outdir = outdir+'/'

    
    if proxy_data_source == 'PAGES2Kv1':
        # ============================================================================
        # PAGES2Kv1 proxy data -------------------------------------------------------
        # ============================================================================

        take_average_out = False

        fname = datadir + 'Pages2k_DatabaseS1-All-proxy-records.xlsx'
        meta_outfile = outdir + 'Pages2kv1_Metadata.df.pckl'
        outfile = outdir + 'Pages2kv1_Proxies.df.pckl'
        pages_xcel_to_dataframes(fname, meta_outfile, outfile, take_average_out)


    elif  proxy_data_source == 'LMRdb':
        # ============================================================================
        # LMRdb proxy data -----------------------------------------------------------
        # ============================================================================

        datadir = datadir+'LMRdb/ToPandas_'+LMRdb_dbversion+'/'

        infoDuplicates = datadir+infoDuplicates

        # Some checks
        if not os.path.isdir(datadir):
            print('ERROR: Directory % is not found. Directory structure'
                  ' <<datadir>>/LMRdb/ToPandas_vX.Y.Z is expected.'
                  ' Please revise your set-up.' %datadir)
            raise SystemExit(1)

        if eliminate_duplicates and not os.path.isfile(infoDuplicates):
            print('ERROR: eliminate_duplicates parameter set to True but'
                  ' required file %s not found! Please rectify.' %infoDuplicates)
            raise SystemExit(1)


        meta_outfile = outdir + 'LMRdb_'+LMRdb_dbversion+'_Metadata.df.pckl'
        data_outfile = outdir + 'LMRdb_'+LMRdb_dbversion+'_Proxies.df.pckl'


        # Specify all proxy types & associated proxy measurements to look for & extract from the data files
        # This is to take into account all the possible different names found in the PAGES2kv2 and NCDC data files.
        proxy_def = \
            {
#old             'Tree Rings_WidthPages'                : ['TRW','ERW','LRW'],\
                'Tree Rings_WidthPages2'               : ['trsgi'],\
                'Tree Rings_WidthBreit'                : ['trsgi'],\
                'Tree Rings_WoodDensity'               : ['max_d','min_d','early_d','earl_d','late_d','MXD','density'],\
                'Tree Rings_Isotopes'                  : ['d18O'],\
                'Corals and Sclerosponges_d18O'        : ['d18O','delta18O','d18o','d18O_stk','d18O_int','d18O_norm','d18o_avg','d18o_ave','dO18','d18O_4'],\
                'Corals and Sclerosponges_SrCa'        : ['Sr/Ca','Sr_Ca','Sr/Ca_norm','Sr/Ca_anom','Sr/Ca_int'],\
                'Corals and Sclerosponges_Rates'       : ['ext','calc','calcification','calcification rate', 'composite'],\
                'Ice Cores_d18O'                       : ['d18O','delta18O','delta18o','d18o','d18o_int','d18O_int','d18O_norm','d18o_norm','dO18','d18O_anom'],\
                'Ice Cores_dD'                         : ['deltaD','delD','dD'],\
                'Ice Cores_Accumulation'               : ['accum','accumu'],\
                'Ice Cores_MeltFeature'                : ['MFP','melt'],\
                'Lake Cores_Varve'                     : ['varve', 'varve_thickness', 'varve thickness', 'thickness'],\
                'Lake Cores_BioMarkers'                : ['Uk37', 'TEX86', 'tex86'],\
                'Lake Cores_GeoChem'                   : ['Sr/Ca', 'Mg/Ca','Cl_cont'],\
                'Lake Cores_Misc'                      : ['RABD660_670','X_radiograph_dark_layer','massacum'],\
                'Marine Cores_d18O'                    : ['d18O'],\
                'Marine Cores_tex86'                   : ['tex86'],\
                'Marine Cores_uk37'                    : ['uk37','UK37'],\
                'Speleothems_d18O'                     : ['d18O'],\
                'Bivalve_d18O'                         : ['d18O'],\
# DADT proxies
#                'Marine Cores_d18Opachyderma'          : ['d18O_pachyderma'],\
#                'Marine Cores_d18Obulloides'           : ['d18O_bulloides'],\
#                'Marine Cores_tex86'                   : ['tex86'],\
# Proxy types present in the database but which should not be included/assimilated
#                'Corals and Sclerosponges_d14C'        : ['d14C','d14c','ac_d14c'],\
#                'Corals and Sclerosponges_d13C'        : ['d13C','d13c','d13c_ave','d13c_ann_ave','d13C_int'],\
#                'Corals and Sclerosponges_Sr'          : ['Sr'],\
#                'Corals and Sclerosponges_BaCa'        : ['Ba/Ca'],\
#                'Corals and Sclerosponges_CdCa'        : ['Cd/Ca'],\
#                'Corals and Sclerosponges_MgCa'        : ['Mg/Ca'],\
#                'Corals and Sclerosponges_UCa'         : ['U/Ca','U/Ca_anom'],\
#                'Corals and Sclerosponges_Pb'          : ['Pb'],\
#                'Speleothems_d13C'                     : ['d13C'],\
#                'Borehole_Temperature'                 : ['temperature'],\
#                'Hybrid_Temperature'                   : ['temperature'],\
#                'Documents_Temperature'                : ['temperature'],\
#                'Tree Rings_Temperature'               : ['temperature'],\
#                'Lake Cores_Temperature'               : ['temperature'],\
#                'Marine Cores_Temperature'             : ['temperature'],\
#                'Corals and Sclerosponges_Temperature' : ['temperature'],\
#                'Climate Reconstructions'              : ['sst_ORSTOM','sss_ORSTOM','temp_anom'],\
            }


        # --- data from LMR's NCDC-templated files
        if include_NCDC:
            ncdc_dict = ncdc_txt_to_dict(datadir, proxy_def, year_type, gaussianize_data)
        else:
            ncdc_dict = []

        # --- PAGES2k phase2 (2017) data
        if include_PAGES2kphase2:
            pages2kv2_dict = pages2kv2_pickle_to_dict(datadir, PAGES2kphase2file, proxy_def, year_type, gaussianize_data)
        else:
            pages2kv2_dict = []

        # --- Merge datasets, scrub duplicates and write metadata & data to file
        merge_dicts_to_dataframes(proxy_def, ncdc_dict, pages2kv2_dict, meta_outfile, data_outfile, infoDuplicates, eliminate_duplicates)


    elif proxy_data_source == 'DTDA':
        # ============================================================================
        # DTDA project proxy data ----------------------------------------------------
        # ============================================================================

        take_average_out = False

        datadir = datadir+'DTDA/'
        fname = datadir + 'DTDA_proxies_'+dtda_dbversion+'.xlsx'
        meta_outfile = outdir + 'DTDA_'+dtda_dbversion+'_Metadata.df.pckl'
        outfile = outdir + 'DTDA_'+dtda_dbversion+'_Proxies.df.pckl'
        DTDA_xcel_to_dataframes(fname, meta_outfile, outfile, take_average_out)


    else:
        raise SystemExit('ERROR: Unkown proxy data source! Exiting!')


    elapsed_time = clock.time() - main_begin_time
    print(('Build of integrated proxy database completed in %s mins' %str(elapsed_time/60.)))


# =========================================================================================
# ------------------------------------- END OF MAIN ---------------------------------------
# =========================================================================================


# =========================================================================================
def is_number(s):
    try:
        float(s)
        return True
    except ValueError:
        pass
    try:
        import unicodedata
        unicodedata.numeric(s)
        return True
    except (TypeError, ValueError):
        pass

    return False


# =========================================================================================
def compute_annual_means(time_raw,data_raw,valid_frac,year_type):
    """
    Computes annual-means from raw data.
    Inputs:
        time_raw   : Original time axis
        data_raw   : Original data
        valid_frac : The fraction of sub-annual data necessary to create annual mean.  Otherwise NaN.
        year_type  : "calendar year" (Jan-Dec) or "tropical year" (Apr-Mar)

    Outputs: time_annual, data_annual

    Authors: R. Tardif, Univ. of Washington; M. Erb, Univ. of Southern California

    """

    # Check if dealing with multiple chronologies in one data stream (for NCDC files)
    array_shape = data_raw.shape
    if len(array_shape) == 2:
        nbtimes, nbvalid = data_raw.shape
    elif len(array_shape) == 1:
        nbtimes, = data_raw.shape
        nbvalid = 1
    else:
        raise SystemExit('ERROR in compute_annual_means: Unrecognized shape of data input array.')


    time_between_records = np.diff(time_raw, n=1)

    # Temporal resolution of the data, calculated as the mode of time difference.
    time_resolution = abs(stats.mode(time_between_records)[0][0])

    # check if time_resolution = 0.0 !!! sometimes adjacent records are tagged at same time ...
    if time_resolution == 0.0:
        print('***WARNING! Found adjacent records with same times!')
        inderr = np.where(time_between_records == 0.0)
        print(inderr)
        time_between_records = np.delete(time_between_records,inderr)
        time_resolution = abs(stats.mode(time_between_records)[0][0])

    max_nb_per_year = int(1.0/time_resolution)

    if time_resolution <=1.0:
        proxy_resolution = int(1.0) # coarse-graining to annual
    else:
        proxy_resolution = int(time_resolution)


    # Get rounded integer values of all years present in record.
    years_all = [int(np.floor(time_raw[k])) for k in range(0,len(time_raw))]
    years = list(set(years_all)) # 'set' is used to get unique values in list
    years = sorted(years) # sort the list

    years = np.insert(years,0,years[0]-1) # M. Erb

    # bounds, for calendar year : [years_beg,years_end[
    years_beg = np.asarray(years,dtype=np.float64) # inclusive lower bound
    years_end = years_beg + 1.                     # exclusive upper bound

    # If some of the time values are floats (sub-annual resolution)
    # and year_type is tropical_year, adjust the years to cover the
    # tropical year (Apr-Mar).
    if np.equal(np.mod(time_raw,1),0).all() == False and year_type == 'tropical year':
        print("Tropical year averaging...")

        # modify bounds defining the "year"
        for i, yr in enumerate(years):
            # beginning of interval
            if calendar.isleap(yr):
                years_beg[i] = float(yr)+((31+29+31)/float(366))
            else:
                years_beg[i] = float(yr)+((31+28+31)/float(365))
            # end of interval
            if calendar.isleap(yr+1):
                years_end[i] = float(yr+1)+((31+29+31)/float(366))
            else:
                years_end[i] = float(yr+1)+((31+28+31)/float(365))

    time_annual = np.asarray(years,dtype=np.float64)
    data_annual = np.zeros(shape=[len(years),nbvalid], dtype=np.float64)
    # fill with NaNs for default values
    data_annual[:] = np.NAN

    # Calculate the mean of all data points with the same year.
    for i in range(len(years)):
        ind = [j for j, year in enumerate(time_raw) if (year >= years_beg[i]) and (year < years_end[i])]
        nbdat = len(ind)

        # TODO: check nb of non-NaN values !!!!! ... ... ... ... ... ...

        if time_resolution <= 1.0:
            frac = float(nbdat)/float(max_nb_per_year)
            if frac > valid_frac:
                data_annual[i,:] = np.nanmean(data_raw[ind],axis=0)
        else:
            if nbdat > 1:
                print('***WARNING! Found multiple records in same year in data with multiyear resolution!')
                print(('   year= %d %d' %(years[i], nbdat)))
            # Note: this calculates the mean if multiple entries found
            data_annual[i,:] = np.nanmean(data_raw[ind],axis=0)


    # check and modify time_annual array to reflect only the valid data present in the annual record
    # for correct tagging of "Oldest" and "Youngest" data
    indok = np.where(np.isfinite(data_annual))[0]
    keep = np.arange(indok[0],indok[-1]+1,1)


    return time_annual[keep], data_annual[keep,:], proxy_resolution



# ===================================================================================
# For PAGES2k S1 proxy data ---------------------------------------------------------
# ===================================================================================

def pages_xcel_to_dataframes(filename, metaout, dataout, take_average_out):
    """
    Takes in Pages2K CSV and converts it to dataframe storage.  This increases
    size on disk due to the joining along the time index (lots of null values).

    Makes it easier to query and grab data for the proxy experiments.

    :param filename:
    :param metaout:
    :param dataout:
    :return:

    Author: Andre Perkins, Univ. of Washington

    """

    # check that file <<filename>> exists
    if not os.path.isfile(filename):
        print('ERROR: File %s does not exist. Please make sure'
              ' input file is located in right directory.' %filename)
        raise SystemExit(1)    
    
    meta_sheet_name = 'Metadata'
    metadata = pd.read_excel(filename, meta_sheet_name)
    # rename 'PAGES ID' column header to more general 'Proxy ID'
    metadata.rename(columns = {'PAGES ID':'Proxy ID'},inplace=True)
    metadata.to_pickle(metaout)

    record_sheet_names = ['AntProxies', 'ArcProxies', 'AsiaProxies',
                          'AusProxies', 'EurProxies', 'NAmPol', 'NAmTR',
                          'SAmProxies']


    for i, sheet in enumerate(record_sheet_names):
        tmp = pd.read_excel(filename, sheet)
        # for key, series in tmp.iteritems():
        #     h5store[key] = series[series.notnull()]

        if i == 0:
            df = tmp
        else:
            # SQL like table join along index
            df = df.merge(tmp, how='outer', on='PAGES 2k ID')

    #fix index and column name
    col0 = df.columns[0]
    newcol0 = df[col0][0]
    df.set_index(col0, drop=True, inplace=True)
    df.index.name = newcol0
    df = df.ix[1:]
    df.sort_index(inplace=True)

    if take_average_out:
        # copy of dataframe
        df_tmp = df
        # fill dataframe with new values where temporal averages over proxy records are subtracted
        df = df_tmp.sub(df_tmp.mean(axis=0), axis=1)


    # TODO: make sure year index is consecutive
    #write data to file
    df.to_pickle(dataout)


# ===================================================================================
# For DTDA project proxy data -------------------------------------------------------
# ===================================================================================

def DTDA_xcel_to_dataframes(filename, metaout, dataout, take_average_out):
    """
    Takes in Pages2K CSV and converts it to dataframe storage.  This increases
    size on disk due to the joining along the time index (lots of null values).

    Makes it easier to query and grab data for the proxy experiments.

    :param filename:
    :param metaout:
    :param dataout:
    :return:

    Author: Robert Tardif, Univ. of Washington

    Based on pages_xcel_to_dataframes function written by
    Andre Perkins (Univ. of Washington)

    """

    meta_sheet_name = 'Metadata'
    metadata = pd.read_excel(filename, meta_sheet_name)

    # add a "Databases" column and set to LMR
    metadata.loc[:,'Databases'] = '[LMR]'

    # add a "Seasonality" column and set to [1,2,3,4,5,6,7,8,9,10,11,12]
    metadata.loc[:,'Seasonality'] = '[1,2,3,4,5,6,7,8,9,10,11,12]'

    metadata.loc[:,'Elev'] = 0.0

    nbrecords = len(metadata)

    # One proxy record per sheet, all named as DataXXX
    record_sheet_names = ['Data'+str("{0:03d}".format(i+1)) for i in range(nbrecords)]


    for i, sheet in enumerate(record_sheet_names):
        pdata = pd.read_excel(filename, sheet)

        # rounding age data to nearest year (Jess Tierney, pers. comm.)
        age = (pdata[pdata.columns[0]][1:]).astype('float').round()
        pdata[pdata.columns[0]][1:] = age


        # -- just for print out - looking into time axis for each record
        # age difference between consecutive data
        diff = np.diff(pdata[pdata.columns[0]][1:], 1)
<<<<<<< HEAD
        
        print(('%s : mean= %s median= %s min= %s max= %s' %('{:7.1f}'.format(np.mean(diff)),'{:7.1f}'.format(np.median(diff)),\
                                                           '{:7.1f}'.format(np.min(diff)),'{:7.1f}'.format(np.max(diff)))))
=======
        print('{:10s}'.format(pdata.columns[1]), ' : temporal resolution : mean=', '{:7.1f}'.format(np.mean(diff)), ' median=', '{:7.1f}'.format(np.median(diff)),\
              ' min=', '{:7.1f}'.format(np.min(diff)), ' max=', '{:7.1f}'.format(np.max(diff)))
>>>>>>> e93b0fc2

        resolution = np.mean(diff) # take average difference as representative "resolution"
        # update resolution info in the metadata
        metadata.loc[i,'Resolution (yr)'] = int(resolution)

        if i == 0:
            df = pdata
        else:
            # SQL like table join along index
            df = df.merge(pdata, how='outer', on='Proxy ID')

    #fix index and column name
    col0 = df.columns[0]

    # check time definition and convert to year CE if needed
    newcol0 = df[col0][0]
    if newcol0 == 'Year C.E.' or newcol0 == 'Year CE':
        # do nothing
        pass
    elif newcol0 == 'Year BP':
        newcol0 = 'Year C.E.'
        df[col0][1:] = 1950. - df[col0][1:]
    else:
        print('Unrecognized time definition...')
        raise SystemExit()

    df.set_index(col0, drop=True, inplace=True)
    df.index.name = newcol0
    df = df.ix[1:]
    df.sort_index(inplace=True)


    # Checkin for duplicate ages in proxy record. If present, calculate average (Jess Tierney, pers. comm.)
    df = df.astype(float)
    df_f = df.groupby(df.index).mean()

    if take_average_out:
        # copy of dataframe
        df_tmp = df_f
        # fill dataframe with new values where temporal averages over proxy records are subtracted
        df_f = df_tmp.sub(df_tmp.mean(axis=0), axis=1)


    # TODO: make sure year index is consecutive
    #write data to file
    df_f.to_pickle(dataout)


    # Make sure ...
    metadata['Archive type'] = metadata['Archive type'].astype(str)


    # Add 'Youngest (C.E.)', 'Oldest (C.E.)' 'Elev' and 'Seasonality' info to metadata
    sites = list(df_f)
    for s in sites:
        # 'Youngest' and 'Oldest' info based on the age data
        values = df_f[s]
        values = values[values.notnull()]
        times = values.index.values

        meta_ind = metadata[metadata['Proxy ID'] == s].index
        metadata.loc[meta_ind,'Oldest (C.E.)'] = np.min(times)
        metadata.loc[meta_ind,'Youngest (C.E.)'] = np.max(times)

    # write metadata to file
    metadata.to_pickle(metaout)


# ===================================================================================
# For PAGES2k phase 2 (2017) proxy data ---------------------------------------------
# ===================================================================================

def pages2kv2_pickle_to_dict(datadir, pages2kv2_file, proxy_def, year_type, gaussianize_data):
    """

    Takes in a Pages2k pickle (pklz) file and converts it to python dictionary  storage.

    Authors: R. Tardif, Univ. of Washington, Jan 2016.
             M. Erb, Univ. of Southern California, Feb 2017

    Revisions:
           - Modified output, storing proxy information in dictionary returned
             by the function, instead of storing in pandas dataframe dumped to
             pickle file, as done in the original version by M. Erb.
             [R. Tardif, U. of Washington, May 2017]

    """

    valid_frac = 0.5

    # ===============================================================================
    # Upload proxy data from Pages2k v2 pickle file
    # ===============================================================================

    begin_time = clock.time()

    # Open the pickle file containing the Pages2k data, if it exists in target directory
    infile = os.path.join(datadir, pages2kv2_file)
    if os.path.isfile(infile):
        print('Data from PAGES2k phase 2:')
        print((' Uploading data from %s ...' %infile))
        try:
            # try to read as a straight pckl file
            pages2k_data = pd.read_pickle(infile)
            # f = open(infile,'rb')
            # pages2k_data = pickle.load(f)
            # f.close()
        except:
            # failed to read so try as a compressed pckl (pklz) file
            try:
                f = gzip.open(infile,'rb')
                pages2k_data = pickle.load(f)
                f.close()
            except:
                raise SystemExit(('ERROR: Could not read the PAGES2kv2 proxy file {}'
                         ' as a regular or compressed pickle file. Unrecognized format!').format(pages2kv2_file))
    else:
        raise SystemExit(('ERROR: Option to include PAGES2kv2 proxies enabled'
                         ' but corresponding data file could not be found!'
                         ' Please place file {} in directory {}').format(pages2kv2_file,datadir))


    # Summary of the uploaded data
    nbsites = len(pages2k_data)

    proxy_dict_pagesv2 = {}
    tot = []
    nb = []
    for counter in range(0,nbsites):

        # Give each record a unique descriptive name
        pages2k_data[counter]['siteID'] = "PAGES2kv2_"+pages2k_data[counter]['dataSetName']+\
                                          "_"+pages2k_data[counter]['paleoData_pages2kID']+\
                                          ":"+pages2k_data[counter]['paleoData_variableName']
        nb.append(pages2k_data[counter]['siteID'])

        print((' Processing %s/%s : %s' %(str(counter+1), str(len(pages2k_data)), pages2k_data[counter]['paleoData_pages2kID'])))

        # Look for publication title & authors
        if 'NEEDS A TITLE' not in pages2k_data[counter]['pub1_title']:
            pages2k_data[counter]['pub_title'] = pages2k_data[counter]['pub1_title']
            pages2k_data[counter]['pub_author'] = pages2k_data[counter]['pub1_author']
        else:
            if 'NEEDS A TITLE' not in pages2k_data[counter]['pub2_title']:
                pages2k_data[counter]['pub_title'] = pages2k_data[counter]['pub2_title']
                pages2k_data[counter]['pub_author'] = pages2k_data[counter]['pub2_author']
            else:
                pages2k_data[counter]['pub_title'] = 'Unknown'
                pages2k_data[counter]['pub_author'] = 'Unknown'


        # If the time axis goes backwards (i.e. newer to older), reverse it.
        if pages2k_data[counter]['year'][-1] - pages2k_data[counter]['year'][-2] < 0:
            pages2k_data[counter]['year'].reverse()
            pages2k_data[counter]['paleoData_values'].reverse()

        # If subannual, average up to annual --------------------------------------------------------
        time_raw = np.array(pages2k_data[counter]['year'],dtype=np.float)
        data_raw = np.array(pages2k_data[counter]['paleoData_values'],dtype=np.float)

        # Remove values where either time or data is nan.
        nan_indices = np.isnan(time_raw)+np.isnan(data_raw)
        time_raw = time_raw[~nan_indices]
        data_raw = data_raw[~nan_indices]

        # Use the following function to make annual-means.
        # Inputs: time_raw, data_raw, valid_frac, year_type.  Outputs: time_annual, data_annual
        time_annual, data_annual, proxy_resolution = compute_annual_means(time_raw,data_raw,valid_frac,year_type)
        data_annual = np.squeeze(data_annual)

        # If gaussianize_data is set to true, transform the proxy data to Gaussian.
        # This option should only be used when using regressions, not physically-based PSMs.
        if gaussianize_data == True:
            data_annual = gaussianize(data_annual)

        # Write the annual data to the dictionary, so they can use written to
        # the data file outside of this loop.
        pages2k_data[counter]['time_annual'] = time_annual
        pages2k_data[counter]['data_annual'] = data_annual

        # Rename the proxy types in the same convention as the LMR's NCDC dataset.
        # Proxy types not renamed, except capitalizing 1st letter: bivalve, borehole, documents, hybrid
        if (pages2k_data[counter]['archiveType'] == 'coral') or (pages2k_data[counter]['archiveType'] == 'sclerosponge'):
            pages2k_data[counter]['archiveType'] = 'Corals and Sclerosponges'
        elif pages2k_data[counter]['archiveType'] == 'glacier ice':
            pages2k_data[counter]['archiveType'] = 'Ice Cores'
        elif pages2k_data[counter]['archiveType'] == 'lake sediment':
            pages2k_data[counter]['archiveType'] = 'Lake Cores'
        elif pages2k_data[counter]['archiveType'] == 'marine sediment':
            pages2k_data[counter]['archiveType'] = 'Marine Cores'
        elif pages2k_data[counter]['archiveType'] == 'speleothem':
            pages2k_data[counter]['archiveType'] = 'Speleothems'
        elif pages2k_data[counter]['archiveType'] == 'tree':
            pages2k_data[counter]['archiveType'] = 'Tree Rings'
        elif pages2k_data[counter]['archiveType'] == 'bivalve':
            pages2k_data[counter]['archiveType'] = 'Bivalve'
        elif pages2k_data[counter]['archiveType'] == 'borehole':
            pages2k_data[counter]['archiveType'] = 'Borehole'
        elif pages2k_data[counter]['archiveType'] == 'documents':
            pages2k_data[counter]['archiveType'] = 'Documents'
        elif pages2k_data[counter]['archiveType'] == 'hybrid':
            pages2k_data[counter]['archiveType'] = 'Hybrid'

        # Rename some of the the proxy measurements to be more standard.
        if (pages2k_data[counter]['archiveType'] == 'Ice Cores') and (pages2k_data[counter]['paleoData_variableName'] == 'd18O1'):
            pages2k_data[counter]['paleoData_variableName'] = 'd18O'
        elif (pages2k_data[counter]['archiveType'] == 'Tree Rings') and (pages2k_data[counter]['paleoData_variableName'] == 'temperature1'):
            pages2k_data[counter]['paleoData_variableName'] = 'temperature'
        elif (pages2k_data[counter]['archiveType'] == 'Lake Cores') and (pages2k_data[counter]['paleoData_variableName'] == 'temperature1'):
            pages2k_data[counter]['paleoData_variableName'] = 'temperature'
        elif (pages2k_data[counter]['archiveType'] == 'Lake Cores') and (pages2k_data[counter]['paleoData_variableName'] == 'temperature3'):
            pages2k_data[counter]['paleoData_variableName'] = 'temperature'

        # Not all records have data for elevation.  In these cases, set elevation to nan.
        if 'geo_meanElev' not in pages2k_data[counter]:
            pages2k_data[counter]['geo_meanElev'] = np.nan

        # Ensure lon is in [0,360] domain
        if pages2k_data[counter]['geo_meanLon'] < 0.0:
            pages2k_data[counter]['geo_meanLon'] = 360 + pages2k_data[counter]['geo_meanLon']

        # Determine the seasonality of the record.
        # Seasonal names were mapped the three-month climatological seasons.
        # 'early summer' was mapped to the first two months of summer only.  Is this right????????????
        # 'growing season' was mapped to summer.
        season_orig = pages2k_data[counter]['climateInterpretation_seasonality']
        if any(char.isdigit() for char in season_orig):
            pages2k_data_seasonality = list(map(int,season_orig.split(' ')))
        elif season_orig == 'annual':
            if year_type == 'tropical year': pages2k_data_seasonality = [4,5,6,7,8,9,10,11,12,13,14,15]
            else: pages2k_data_seasonality = [1,2,3,4,5,6,7,8,9,10,11,12]
        elif season_orig == 'summer':
            if pages2k_data[counter]['geo_meanLat'] >= 0: pages2k_data_seasonality = [6,7,8]
            else: pages2k_data_seasonality = [-12,1,2]
        elif season_orig == 'winter':
            if pages2k_data[counter]['geo_meanLat'] >= 0: pages2k_data_seasonality = [-12,1,2]
            else: pages2k_data_seasonality = [6,7,8]
        elif season_orig == 'winter/spring':
            if pages2k_data[counter]['geo_meanLat'] >= 0: pages2k_data_seasonality = [-12,1,2,3,4,5]
            else: pages2k_data_seasonality = [6,7,8,9,10,11]
        elif season_orig == 'early summer':
            if pages2k_data[counter]['geo_meanLat'] >= 0: pages2k_data_seasonality = [6,7]
            else: pages2k_data_seasonality = [-12,1]
        elif season_orig == 'growing season':
            if pages2k_data[counter]['geo_meanLat'] >= 0: pages2k_data_seasonality = [6,7,8]
            else: pages2k_data_seasonality = [-12,1,2]
        else:
            if year_type == 'tropical year': pages2k_data_seasonality = [4,5,6,7,8,9,10,11,12,13,14,15]
            else: pages2k_data_seasonality = [1,2,3,4,5,6,7,8,9,10,11,12]

        # If the year type is "tropical", change all records tagged as "annual" to be tropical-year.
        if year_type == 'tropical year' and pages2k_data_seasonality == [1,2,3,4,5,6,7,8,9,10,11,12]:
            pages2k_data_seasonality = [4,5,6,7,8,9,10,11,12,13,14,15]


        # Some code to fix two erroneous seasonality metadata found in the PAGES2kv2 file:
        # The data in the file itself should be fixed, but error dealt with here in the mean time.
        if pages2k_data_seasonality == [6,7,2008]:
            pages2k_data_seasonality = [6,7,8]
        elif pages2k_data_seasonality == [7,8,2009]:
            pages2k_data_seasonality = [7,8,9]



        # Spell out the name of the interpretation variable.
        if pages2k_data[counter]['climateInterpretation_variable'] == 'T':
            pages2k_data[counter]['climateInterpretation_variable'] = 'temperature'

        tot.append(len(nb))

        # ----------------------------------------------------------------------
        # Filter the records which correspond to the proxy types & measurements
        # specified in proxy_def dictionary. For records retained, transfer
        # a subset of the available information to elements used in used in
        # theLMR proxy database.
        # ----------------------------------------------------------------------

        for key in sorted(proxy_def.keys()):
            proxy_archive = key.split('_')[0]

            if pages2k_data[counter]['archiveType'] == proxy_archive \
               and pages2k_data[counter]['paleoData_variableName'] in proxy_def[key]:

                proxy_name = pages2k_data[counter]['siteID']
                proxy_dict_pagesv2[proxy_name] = {}
                # metadata
                proxy_dict_pagesv2[proxy_name]['Archive']              = pages2k_data[counter]['archiveType']
                proxy_dict_pagesv2[proxy_name]['Measurement']          = pages2k_data[counter]['paleoData_variableName']
                proxy_dict_pagesv2[proxy_name]['SiteName']             = pages2k_data[counter]['geo_siteName']
                proxy_dict_pagesv2[proxy_name]['StudyName']            = pages2k_data[counter]['pub_title']
                proxy_dict_pagesv2[proxy_name]['Investigators']        = pages2k_data[counter]['pub_author']
                proxy_dict_pagesv2[proxy_name]['Location']             = pages2k_data[counter]['geo_pages2kRegion']
                proxy_dict_pagesv2[proxy_name]['Resolution (yr)']      = proxy_resolution
                proxy_dict_pagesv2[proxy_name]['Lat']                  = pages2k_data[counter]['geo_meanLat']
                proxy_dict_pagesv2[proxy_name]['Lon']                  = pages2k_data[counter]['geo_meanLon']
                proxy_dict_pagesv2[proxy_name]['Elevation']            = pages2k_data[counter]['geo_meanElev']
                proxy_dict_pagesv2[proxy_name]['YearRange']            = (int('%.0f' %pages2k_data[counter]['time_annual'][0]),int('%.0f' %pages2k_data[counter]['time_annual'][-1]))
                proxy_dict_pagesv2[proxy_name]['Databases']            = ['PAGES2kv2']
                proxy_dict_pagesv2[proxy_name]['Seasonality']          = pages2k_data_seasonality
                proxy_dict_pagesv2[proxy_name]['climateVariable']      = pages2k_data[counter]['climateInterpretation_variable']
                proxy_dict_pagesv2[proxy_name]['Realm']                = pages2k_data[counter]['climateInterpretation_variableDetail']
                proxy_dict_pagesv2[proxy_name]['climateVariableDirec'] = pages2k_data[counter]['climateInterpretation_interpDirection']
                # data
                proxy_dict_pagesv2[proxy_name]['Years']                = pages2k_data[counter]['time_annual']
                proxy_dict_pagesv2[proxy_name]['Data']                 = pages2k_data[counter]['data_annual']

    nbtot = sum(tot)


    print('----------------------------------------------------------------------')
    print(' PAGES2kv2 SUMMARY: ')
    print(('  Total nb of records found in file           : %d' %nbsites))
    print(('  Number of proxy chronologies included in df : %d' %(len(proxy_dict_pagesv2))))
    print('  ------------------------------------------------------')
    print(' ')

    tot = []
    for key in sorted(proxy_def.keys()):
        proxy_archive = key.split('_')[0]
        proxy_measurement =  proxy_def[key]

        # change the associated between proxy type and proxy measurement for Breitenmoser tree ring data
        if key == 'Tree Rings_WidthBreit':
            proxy_measurement = [item+'_breit' for item in proxy_measurement]

        nb = []
        for siteID in list(proxy_dict_pagesv2.keys()):
            if proxy_dict_pagesv2[siteID]['Archive'] == proxy_archive and proxy_dict_pagesv2[siteID]['Measurement'] in proxy_measurement:
                nb.append(siteID)

        print(('   %s : %d' %('{:40}'.format(key), len(nb))))
        tot.append(len(nb))
    nbtot = sum(tot)
    print('  ------------------------------------------------------')
    print(('   %s : %d' %('{:40}'.format('Total:'), nbtot)))
    print('----------------------------------------------------------------------')
    print(' ')


    elapsed_time = clock.time() - begin_time
<<<<<<< HEAD
    print(('PAGES2k phase2 data extraction completed in %s secs' %str(elapsed_time)))    
=======
    print('PAGES2k phase2 data extraction completed in %s secs' %str(elapsed_time))
>>>>>>> e93b0fc2

    return proxy_dict_pagesv2



# ===================================================================================
# For NCDC-templated proxy data files -----------------------------------------------
# ===================================================================================

def contains_blankspace(str):
    return True in [c in str for c in string.whitespace]

# ===================================================================================
def colonReader(string, fCon, fCon_low, end):
    '''This function seeks a specified string (or list of strings) within
    the transcribed file fCon (lowercase version fCon_low) until a specified
    character (typically end of the line) is found.x
    If a list of strings is provided, make sure they encompass all possibilities

    From Julien Emile-Geay (Univ. of Southern California)
    '''

    if isinstance(string, str):
        lstr = string + ': ' # append the annoying stuff
        Index = fCon_low.find(lstr)
        Len = len(lstr)

        if Index != -1:
            endlIndex = fCon_low[Index:].find(end)
            rstring = fCon[Index+Len:Index+endlIndex]  # returned string
            if rstring[-1:] == '\r':  # strip the '\r' character if it appears
                rstring = rstring[:-1]
            return rstring.strip()
        else:
            return ""
    else:
        num_str = len(string)
        rstring = "" # initialize returned string

        for k in range(0,num_str):  # loop over possible strings
            lstr = string[k] + ': ' # append the annoying stuff
            Index = fCon_low.find(lstr)
            Len = len(lstr)
            if Index != -1:
                endlIndex = fCon_low[Index:].find(end)
                rstring = fCon[Index+Len:Index+endlIndex]
                if rstring[-1:] == '\r':  # strip the '\r' character if it appears
                    rstring = rstring[:-1]

        if rstring == "":
            return ""
        else:
            return rstring.strip()

# ===================================================================================

# ===================================================================================

def read_proxy_data_NCDCtxt(site, proxy_def, year_type=None, gaussianize_data=False):
#====================================================================================
# Purpose: Reads data from a selected site (chronology) in NCDC proxy dataset
#
# Input   :
#      - site        : Full name of proxy data file, including the directory where
#                      file is located.
#      - proxy_def   : Dictionary containing information on proxy types to look for
#                      and associated characteristics, such as possible proxy
#                      measurement labels for the specific proxy type
#                      (ex. ['d18O','d18o','d18o_stk','d18o_int','d18o_norm']
#                      for delta 18 oxygen isotope measurements)
#
# Returns :
#      - id      : Site id read from the data file
#      - lat/lon : latitude & longitude of the site
#      - alt     : Elevation of the site
#      - time    : Array containing the time of uploaded data
#      - value   : Array of uploaded proxy data
#
# Author(s): Robert Tardif, Univ. of Washington, Dept. of Atmospheric Sciences
#            based on "ncdc_file_parser.py" code from Julien Emile-Geay
#            (Univ. of Southern California)
#
# Date     : March 2015
#
# Revision : None
#
#====================================================================================


    # Possible header definitions of time in data files ...
    time_defs = ['age', 'age_int', 'year', \
                 'y_ad','Age_AD','age_AD','age_AD_ass','age_AD_int','Midpt_year','AD',\
                 'age_yb1950','yb_1950','yrb_1950',\
                 'kyb_1950',\
                 'yb_1989','age_yb1989',\
                 'yb_2000','yr_b2k','yb_2k','ky_b2k','kyb_2000','kyb_2k','kab2k','ka_b2k','kyr_b2k',\
                 'ky_BP','kyr_BP','ka_BP','age_kaBP','yr_BP','calyr_BP','Age(yrBP)','age_calBP','cal yr BP']

    filename = site

    valid_frac = 0.5


    if os.path.isfile(filename):
        print(' ')
        print(('File: %s' % filename))

        # Define root string for filename
        file_s   = filename.replace(" ", '_')  # strip all whitespaces if present
        fileroot = '_'.join(file_s.split('.')[:-1])

        # Open the file and port content to a string object

        # Changed assumed encoding to UTF-8, anything not readable replaced with
        # a '?' --AP Jan 2018
        filein      = open(filename, encoding='utf-8', errors='replace')
        fileContent = filein.read()
        fileContent_low = fileContent.lower()

        # Initialize empty dictionary
        d = {}

        # Assign default values to some metadata
        d['ElevationUnit'] = 'm'
        d['TimeUnit']      = 'y_ad'

        # note: 8240/2030 ASCII code for "permil"

        # ===========================================================================
        # ===========================================================================
        # Extract metadata from file ------------------------------------------------
        # ===========================================================================
        # ===========================================================================
        try:
            # 'Archive' is the proxy type
            archive_tag               = colonReader('archive', fileContent, fileContent_low, '\n')
            # to match definitions of records from original NCDC-templeated files and those
            # provided by J. Tierney (U. of Arizona)
            if archive_tag == 'Paleoceanography': archive_tag = 'Marine Cores'
            d['Archive']              = archive_tag
            # Other info
            study_name                = colonReader('study_name', fileContent, fileContent_low, '\n')
            d['Title']                = study_name
            investigators             = colonReader('investigators', fileContent, fileContent_low, '\n')
            investigators.replace(';',' and') # take out the ; so that turtle doesn't freak out.
            d['Investigators']        = investigators
            d['PubDOI']               = colonReader('doi', fileContent, fileContent_low, '\n')

            # ===========================================================================
            # Extract information from the "Site_Information" section of the file -------
            # ===========================================================================
            # Find beginning of block
            sline_begin = fileContent.find('# Site_Information:')
            if sline_begin == -1:
                sline_begin = fileContent.find('# Site_Information')
            if sline_begin == -1:
                sline_begin = fileContent.find('# Site Information')
            # Find end of block
            sline_end = fileContent.find('# Data_Collection:')
            if sline_end == -1:
                sline_end = fileContent.find('# Data_Collection\n')
            if sline_end == -1:
                sline_end = fileContent.find('# Data_Collection\n')
            if sline_end == -1:
                sline_end = fileContent.find('# Data_Collection \n')
            if sline_end == -1:
                sline_end = fileContent.find('# Data_Collection  \n')
            if sline_end == -1:
                sline_end = fileContent.find('# Data_Collection   \n')
            if sline_end == -1:
                sline_end = fileContent.find('# Data_Collection    \n')
            if sline_end == -1:
                sline_end = fileContent.find('# Data Collection\n')
            if sline_end == -1:
                sline_end = fileContent.find('# Data Collection \n')
            if sline_end == -1:
                sline_end = fileContent.find('# Data Collection  \n')
            if sline_end == -1:
                sline_end = fileContent.find('# Data Collection   \n')
            if sline_end == -1:
                sline_end = fileContent.find('# Data Collection    \n')

            SiteInfo = fileContent[sline_begin:sline_end]
            SiteInfo_low = SiteInfo.lower()
            d['SiteName'] = colonReader('site_name', SiteInfo, SiteInfo_low, '\n')
            d['Location'] = colonReader('location', SiteInfo, SiteInfo_low, '\n')

            # get lat/lon info
            try:
                str_lst = ['northernmost_latitude', 'northernmost latitude'] # documented instances of this field property
                d['NorthernmostLatitude'] = float(colonReader(str_lst, SiteInfo, SiteInfo_low, '\n'))
                str_lst = ['southernmost_latitude', 'southernmost latitude'] # documented instances of this field property
                d['SouthernmostLatitude'] = float(colonReader(str_lst, SiteInfo, SiteInfo_low, '\n'))
                str_lst = ['easternmost_longitude', 'easternmost longitude'] # documented instances of this field property
                d['EasternmostLongitude'] = float(colonReader(str_lst, SiteInfo, SiteInfo_low, '\n'))
                str_lst = ['westernmost_longitude', 'westernmost longitude'] # documented instances of this field property
                d['WesternmostLongitude'] = float(colonReader(str_lst, SiteInfo, SiteInfo_low, '\n'))
            except (EmptyError,TypeError,ValueError) as err:
                print(('*** %s' % err.args))
                print('*** WARNING ***: Valid values of lat/lon were not found! Skipping proxy record...')
                return (None, None)

            # get elevation info
            elev = colonReader('elevation', SiteInfo, SiteInfo_low, '\n')
            if 'nan' not in elev and len(elev)>0:
                elev_s = elev.split(' ')
                # is elevation negative (depth)?
                if '-' in elev_s[0] or d['Archive'] == 'Marine Cores':
                    negative = True
                    sign = '-'
                else:
                    negative = False
                    sign = ''
                # is there a decimal in elev_s?
                if '.' in elev_s[0]:
                    elev_s_split = elev_s[0].split('.')
                    elev_s_int = ''.join(c for c in elev_s_split[0] if c.isdigit())
                    elev_s_dec = ''.join(c for c in elev_s_split[1] if c.isdigit())
                    d['Elevation'] = float(sign+elev_s_int+'.'+elev_s_dec)
                else:
                    d['Elevation'] = float(sign+''.join(c for c in elev_s[0] if c.isdigit())) # to only keep digits ...

            else:
                d['Elevation'] = float('NaN')


            # ===========================================================================
            # Extract information from the "Data_Collection" section of the file --------
            # ===========================================================================
            # Find beginning of block
            sline_begin = fileContent.find('# Data_Collection:')
            if sline_begin == -1:
                sline_begin = fileContent.find('# Data_Collection')
            if sline_begin == -1:
                sline_begin = fileContent.find('# Data_Collection\n')

            # Find end of block
            sline_end = fileContent.find('# Variables:')
            if sline_end == -1:
                sline_end = fileContent.find('# Variables\n')
            if sline_end == -1:
                sline_end = fileContent.find('# Variables \n')
            if sline_end == -1:
                sline_end = fileContent.find('# Variables')
            if sline_end == -1:
                sline_end = fileContent.find('# Variables ')

            DataColl = fileContent[sline_begin:sline_end]
            DataColl_low = DataColl.lower()

            d['CollectionName'] = colonReader('collection_name', DataColl, DataColl_low, '\n')
            if not d['CollectionName']: d['CollectionName'] = filename.split('/')[-1].rstrip('.txt')

            EarliestYearStr   = colonReader('earliest_year', DataColl, DataColl_low, '\n')
            MostRecentYearStr = colonReader('most_recent_year', DataColl, DataColl_low, '\n')
            d['EarliestYear'] = None
            d['MostRecentYear'] = None
            if EarliestYearStr: d['EarliestYear'] = float(EarliestYearStr)
            if EarliestYearStr: d['MostRecentYear'] = float(MostRecentYearStr)

            d['TimeUnit'] = colonReader('time_unit', DataColl, DataColl_low, '\n')
            if not d['TimeUnit']: d['TimeUnit'] = colonReader('time unit', DataColl, DataColl_low, '\n')
            if d['TimeUnit'] not in time_defs:
                print(('***Time_Unit *%s* not in recognized time definitions! Exiting!' %d['TimeUnit']))
                return (None, None)

            # Get Notes: information, if it exists
            notes = colonReader('notes', DataColl, DataColl_low, '\n')
            if notes: # not empty

                # database info is in form {"database":db1}{"database":db2} ...
                # extract fields that are in {}. This produces a list.
                jsdata = re.findall('\{.*?\}',notes)
                bad_chars = '{}"'
                jsdata = [item.translate(str.maketrans("", "", bad_chars)) for item in jsdata]

                # Look for database information
                # -----------------------------
                # item in jsdata list with database info?

                # TODO: ... think about using try/except instead ...
                dbinfo = None
                jsdata_db = [item for i, item in enumerate(jsdata) if 'database:' in item]
                if jsdata_db:
                    db_lst = re.sub('database:', '', jsdata_db[0]).split(',')
                    if len(db_lst) > 1:
                        dbinfo = [item.split(':')[1] for item in db_lst]
                    else:
                        dbinfo = db_lst

                # check if some db info exists
                if dbinfo:
                    d['Databases'] = dbinfo
                else:
                    # Set to default value if not found.
                    #d['Databases'] = None
                    d['Databases'] = ['LMR']


                # Look for information on "climate interpretation" of proxy record
                # ----------------------------------------------------------------

                # Initialize metadata to be extracted
                seasonality = [1,2,3,4,5,6,7,8,9,10,11,12] # annual (calendar)
                climateVariable = None
                climateVariableRealm = None
                climateVariableDirec = None

                jsdata_clim = [item for i, item in enumerate(jsdata) if 'climateInterpretation:' in item]
                if jsdata_clim:
                    clim_lst = re.sub('climateInterpretation:', '', jsdata_clim[0])
                    clim_lst = clim_lst.replace('[','(').replace(']',')')
                    tmp =  re.split(r',\s*(?![^()]*\))',clim_lst)
                    clim_elements = [item.replace('(','[').replace(')',']') for item in tmp]

                    seasonality          = [item.split(':')[1] for item in clim_elements if 'seasonality:' in item][0]
                    climateVariable      = [item.split(':')[1] for item in clim_elements if 'climateVariable:' in item][0]
                    climateVariableRealm = [item.split(':')[1] for item in clim_elements if 'climateVariableDetail:' in item][0]
                    climateVariableDirec = [item.split(':')[1] for item in clim_elements if 'interpDirection:' in item][0]

                    if len(seasonality) == 0: seasonality = [1,2,3,4,5,6,7,8,9,10,11,12]
                    if len(climateVariable) == 0: climateVariable = None
                    if len(climateVariableRealm) == 0: climateVariableRealm = None
                    if len(climateVariableDirec) == 0: climateVariableDirec = None

                    # Some translation...
                    if climateVariable == 'T': climateVariable = 'temperature'
                    if climateVariable == 'M': climateVariable = 'moisture'

                # test whether seasonality is a string or already a list
                # if a string, convert to list
                if type(seasonality) is not list:
                    if isinstance(seasonality,six.string_types):
                        seasonality = ast.literal_eval(seasonality)
                    else:
                        print('Problem with seasonality metadata! Exiting!')
                        SystemExit(1)

                d['Seasonality'] = seasonality
                d['climateVariable'] =  climateVariable
                d['climateVariableRealm'] = climateVariableRealm
                d['climateVariableDirec'] = climateVariableDirec

                # Look for information about duplicate proxy records
                # --------------------------------------------------
                dup_lst = []
                jsdata_dup = [item for i, item in enumerate(jsdata) if 'duplicate:' in item]
                if jsdata_dup:
                    tmp = re.sub('duplicate:', '', jsdata_dup[0]).split(',')
                    if len(tmp) > 1:
                        dup_lst = [item.split(':')[1].rstrip('.txt') for item in tmp]
                    else:
                        dup_lst = [item.rstrip('.txt') for item in tmp]

                d['Duplicates'] = dup_lst



                """
                # Old code that worked for NCDC v0.0.0

                # Look for information on relation to temperature
                # -----------------------------------------------
                clim_temp_relation = [item.split(':')[1] for item in jsdata if item.split(':')[0] == 'relationship']
                if clim_temp_relation:
                    d['Relation_to_temp'] = clim_temp_relation[0]
                else:
                    d['Relation_to_temp'] = None

                # Look for information on the nature of sensitivity of the proxy data
                # (i.e. temperature or moisture or etc.)
                # -------------------------------------------------------------------
                clim_sensitivity = [item.split(':')[1] for item in jsdata if item.split(':')[0] == 'sensitivity']
                if clim_sensitivity:
                    d['Sensitivity'] = clim_sensitivity[0]
                else:
                    d['Sensitivity'] = None

                """

                d['Relation_to_temp'] = None
                d['Sensitivity'] = None



            else:
                # Default values if not found.
                #d['Databases'] = None
                d['Databases'] = ['LMR']

                d['Seasonality'] = [1,2,3,4,5,6,7,8,9,10,11,12]
                d['climateVariable'] =  None
                d['climateVariableRealm'] = None
                d['climateVariableDirec'] = None

                d['Duplicates'] = []

                d['Relation_to_temp'] = None
                d['Sensitivity'] = None

            # If the year type is "tropical", change all annual records to the tropical-year mean.
            if year_type == 'tropical year' and d['Seasonality'] == [1,2,3,4,5,6,7,8,9,10,11,12]:
                d['Seasonality'] = [4,5,6,7,8,9,10,11,12,13,14,15]

        except EmptyError as e:
            print(e)
            return (None, None)

        # ===========================================================================
        # ===========================================================================
        # Extract the data from file ------------------------------------------------
        # ===========================================================================
        # ===========================================================================

        # ===========================================================================
        # Extract information from the "Variables" section of the file --------------
        # ===========================================================================

        # Find beginning of block
        sline_begin = fileContent.find('# Variables:')
        if sline_begin == -1:
            sline_begin = fileContent.find('# Variables')
        # Find end of block
        sline_end = fileContent.find('# Data:')
        if sline_end == -1:
            sline_end = fileContent.find('# Data\n')

        VarDesc = fileContent[sline_begin:sline_end].splitlines()
        nvar = 0 # counter for variable number
        for line in VarDesc:  # handle all the NCDC convention changes
            # (TODO: more clever/general exception handling)
            if line and line[0] != '' and line[0] != ' ' and line[0:2] != '#-' and line[0:2] != '# ' and line != '#':
                nvar = nvar + 1
                line2 = line.replace('\t',',') # clean up
                sp_line = line2.split(',')     # split line along commas
                if len(sp_line) < 9:
                    continue
                else:
                    d['DataColumn' + format(nvar, '02') + '_ShortName']   = sp_line[0].strip('#').strip(' ')
                    d['DataColumn' + format(nvar, '02') + '_LongName']    = sp_line[1]
                    d['DataColumn' + format(nvar, '02') + '_Material']    = sp_line[2]
                    d['DataColumn' + format(nvar, '02') + '_Uncertainty'] = sp_line[3]
                    d['DataColumn' + format(nvar, '02') + '_Units']       = sp_line[4]
                    d['DataColumn' + format(nvar, '02') + '_Seasonality'] = sp_line[5]
                    d['DataColumn' + format(nvar, '02') + '_Archive']     = sp_line[6]
                    d['DataColumn' + format(nvar, '02') + '_Detail']      = sp_line[7]
                    d['DataColumn' + format(nvar, '02') + '_Method']      = sp_line[8]
                    d['DataColumn' + format(nvar, '02') + '_CharOrNum']   = sp_line[9].strip(' ')

        print(('Site ID: %s Archive: %s' %(d['CollectionName'], d['Archive'])))


        # Cross-reference "ShortName" entries with possible proxy measurements specified in proxy_def dictionary
        proxy_types_all = list(proxy_def.keys())

        # Restrict to those matching d['Archive']
        proxy_types_keep = [s for s in proxy_types_all if d['Archive'] in s or d['Archive'] in s.lower()]

        # Which columns contain the important data (time & proxy values) to be extracted?
        # Referencing variables (time/age & proxy data) with data column IDsx
        # Time/age
        TimeColumn_ided = False
        for ivar in range(nvar):
            if d['DataColumn' + format(ivar+1, '02') + '_ShortName'] in time_defs:
                TimeColumn_ided = True
                TimeColumn_id = ivar
        if TimeColumn_ided:
            print(('  Time/Age data in data column: %d' %TimeColumn_id))
        else:
            print(' ')


        # Proxy data
        # Dictionary containing info on proxy type and column ID where to find the data
        DataColumns_ided = False
        proxy_types_in_file = {}
        for ivar in range(nvar):
            proxy_types = [s for s in proxy_types_keep if d['DataColumn' + format(ivar+1, '02') + '_ShortName'] in proxy_def[s]]
            if proxy_types: # if non-empty list
                # Crude logic to distinguish between PAGES2kv2 vs Breitenmoser Tree Rings data at proxy type level
                if len(proxy_types) > 1 and [item for item in proxy_types if 'Tree Rings' in item ]:
                    if 'Breitenmoser' in d['Investigators'].split(',')[0]:
                        treetag = '_WidthBreit'
                    else:
                        treetag = '_WidthPages2'

                    ind = [i for i, s in enumerate(proxy_types) if s.endswith(treetag)][0]
                    proxy_types_in_file[proxy_types[ind]] = (d['DataColumn' + format(ivar+1, '02') + '_ShortName'], ivar)
                else:
                    proxy_types_in_file[proxy_types[0]] = (d['DataColumn' + format(ivar+1, '02') + '_ShortName'], ivar)

<<<<<<< HEAD
        
=======

>>>>>>> e93b0fc2
        dkeys = list(proxy_types_in_file.keys())
        nbvalid = len(dkeys)
        if nbvalid > 0:
            DataColumns_ided = True
            print(('  Found %d valid proxy variables:' %nbvalid))
            for i in range(nbvalid):
<<<<<<< HEAD
                print((' %d : %s %s' %(i,dkeys[i],proxy_types_in_file[dkeys[i]])))
        
=======
                print(' %d : %s %s' %(i,dkeys[i],proxy_types_in_file[dkeys[i]]))

>>>>>>> e93b0fc2
        # Check status of what has been found in the data file
        # If nothing found, just return (exit function by returning None)
        if not TimeColumn_ided or not DataColumns_ided:
            print('*** WARNING *** Valid data was not found in file!')
            return (None, None)



        # -- Checking time/age definition --
        tdef = d['TimeUnit']

        # Crude sanity checks on make-up of tdef string
        if contains_blankspace(tdef):
            tdef = tdef.replace(' ', '_')
        tdef_parsed = tdef.split('_')
        if len(tdef_parsed) != 2:
            tdef_parsed = tdef.split('_')
            if tdef_parsed[0] == 'cal' and tdef_parsed[1] == 'yr':
                tdef = tdef_parsed[0]+tdef_parsed[1]+'_'+tdef_parsed[2]
                tdef_parsed = tdef.split('_')
            else:
                print('*** WARNING *** Unrecognized time definition. Skipping proxy record...')
                return (None, None)


        # ===========================================================================
        # Extract the numerical data from the "Data" section of the file ------------
        # ===========================================================================

        # Find line number at beginning of data block
        sline = fileContent.find('# Data:')
        if sline == -1:
            sline = fileContent.find('# Data\n')
        fileContent_datalines = fileContent[sline:].splitlines()

        # Look for missing value info
        missing_info_line= [line for line in fileContent_datalines if 'missing value' in line.lower()]

        if len(missing_info_line) > 0:
            missing_info = missing_info_line[0].split(':')[-1].replace(' ', '')
            if len(missing_info) > 0:
                missing_values = np.array([float(missing_info)])
            else:
                # Line present but no value found
                missing_values = np.array([-999.0, np.nan])
        else:
            # Line not found
            missing_values = np.array([-999.0, np.nan])


        # Find where the actual data begin
        start_line_index = 0
        line_nb = 0
        for line in fileContent_datalines:  # skip lines without actual data
            if not line or line[0]=='#' or line[0] == ' ':
                start_line_index += 1
            else:
                start_line_index2 = line_nb
                break

            line_nb +=1


        # Extract column descriptions (headers) of the data matrix
        DataColumn_headers = fileContent_datalines[start_line_index].splitlines()[0].split('\t')
        # Strip possible blanks in column headers
        DataColumn_headers = [item.strip() for item in  DataColumn_headers]
        nc = len(DataColumn_headers)

        # ---------------------
        # -- Now the data !! --
        # ---------------------
        inds_to_extract = []
        for dkey in dkeys:
            inds_to_extract.append(proxy_types_in_file[dkey][1])

        # from start of data block to end, in a list
        datalist = fileContent_datalines[start_line_index+1:]
        # Strip any empty lines
        datalist = [x for x in datalist if x]
        nbdata = len(datalist)

        # into numpy arrays
        time_raw = np.zeros(shape=[nbdata])
        data_raw = np.zeros(shape=[nbdata,nbvalid])
        # fill with NaNs for default values
        data_raw[:] = np.NAN

        for i in range(nbdata):
            tmp = datalist[i].split('\t')
            # any empty element replaced by NANs
            tmp = ['NAN' if x == '' else x for x in tmp]
            time_raw[i]   = tmp[TimeColumn_id]
            # strip possible "()" in data before conversion to float
            # not sure why these are found sometimes ... sigh...
            tmp = [tmp[j].replace('(','') for j in range(len(tmp))]
            tmp = [tmp[j].replace(')','') for j in range(len(tmp))]
            data_raw[i,:] = [float(tmp[j]) for j in inds_to_extract]

        # -- Double check data validity --
        # (time/age in particular as some records have entries w/ undefined age)
        # Eliminate entries for which time/age is not defined (tagged as missing)
        mask = np.in1d(time_raw, missing_values, invert=True)
        time_raw = time_raw[mask]
        data_raw = data_raw[mask,:]

        # Making sure remaining entries in data array with missing values are converted to NaN.
        ntime, ncols = data_raw.shape
        for c in range(ncols):
            data_raw[np.in1d(data_raw[:,c], missing_values), c] = np.NAN



        # --- Modify "time" array into "years CE" if not already ---

        # Here, tdef_parsed *should* have the expected structure
        if len(tdef_parsed) == 2 and tdef_parsed[0] and tdef_parsed[1]:

            if tdef_parsed[0] == 'yb' and is_number(tdef_parsed[1]):
                time_raw = float(tdef_parsed[1]) - time_raw
            elif tdef_parsed[0] == 'kyb' and is_number(tdef_parsed[1]):
                time_raw = float(tdef_parsed[1]) - 1000.0*time_raw
            elif tdef_parsed[0] == 'calyr' and tdef_parsed[1] == 'BP':
                time_raw = 1950.0 - time_raw
            elif tdef_parsed[0] == 'kyr' and tdef_parsed[1] == 'BP':
                time_raw = 1950.0 - 1000.*time_raw
            elif tdef_parsed[0] == 'kyr' and tdef_parsed[1] == 'b2k':
                time_raw = 2000.0 - 1000.*time_raw
            elif tdef_parsed[0] == 'y' and tdef_parsed[1] == 'ad':
                pass # do nothing, time already in years_AD
            else:
                print('*** WARNING *** Unrecognized time definition. Skipping proxy record...')
                return (None, None)
        else:
            print('*** WARNING *** Unexpected time definition. Skipping proxy record...')
            return (None, None)


        # Making sure the tagged earliest and most recent years of the record are consistent with the data,
        # already transformed in year CE, common to all records before inclusion in the pandas DF.
        d['EarliestYear']   = np.min(time_raw)
        d['MostRecentYear'] = np.max(time_raw)

        # Initial range in years for which data is available
        yearRange = (int('%.0f' % d['EarliestYear']),int('%.0f' %d['MostRecentYear']))


        # proxy identifier and geo location
        id  = d['CollectionName']
        alt = d['Elevation']

        # Something crude in assignement of lat/lon:
        if d['NorthernmostLatitude'] != d['SouthernmostLatitude']:
            lat = (d['NorthernmostLatitude'] + d['SouthernmostLatitude'])/2.0
        else:
            lat = d['NorthernmostLatitude']
        if d['EasternmostLongitude'] != d['WesternmostLongitude']:
            lon = (d['EasternmostLongitude'] + d['WesternmostLongitude'])/2.0
        else:
            lon = d['EasternmostLongitude']

        # Ensure lon is in [0,360] domain
        if lon < 0.0:
            lon = 360 + lon


        # If subannual, average up to annual --------------------------------------------------------
        time_annual, data_annual, proxy_resolution = compute_annual_means(time_raw,data_raw,valid_frac,year_type)

        # If gaussianize_data is set to true, transform the proxy data to Gaussian.
        # This option should only be used when using regressions, not physically-based PSMs.
        if gaussianize_data == True:
            data_annual = gaussianize(data_annual)

        # update to yearRange given availability of annual data
        yearRange = (int('%.0f' %time_annual[0]),int('%.0f' %time_annual[-1]))


        # Define and fill list of dictionaries to be returned by function
        returned_list = []
        duplicate_list = []
        for k in range(len(dkeys)):
            key = dkeys[k]

            ind = proxy_types_in_file[key][1]
            proxy_units = d['DataColumn' + format(ind+1, '02') + '_Units']
            proxy_archive = key.split('_')[0]
            proxy_measurement = key.split('_')[1]
            proxy_measurement = d['DataColumn' + format(ind+1, '02') + '_ShortName']

            if key == 'Tree Rings_WidthBreit': proxy_measurement = proxy_measurement + '_breit'
            proxy_name = d['CollectionName']+':'+proxy_measurement

            proxydata_dict = {}
            proxydata_dict[proxy_name] = {}

            if d['Archive'] != proxy_archive: d['Archive'] = proxy_archive
            proxydata_dict[proxy_name]['Archive']              = d['Archive']
            proxydata_dict[proxy_name]['SiteName']             = d['SiteName']
            proxydata_dict[proxy_name]['StudyName']            = d['Title']
            proxydata_dict[proxy_name]['Investigators']        = d['Investigators']
            proxydata_dict[proxy_name]['Location']             = d['Location']
            proxydata_dict[proxy_name]['Resolution (yr)']      = proxy_resolution
            proxydata_dict[proxy_name]['Lat']                  = lat
            proxydata_dict[proxy_name]['Lon']                  = lon
            proxydata_dict[proxy_name]['Elevation']            = alt
            proxydata_dict[proxy_name]['YearRange']            = yearRange
            proxydata_dict[proxy_name]['Measurement']          = proxy_measurement
            proxydata_dict[proxy_name]['DataUnits']            = proxy_units
            proxydata_dict[proxy_name]['Databases']            = d['Databases']

            proxydata_dict[proxy_name]['Seasonality']          = d['Seasonality']
            proxydata_dict[proxy_name]['climateVariable']      = d['climateVariable']
            proxydata_dict[proxy_name]['Realm']                = d['climateVariableRealm']
            proxydata_dict[proxy_name]['climateVariableDirec'] = d['climateVariableDirec']

            # *** for v.0.1.0:
            #proxydata_dict[proxy_name]['Relation_to_temp'] = d['Relation_to_temp']
            #proxydata_dict[proxy_name]['Sensitivity']      = d['Sensitivity']

            proxydata_dict[proxy_name]['Years']            = time_annual
            proxydata_dict[proxy_name]['Data']             = data_annual[:,k]


            if d['Duplicates']:
                duplicate_list.extend(d['Duplicates'])

            # append to list of dictionaries
            returned_list.append(proxydata_dict)

    else:
        print(('***File NOT FOUND: %s' % filename))
        returned_list = []
        duplicate_list = []

    return returned_list, duplicate_list

# =========================================================================================

def ncdc_txt_to_dict(datadir, proxy_def, year_type, gaussianize_data):
    """
    Read proxy data from collection of NCDC-templated text files and store the data in
    a python dictionary.


    :param datadir   :
    :param proxy_def :
    :param metaout   :
    :param dataout   :
    :return:

    Author: R. Tardif, Univ. of Washington, Jan 2016.

    """

    # ===============================================================================
    # Upload proxy data from NCDC-formatted text files
    # ===============================================================================

    begin_time = clock.time()

    print('Data from LMR NCDC-templated text files:')

    valid_frac = 0.5

    # List filenames im the data directory (dirname)
    # files is a python list contining file names to be read
    sites_data = glob.glob(datadir+"/*.txt")
    nbsites = len(sites_data)

    if nbsites == 0:
        print('ERROR: NCDC-templated proxy data files not found in directory:'
              ' %s. Please revise your user-defined parameters or directory/'
              ' data set-up.' %datadir)
        raise SystemExit(1)
        
    # Master dictionary containing all proxy chronologies extracted from the data files.
    proxy_dict_ncdc = {}
    dupelist = []
    # Loop over files
    nbsites_valid = 0
    for file_site in sites_data:

        proxy_list, duplicate_list = read_proxy_data_NCDCtxt(file_site,proxy_def,year_type,gaussianize_data)

        if proxy_list: # if returned list is not empty
            # extract data from list and populate the master proxy dictionary
<<<<<<< HEAD
            for item in proxy_list:                    
=======
            for item in proxy_list:
>>>>>>> e93b0fc2
                proxy_name = list(item.keys())[0]
                # test if dict element already exists
                if proxy_name in list(proxy_dict_ncdc.keys()):
                    dupelist.append(proxy_name)
                else:
                    proxy_dict_ncdc[proxy_name] = item[proxy_name]
            nbsites_valid = nbsites_valid + 1
        else: # returned list is empty, just move to next site
            pass

    # ===============================================================================
    # Produce a summary of uploaded proxy data &
    # generate integrated database in pandas DataFrame format
    # ===============================================================================

    # Summary
    nbchronol = len(proxy_dict_ncdc)
    print(' ')
    print(' ')
    print('----------------------------------------------------------------------')
    print(' NCDC SUMMARY: ')
    print(('  Total nb of files found & queried           : %d' % nbsites))
    print(('  Total nb of files with valid data           : %d' % nbsites_valid))
    print(('  Number of proxy chronologies included in df : %d' % nbchronol))
    print('  ------------------------------------------------------')
    print(' ')

    tot = []
    for key in sorted(proxy_def.keys()):
        proxy_archive = key.split('_')[0]
        proxy_measurement =  proxy_def[key]

        # change the association between proxy type and proxy measurement for Breitenmoser tree ring data
        if key == 'Tree Rings_WidthBreit':
            proxy_measurement = [item+'_breit' for item in proxy_measurement]

        nb = []
        for siteID in list(proxy_dict_ncdc.keys()):
            if proxy_dict_ncdc[siteID]['Archive'] == proxy_archive and proxy_dict_ncdc[siteID]['Measurement'] in proxy_measurement:
                nb.append(siteID)


        print(('   %s : %d' %('{:40}'.format(key), len(nb))))
        tot.append(len(nb))
    nbtot = sum(tot)
    print('  ------------------------------------------------------')
    print(('   %s : %d' %('{:40}'.format('Total:'), nbtot)))
    print('----------------------------------------------------------------------')
    print(' ')

    if dupelist:
        print('***WARNING***: Proxy records with these names were found multiple times:')
        print(dupelist)

    elapsed_time = clock.time() - begin_time
<<<<<<< HEAD
    print(('NCDC data extraction completed in %s secs' %str(elapsed_time)))
    
=======
    print('NCDC data extraction completed in %s secs' %str(elapsed_time))

>>>>>>> e93b0fc2
    return proxy_dict_ncdc


# =========================================================================================

def merge_dicts_to_dataframes(proxy_def, ncdc_dict, pages2kv2_dict, meta_outfile, data_outfile, \
                              duplicates_file, eliminate_duplicates):
    """
    Merges two dictionaries containing proxy metadata and data from two data sources
    (PAGES2k phase 2 and NCDC-templated proxy data files) into one,
    and writes out metadata and data into pickled pandas DataFrames.

    Originator: Robert Tardif, Univ. of Washington, May 2017

    """


    if len(ncdc_dict) > 0:
        merged_dict = deepcopy(ncdc_dict)
        if len(pages2kv2_dict) > 0:
            merged_dict.update(pages2kv2_dict)
    elif len(pages2kv2_dict) > 0:
        merged_dict = deepcopy(pages2kv2_dict)
    else:
        raise SystemExit('No dataset has been selected for inclusion in the proxy database!')

    totchronol = len(merged_dict)

    dupecount = 0
    if eliminate_duplicates:
        print(' ')
        print('Checking list of duplicate/bad records:')

        # load info on duplicate records
        dupes = pd.read_excel(duplicates_file,'ProxyDuplicates')

        # numpy array containing names of proxy records to eliminate
        toflush = dupes['Record_To_Eliminate'].values

        for siteID in list(merged_dict.keys()):
            if siteID in toflush:
                try:
                    del merged_dict[siteID]
                    print((' -- deleting: %s' % siteID))
                    dupecount += 1
                except KeyError:
<<<<<<< HEAD
                    print((' -- not found: %s' % siteID))
                    pass    
    
=======
                    print(' -- not found: %s' % siteID)
                    pass

>>>>>>> e93b0fc2
    print(' ')
    print('----------------------------------------------------------------------')
    print(' FINAL SUMMARY: ')
    print(('  Total number of merged proxy chronologies   : %d' %totchronol))
    print(('  Total number of eliminated chronologies     : %d' %dupecount))
    print(('  Number of proxy chronologies included in df : %d' %len(merged_dict)))
    print('  ------------------------------------------------------')

    tot = []
    for key in sorted(proxy_def.keys()):
        proxy_archive = key.split('_')[0]
        proxy_measurement = proxy_def[key]

        # change the association between proxy type and proxy measurement for Breitenmoser tree ring data
        if key == 'Tree Rings_WidthBreit':
            proxy_measurement = [item+'_breit' for item in proxy_measurement]

        nb = []
        for siteID in list(merged_dict.keys()):
            if merged_dict[siteID]['Archive'] == proxy_archive and merged_dict[siteID]['Measurement'] in proxy_measurement:
                nb.append(siteID)

        print(('   %s : %d' %('{:40}'.format(key), len(nb))))
        tot.append(len(nb))
    nbtot = sum(tot)
    print('  ------------------------------------------------------')
    print(('   %s : %d' %('{:40}'.format('Total:'), nbtot)))
    print('----------------------------------------------------------------------')
    print(' ')

    # ---------------------------------------------------------------------
    # Preparing pandas DataFrames containing merged proxy metadata and data
    # and output to pickle files
    # ---------------------------------------------------------------------

    # Loop over proxy types specified in *main*
    counter = 0
    # Build up pandas DataFrame
    metadf  = pd.DataFrame()

#    headers = ['Proxy ID','Site name','Lat (N)','Lon (E)','Elev','Archive type','Proxy measurement','Resolution (yr)',\
#               'Oldest (C.E.)','Youngest (C.E.)','Location','climateVariable','Realm','Relation_to_climateVariable',\
#               'Seasonality', 'Databases']

    headers = ['Proxy ID','Study name','Investigators','Site name','Lat (N)','Lon (E)','Elev','Archive type','Proxy measurement',\
               'Resolution (yr)','Oldest (C.E.)','Youngest (C.E.)','Location','climateVariable','Realm','Relation_to_climateVariable',\
               'Seasonality', 'Databases']


    for key in sorted(proxy_def.keys()):
        proxy_archive = key.split('_')[0]

        # change the associated between proxy type and proxy measurement for Breitenmoser tree ring data
        if key == 'Tree Rings_WidthBreit':
            proxy_def[key] = [item+'_breit' for item in proxy_def[key]]
<<<<<<< HEAD
        
        for siteID in list(merged_dict.keys()):
            
=======

        for siteID in list(merged_dict.keys()):

>>>>>>> e93b0fc2
            if merged_dict[siteID]['Archive'] == proxy_archive and merged_dict[siteID]['Measurement'] in proxy_def[key]:

                frame  = pd.DataFrame({'a':siteID, 'b':merged_dict[siteID]['StudyName'], 'c':merged_dict[siteID]['Investigators'], \
                                       'd':merged_dict[siteID]['SiteName'], 'e':merged_dict[siteID]['Lat'], 'f':merged_dict[siteID]['Lon'], \
                                       'g':merged_dict[siteID]['Elevation'], 'h':merged_dict[siteID]['Archive'], 'i':merged_dict[siteID]['Measurement'], \
                                       'j':merged_dict[siteID]['Resolution (yr)'], 'k':merged_dict[siteID]['YearRange'][0], \
                                       'l':merged_dict[siteID]['YearRange'][1], 'm':merged_dict[siteID]['Location'], \
                                       'n':merged_dict[siteID]['climateVariable'], 'o':merged_dict[siteID]['Realm'], \
                                       'p':merged_dict[siteID]['climateVariableDirec'], \
                                       'q':None, 'r':None}, index=[counter])
                # To get seasonality & databases *lists* into columns 'o' and 'p' of DataFrame
                # To be deprecated - frame.set_value(counter,'q',merged_dict[siteID]['Seasonality'])
                # To be deprecated - frame.set_value(counter,'r',merged_dict[siteID]['Databases'])
                frame.at[counter,'q'] = merged_dict[siteID]['Seasonality']
                frame.at[counter,'r'] = merged_dict[siteID]['Databases']


                # Append to main DataFrame
                metadf = metadf.append(frame)

                counter = counter + 1

    # Redefine column headers
    metadf.columns = headers

    # Write metadata to file
    print(('Now writing metadata to file: %s' %meta_outfile))
    metadf.to_pickle(meta_outfile)

    # -----------------------------------------------------
    # Build the proxy **data** DataFrame and output to file
    # -----------------------------------------------------
    print(' ')
    print('Now creating & loading the data in the pandas DataFrame...')
    print(' ')

    counter = 0
    for siteID in list(merged_dict.keys()):

        years = merged_dict[siteID]['Years']
        data = merged_dict[siteID]['Data']
        [nbdata,] = years.shape

        # Load data in numpy array
        frame_data = np.zeros(shape=[nbdata,2])
        frame_data[:,0] = years
        frame_data[:,1] = data

        if counter == 0:
            # Build up pandas DataFrame
            header = ['Proxy ID', siteID]
            df = pd.DataFrame({'a':frame_data[:,0], 'b':frame_data[:,1]})
            df.columns = header
        else:
            frame = pd.DataFrame({'Proxy ID':frame_data[:,0], siteID:frame_data[:,1]})
            df = df.merge(frame, how='outer', on='Proxy ID')

        counter = counter + 1

    # Fix DataFrame index and column name
    col0 = df.columns[0]
    df.set_index(col0, drop=True, inplace=True)
    df.index.name = 'Year C.E.'
    df.sort_index(inplace=True)

    # Write data to file
    print('Now writing to file:', data_outfile)
    df.to_pickle(data_outfile)

    print('Done!')



# =========================================================================================

def ncdc_txt_to_dataframes(datadir, proxy_def, metaout, dataout, eliminate_duplicates):
    """
    Takes in NCDC text proxy data and converts it to dataframe storage.

    Caveat: This increases size on disk due to the joining along the time index (lots of null values).
    But: Makes it easier to query and grab data for the proxy data assimilation experiments.

    :param datadir   :
    :param proxy_def :
    :param metaout   :
    :param dataout   :
    :return:

    Author: R. Tardif, Univ. of Washington, Jan 2016.

    """

    # ===============================================================================
    # Upload proxy data from NCDC-formatted text files
    # ===============================================================================

    # List filenames im the data directory (dirname)
    # files is a python list contining file names to be read
    sites_data = glob.glob(datadir+"/*.txt")

    nbsites = len(sites_data)

    # Master list containing dictionaries of all proxy chronologies extracted from the data files.
    master_proxy_list = []
    master_duplicate_list = []

    # Loop over files
    nbsites_valid = 0
    duplicate_list = []
    for file_site in sites_data:

        proxy_list, duplicate_list = read_proxy_data_NCDCtxt(file_site,proxy_def)


        if eliminate_duplicates and duplicate_list:
             master_duplicate_list.extend(duplicate_list)
        if proxy_list: # if returned list is not empty
            # extract dictionary and populate the master proxy list
            for item in proxy_list:
                master_proxy_list.append(item)
            nbsites_valid = nbsites_valid + 1
        else: # returned list is empty, just move to next site
            pass

    nbduplicates = len(master_duplicate_list)
    nbextracted = len(master_proxy_list)

    # eliminate duplicates if option activated
    if eliminate_duplicates:
        final_proxy_list = []
        master_proxy_siteIDs = [list(item.keys())[0].split(':')[0] for item in master_proxy_list]
        inds = [i for i, item in enumerate(master_proxy_siteIDs) if item not in master_duplicate_list]
        nbduplicates = len(master_proxy_list) - len(inds)
        # extract those not in list of duplicates
        for k in inds: final_proxy_list.append(master_proxy_list[k])
    else:
        final_proxy_list = master_proxy_list


    # ===============================================================================
    # Produce a summary of uploaded proxy data &
    # generate integrated database in pandas DataFrame format
    # ===============================================================================

    # Summary of the final_proxy_list
    nbchronol = len(final_proxy_list)
    print(' ')
    print(' ')
    print('----------------------------------------------------------------------')
    print(' SUMMARY: ')
    print('  Total nb of files found & queried           : ', nbsites)
    print('  Total nb of files with valid data           : ', nbsites_valid)
    print('  Number of proxy chronologies extracted      : ', nbextracted)
    print('  Number of identified duplicate chronologies : ', nbduplicates)
    print('  Number of proxy chronologies included in df : ', nbchronol)
    print('  ------------------------------------------------------')
<<<<<<< HEAD
    
=======

>>>>>>> e93b0fc2
    tot = []
    # Loop over proxy types specified in *main*
    counter = 0
    # Build up pandas DataFrame
    metadf  = pd.DataFrame()

    # for v0.0.0:
    #headers = ['Proxy ID','Site name','Lat (N)','Lon (E)','Elev','Archive type','Proxy measurement','Resolution (yr)',\
    #               'Oldest (C.E.)','Youngest (C.E.)','Location','Sensitivity','Relation_to_temp','Databases']
    # for v0.1.0:
    headers = ['Proxy ID','Site name','Lat (N)','Lon (E)','Elev','Archive type','Proxy measurement','Resolution (yr)',\
               'Oldest (C.E.)','Youngest (C.E.)','Location','climateVariable','Realm','Relation_to_climateVariable',\
               'Seasonality', 'Databases']



    for key in sorted(proxy_def.keys()):
        proxy_archive = key.split('_')[0]

        # change the associated between proxy type and proxy measurement for Breitenmoser tree ring data
        if key == 'Tree Rings_WidthBreit':
            proxy_def[key] = [item+'_breit' for item in proxy_def[key]]

        nb = []
        for item in final_proxy_list:
            siteID = list(item.keys())[0]
            if item[siteID]['Archive'] == proxy_archive and item[siteID]['Measurement'] in proxy_def[key]:
                nb.append(siteID)
                # *** for v.0.0.0:
                #frame  = pd.DataFrame({'a':siteID, 'b':item[siteID]['SiteName'], 'c':item[siteID]['Lat'], 'd':item[siteID]['Lon'], \
                #                       'e':item[siteID]['Elevation'], 'f':item[siteID]['Archive'], 'g':item[siteID]['Measurement'], \
                #                       'h':item[siteID]['Resolution (yr)'], 'i':item[siteID]['YearRange'][0], \
                #                       'j':item[siteID]['YearRange'][1], 'k':item[siteID]['Location'], \
                #                       'l':item[siteID]['Sensitivity'], 'm':item[siteID]['Relation_to_temp'], 'n':None}, index=[counter])
                ## To get database *list* into column 'm' of DataFrame
                #frame.set_value(counter,'n',item[siteID]['Databases'])
                ## Append to main DataFrame
                #metadf = metadf.append(frame)
                # *** for v.0.1.0:
                frame  = pd.DataFrame({'a':siteID, 'b':item[siteID]['SiteName'], 'c':item[siteID]['Lat'], 'd':item[siteID]['Lon'], \
                                       'e':item[siteID]['Elevation'], 'f':item[siteID]['Archive'], 'g':item[siteID]['Measurement'], \
                                       'h':item[siteID]['Resolution (yr)'], 'i':item[siteID]['YearRange'][0], \
                                       'j':item[siteID]['YearRange'][1], 'k':item[siteID]['Location'], \
                                       'l':item[siteID]['climateVariable'], 'm':item[siteID]['Realm'], \
                                       'n':item[siteID]['climateVariableDirec'], 'o':None, 'p':None}, index=[counter])
                # To get seasonality & databases *lists* into columns 'o' and 'p' of DataFrame
                frame.set_value(counter,'o',item[siteID]['Seasonality'])
                frame.set_value(counter,'p',item[siteID]['Databases'])
                # Append to main DataFrame
                metadf = metadf.append(frame)

                counter = counter + 1

        print('   ', '{:40}'.format(key), ' : ', len(nb))
        tot.append(len(nb))
    nbtot = sum(tot)
    print('  ------------------------------------------------------')
    print('   ','{:40}'.format('Total:'), ' : ', nbtot)
    print('----------------------------------------------------------------------')
    print(' ')
<<<<<<< HEAD
    
=======

>>>>>>> e93b0fc2
    # Redefine column headers
    metadf.columns = headers

    # Write metadata to file
    print('Now writing metadata to file:', metaout)
    metadf.to_pickle(metaout)

    # -----------------------------------------------------
    # Build the proxy **data** DataFrame and output to file
    # -----------------------------------------------------
    print(' ')
    print('Now creating & loading the data in the pandas DataFrame...')
    print(' ')

    counter = 0
    for item in final_proxy_list:
        siteID = list(item.keys())[0]

        years = item[siteID]['Years']
        data = item[siteID]['Data']
        [nbdata,] = years.shape

        # Load data in numpy array
        frame_data = np.zeros(shape=[nbdata,2])
        frame_data[:,0] = years
        frame_data[:,1] = data

        if counter == 0:
            # Build up pandas DataFrame
            header = ['Proxy ID', siteID]
            df = pd.DataFrame({'a':frame_data[:,0], 'b':frame_data[:,1]})
            df.columns = header
        else:
            frame = pd.DataFrame({'Proxy ID':frame_data[:,0], siteID:frame_data[:,1]})
            df = df.merge(frame, how='outer', on='Proxy ID')

        counter = counter + 1

    # Fix DataFrame index and column name
    col0 = df.columns[0]
    df.set_index(col0, drop=True, inplace=True)
    df.index.name = 'Year C.E.'
    df.sort_index(inplace=True)

    # Write data to file
    print('Now writing to file:', dataout)
    df.to_pickle(dataout)
    print(' ')
    print('Done!')


# =========================================================================================
# =========================================================================================
if __name__ == "__main__":
    main()<|MERGE_RESOLUTION|>--- conflicted
+++ resolved
@@ -433,8 +433,8 @@
     if not os.path.isfile(filename):
         print('ERROR: File %s does not exist. Please make sure'
               ' input file is located in right directory.' %filename)
-        raise SystemExit(1)    
-    
+        raise SystemExit(1)
+
     meta_sheet_name = 'Metadata'
     metadata = pd.read_excel(filename, meta_sheet_name)
     # rename 'PAGES ID' column header to more general 'Proxy ID'
@@ -528,14 +528,8 @@
         # -- just for print out - looking into time axis for each record
         # age difference between consecutive data
         diff = np.diff(pdata[pdata.columns[0]][1:], 1)
-<<<<<<< HEAD
-        
-        print(('%s : mean= %s median= %s min= %s max= %s' %('{:7.1f}'.format(np.mean(diff)),'{:7.1f}'.format(np.median(diff)),\
-                                                           '{:7.1f}'.format(np.min(diff)),'{:7.1f}'.format(np.max(diff)))))
-=======
         print('{:10s}'.format(pdata.columns[1]), ' : temporal resolution : mean=', '{:7.1f}'.format(np.mean(diff)), ' median=', '{:7.1f}'.format(np.median(diff)),\
               ' min=', '{:7.1f}'.format(np.min(diff)), ' max=', '{:7.1f}'.format(np.max(diff)))
->>>>>>> e93b0fc2
 
         resolution = np.mean(diff) # take average difference as representative "resolution"
         # update resolution info in the metadata
@@ -876,11 +870,7 @@
 
 
     elapsed_time = clock.time() - begin_time
-<<<<<<< HEAD
-    print(('PAGES2k phase2 data extraction completed in %s secs' %str(elapsed_time)))    
-=======
-    print('PAGES2k phase2 data extraction completed in %s secs' %str(elapsed_time))
->>>>>>> e93b0fc2
+    print(('PAGES2k phase2 data extraction completed in %s secs' %str(elapsed_time))    )
 
     return proxy_dict_pagesv2
 
@@ -1372,24 +1362,15 @@
                 else:
                     proxy_types_in_file[proxy_types[0]] = (d['DataColumn' + format(ivar+1, '02') + '_ShortName'], ivar)
 
-<<<<<<< HEAD
-        
-=======
-
->>>>>>> e93b0fc2
+
         dkeys = list(proxy_types_in_file.keys())
         nbvalid = len(dkeys)
         if nbvalid > 0:
             DataColumns_ided = True
             print(('  Found %d valid proxy variables:' %nbvalid))
             for i in range(nbvalid):
-<<<<<<< HEAD
-                print((' %d : %s %s' %(i,dkeys[i],proxy_types_in_file[dkeys[i]])))
-        
-=======
                 print(' %d : %s %s' %(i,dkeys[i],proxy_types_in_file[dkeys[i]]))
 
->>>>>>> e93b0fc2
         # Check status of what has been found in the data file
         # If nothing found, just return (exit function by returning None)
         if not TimeColumn_ided or not DataColumns_ided:
@@ -1665,7 +1646,7 @@
               ' %s. Please revise your user-defined parameters or directory/'
               ' data set-up.' %datadir)
         raise SystemExit(1)
-        
+
     # Master dictionary containing all proxy chronologies extracted from the data files.
     proxy_dict_ncdc = {}
     dupelist = []
@@ -1677,11 +1658,7 @@
 
         if proxy_list: # if returned list is not empty
             # extract data from list and populate the master proxy dictionary
-<<<<<<< HEAD
-            for item in proxy_list:                    
-=======
             for item in proxy_list:
->>>>>>> e93b0fc2
                 proxy_name = list(item.keys())[0]
                 # test if dict element already exists
                 if proxy_name in list(proxy_dict_ncdc.keys()):
@@ -1737,13 +1714,8 @@
         print(dupelist)
 
     elapsed_time = clock.time() - begin_time
-<<<<<<< HEAD
-    print(('NCDC data extraction completed in %s secs' %str(elapsed_time)))
-    
-=======
     print('NCDC data extraction completed in %s secs' %str(elapsed_time))
 
->>>>>>> e93b0fc2
     return proxy_dict_ncdc
 
 
@@ -1790,15 +1762,9 @@
                     print((' -- deleting: %s' % siteID))
                     dupecount += 1
                 except KeyError:
-<<<<<<< HEAD
-                    print((' -- not found: %s' % siteID))
-                    pass    
-    
-=======
                     print(' -- not found: %s' % siteID)
                     pass
 
->>>>>>> e93b0fc2
     print(' ')
     print('----------------------------------------------------------------------')
     print(' FINAL SUMMARY: ')
@@ -1854,15 +1820,9 @@
         # change the associated between proxy type and proxy measurement for Breitenmoser tree ring data
         if key == 'Tree Rings_WidthBreit':
             proxy_def[key] = [item+'_breit' for item in proxy_def[key]]
-<<<<<<< HEAD
-        
+
         for siteID in list(merged_dict.keys()):
-            
-=======
-
-        for siteID in list(merged_dict.keys()):
-
->>>>>>> e93b0fc2
+
             if merged_dict[siteID]['Archive'] == proxy_archive and merged_dict[siteID]['Measurement'] in proxy_def[key]:
 
                 frame  = pd.DataFrame({'a':siteID, 'b':merged_dict[siteID]['StudyName'], 'c':merged_dict[siteID]['Investigators'], \
@@ -2019,11 +1979,7 @@
     print('  Number of identified duplicate chronologies : ', nbduplicates)
     print('  Number of proxy chronologies included in df : ', nbchronol)
     print('  ------------------------------------------------------')
-<<<<<<< HEAD
-    
-=======
-
->>>>>>> e93b0fc2
+
     tot = []
     # Loop over proxy types specified in *main*
     counter = 0
@@ -2084,11 +2040,7 @@
     print('   ','{:40}'.format('Total:'), ' : ', nbtot)
     print('----------------------------------------------------------------------')
     print(' ')
-<<<<<<< HEAD
-    
-=======
-
->>>>>>> e93b0fc2
+
     # Redefine column headers
     metadf.columns = headers
 
