# This file keeps some simple grid definitions to use for ESMpy regridding

t42:
<<<<<<< HEAD
  target_nlat: 44
  target_nlon: 66

reg_4x5deg:
  target_nlat: 45
  target_nlon: 72

reg_2x2deg:
  target_nlat: 90
  target_nlon: 180
=======
  nlat: 44
  nlon: 66
  include_poles: False

reg_4x5deg:
  nlat: 45
  nlon: 72
  include_poles: False

reg_2x2deg:
  nlat: 91
  nlon: 180
  include_poles: False

20CRv2grid:
  nlat: 91
  nlon: 180
  include_poles: True
>>>>>>> 4c00d3f9
<|MERGE_RESOLUTION|>--- conflicted
+++ resolved
@@ -1,34 +1,21 @@
 # This file keeps some simple grid definitions to use for ESMpy regridding
 
 t42:
-<<<<<<< HEAD
   target_nlat: 44
   target_nlon: 66
+  include_poles: False
 
 reg_4x5deg:
   target_nlat: 45
   target_nlon: 72
+  include_poles: False
 
 reg_2x2deg:
   target_nlat: 90
   target_nlon: 180
-=======
-  nlat: 44
-  nlon: 66
-  include_poles: False
-
-reg_4x5deg:
-  nlat: 45
-  nlon: 72
-  include_poles: False
-
-reg_2x2deg:
-  nlat: 91
-  nlon: 180
   include_poles: False
 
 20CRv2grid:
   nlat: 91
   nlon: 180
-  include_poles: True
->>>>>>> 4c00d3f9
+  include_poles: True