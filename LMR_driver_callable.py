"""
Module: LMR_driver_callable.py

Purpose: This is the "main" module of the LMR code.
         Generates a paleoclimate reconstruction (single Monte-Carlo
         realization) through the assimilation of a set of proxy data.

Options: None.
         Experiment parameters defined in LMR_config.

Originators: Greg Hakim    | Dept. of Atmospheric Sciences, Univ. of Washington
             Robert Tardif | January 2015

Revisions:
  April 2015:
            - This version is callable by an outside script, accepts a single
              object, called state, which has everything needed for the driver
              (G. Hakim - U. of Washington)

            - Re-organisation of code around PSM calibration and calculation of
              Ye. Code now assumes PSM parameters have been pre-calulated and
              Ye's are calculated up-front for all proxy types/sites. All
              proxy data are now also loaded up-front, prior to any loops.
              Ye's are appended to state vector to form an augmented state
              vector and are also updated by DA. (R. Tardif - U. of Washington)
    May 2015:
            - Bug fix in calculation of global mean temperature + function
              now part of LMR_utils.py (G. Hakim - U. of Washington)
   July 2015:
            - Switched time & proxy loops, simplified logic so more of the
              proxy and PSM specifics are contained within their classes,
              formatted to mostly adhere to PEP8 guidlines
              (A. Perkins - U. of Washington)
  April 2016:
            - Added handling of the "sensitivity" attribute now attached to
              proxy psm objects that defines the climate variable to which
              each proxy record is deemed sensitive to.
              (R. Tardif - U. of Washington)
   July 2016:
            - Slight code adjustments for handling possible use of PSM calibrated 
              on the basis of proxy records seasonality metadata.
              (R. Tardif - U. of Washington)
 August 2016:
            - Introduced new function that loads pre-calculated Ye values 
              generated using psm types assigned to individual proxy types
              as defined in the experiment configuration. 
              (R. Tardif - U. of Washington)
   Feb. 2017:
            - Modifications to temporal loop to allow the production of 
              reconstructions at lower temporal resolution (i.e. other
              than annual).
              (R. Tardif - U. of Washington)
  March 2017:
            - Added possibility to by-pass the regridding (truncation of the state).
              (R. Tardif - U. of Washington)
            - Added another option for regridding that works on gridded 
              fields with missing values (masked grid points. e.g. ocean fields) 
              (R. Tardif - U. of Washington)
            - Replaced the hared-coded truncation resolution (T42) of spatial fields 
              updated during the DA (i.e. reconstruction resolution) by a 
              user-specified value set in the configuration.
"""
import numpy as np
from os.path import join
from time import time

import LMR_proxy_pandas_rework
import LMR_prior
import LMR_utils
import LMR_psms
import LMR_config as BaseCfg
from LMR_DA import enkf_update_array, cov_localization
from LMR_utils import FlagError


def LMR_driver_callable(cfg=None):

    if cfg is None:
        cfg = BaseCfg.Config()  # Use base configuration from LMR_config

    # Temporary fix for old 'state usage'
    core = cfg.core
    prior = cfg.prior

    # verbose controls print comments (0 = none; 1 = most important;
    #  2 = many; 3 = a lot; >=4 = all)
<<<<<<< HEAD
    verbose = 1
=======
    verbose = cfg.LOG_LEVEL
>>>>>>> ba0c7bc8

    nexp = core.nexp
    workdir = core.datadir_output
    recon_period = core.recon_period
    recon_timescale = core.recon_timescale
    online = core.online_reconstruction
    nens = core.nens
    loc_rad = core.loc_rad
    prior_source = prior.prior_source
    datadir_prior = prior.datadir_prior
    datafile_prior = prior.datafile_prior
    state_variables = prior.state_variables
    state_variables_info = prior.state_variables_info
    regrid_method = prior.regrid_method
    regrid_resolution = prior.regrid_resolution

    
    # ==========================================================================
    # <<<<<<<<<<<<<<<<<<<<<<<<<<<<<<<< MAIN CODE >>>>>>>>>>>>>>>>>>>>>>>>>>>>>>>
    # ==========================================================================
    # TODO: AP Logging instead of print statements
    if verbose > 0:
        print ''
        print '====================================================='
        print 'Running LMR reconstruction...'
        print '====================================================='
        print 'Name of experiment: ', nexp
        print ' Monte Carlo iter : ', core.curr_iter
        print ''
        
    begin_time = time()

    # Define the number of years of the reconstruction
    # (nb of assimilation times)
    recon_times = np.arange(recon_period[0], recon_period[1]+1,recon_timescale)
    ntimes, = recon_times.shape

    # ==========================================================================
    # Load prior data ----------------------------------------------------------
    # ==========================================================================
    if verbose > 0:
        print '-------------------------------------------'
        print 'Uploading gridded (model) data as prior ...'
        print '-------------------------------------------'
        print 'Source for prior: ', prior_source

    # Assign prior object according to "prior_source" (from namelist)
    X = LMR_prior.prior_assignment(prior_source)

    # TODO: AP explicit requirements
    # add namelist attributes to the prior object
    X.prior_datadir = datadir_prior
    X.prior_datafile = datafile_prior
    X.statevars = state_variables
    X.statevars_info = state_variables_info
    X.Nens = nens
    # Use a specified reference period for state variable anomalies 
    X.anom_reference = prior.anom_reference
    # new option: detrending the prior
    X.detrend = prior.detrend
    print 'detrend:', X.detrend
    X.avgInterval = prior.avgInterval
    
    # Read data file & populate initial prior ensemble
    X.populate_ensemble(prior_source, prior)
    Xb_one_full = X.ens

    
    # Prepare to check for files in the prior (work) directory (this object just
    # points to a directory)
    prior_check = np.DataSource(workdir)

    load_time = time() - begin_time
    if verbose > 2:
        print '-----------------------------------------------------'
        print 'Loading completed in ' + str(load_time)+' seconds'
        print '-----------------------------------------------------'

    # ==========================================================================
    # Get information on proxies to assimilate ---------------------------------
    # ==========================================================================

    begin_time_proxy_load = time()
    if verbose > 0:
        print ''
        print '-----------------------------------'
        print 'Uploading proxy data & PSM info ...'
        print '-----------------------------------'

    # Build dictionaries of proxy sites to assimilate and those set aside for
    # verification
    prox_manager = LMR_proxy_pandas_rework.ProxyManager(cfg, recon_period)
    type_site_assim = prox_manager.assim_ids_by_group

    if verbose > 3:
        print 'Assimilating proxy types/sites:', type_site_assim

    if verbose > 0:
        print '--------------------------------------------------------------------'
        print 'Proxy counts for experiment:'
        # count the total number of proxies
        total_proxy_count = len(prox_manager.ind_assim)
        for pkey, plist in sorted(type_site_assim.iteritems()):
            print('%45s : %5d' % (pkey, len(plist)))
        print('%45s : %5d' % ('TOTAL', total_proxy_count))
        print '--------------------------------------------------------------------'

    if verbose > 2:
        proxy_load_time = time() - begin_time_proxy_load
        print '-----------------------------------------------------'
        print 'Loading completed in ' + str(proxy_load_time) + ' seconds'
        print '-----------------------------------------------------'


    # ==========================================================================
    # Calculate truncated state from prior, if option chosen -------------------
    # ==========================================================================
    if regrid_method:
        
        # Declare dictionary w/ info on content of truncated state vector
        new_state_info = {}

        # Transform every 2D state variable, one at a time
        Nx = 0
        for var in X.full_state_info.keys():
            dct = {}

            dct['vartype'] = X.full_state_info[var]['vartype']

            # variable indices in full state vector
            ibeg_full = X.full_state_info[var]['pos'][0]
            iend_full = X.full_state_info[var]['pos'][1]
            # extract array corresponding to state variable "var"
            var_array_full = Xb_one_full[ibeg_full:iend_full+1, :]
            # corresponding spatial coordinates
            coords_array_full = X.coords[ibeg_full:iend_full+1, :]

            # Are we truncating this variable? (i.e. is it a 2D lat/lon variable?)

            if X.full_state_info[var]['vartype'] == '2D:horizontal':
                print var, ' : 2D lat/lon variable, truncating this variable'
                # lat/lon column indices in X.coords
                ind_lon = X.full_state_info[var]['spacecoords'].index('lon')
                ind_lat = X.full_state_info[var]['spacecoords'].index('lat')
                nlat = X.full_state_info[var]['spacedims'][ind_lat]
                nlon = X.full_state_info[var]['spacedims'][ind_lon]

                # calculate the truncated fieldNtimes
                if regrid_method == 'simple':
                    [var_array_new, lat_new, lon_new] = \
                        LMR_utils.regrid_simple(nens, var_array_full, coords_array_full, \
                                                ind_lat, ind_lon, regrid_resolution)
                elif regrid_method == 'spherical_harmonics':
                    [var_array_new, lat_new, lon_new] = \
                        LMR_utils.regrid_sphere(nlat, nlon, nens, var_array_full, regrid_resolution)
                elif regrid_method == 'esmpy':
                    target_grid = prior.esmpy_grid_def

                    lat_2d = coords_array_full[:, ind_lat].reshape(nlat, nlon)
                    lon_2d = coords_array_full[:, ind_lon].reshape(nlat, nlon)

                    [var_array_new,
                     lat_new,
                     lon_new] = LMR_utils.regrid_esmpy(target_grid['nlat'],
                                                       target_grid['nlon'],
                                                       nens,
                                                       var_array_full,
                                                       lat_2d,
                                                       lon_2d,
                                                       nlat,
                                                       nlon,
                                                       method=prior.esmpy_interp_method)
                else:
                    raise (SystemExit('Exiting! Unrecognized regridding method.'))
                
                nlat_new = np.shape(lat_new)[0]
                nlon_new = np.shape(lat_new)[1]
                
                print ('=> Full array:      ' + str(np.min(var_array_full)) + ' ' +
                       str(np.max(var_array_full)) + ' ' + str(np.mean(var_array_full)) +
                       ' ' + str(np.std(var_array_full)))
                print ('=> Truncated array: ' + str(np.min(var_array_new)) + ' ' +
                       str(np.max(var_array_new)) + ' ' + str(np.mean(var_array_new)) +
                       ' ' + str(np.std(var_array_new)))

                # corresponding indices in truncated state vector
                ibeg_new = Nx
                iend_new = Nx+(nlat_new*nlon_new)-1
                # for new state info dictionary
                dct['pos'] = (ibeg_new, iend_new)
                dct['spacecoords'] = X.full_state_info[var]['spacecoords']
                dct['spacedims'] = (nlat_new, nlon_new)
                # updated dimension
                new_dims = (nlat_new*nlon_new)

                # array with new spatial coords
                coords_array_new = np.zeros(shape=[new_dims, 2])
                coords_array_new[:, 0] = lat_new.flatten()
                coords_array_new[:, 1] = lon_new.flatten()
                
            else:
                print var,\
                    ' : not truncating this variable: no changes from full state'
                var_array_new = var_array_full
                coords_array_new = coords_array_full
                # updated dimension
                new_dims = var_array_new.shape[0]
                ibeg_new = Nx
                iend_new = Nx + new_dims - 1
                dct['pos'] = (ibeg_new, iend_new)
                dct['spacecoords'] = X.full_state_info[var]['spacecoords']
                dct['spacedims'] = X.full_state_info[var]['spacedims']

            
            # fill in new state info dictionary
            new_state_info[var] = dct

            # if 1st time in loop over state variables, create Xb_one array as copy
            # of var_array_new
            if Nx == 0:
                Xb_one = np.copy(var_array_new)
                Xb_one_coords = np.copy(coords_array_new)
            else:  # if not 1st time, append to existing array
                Xb_one = np.append(Xb_one, var_array_new, axis=0)
                Xb_one_coords = np.append(Xb_one_coords, coords_array_new, axis=0)
            
            # making sure Xb_one has proper mask, if it contains
            # at least one invalid value
            if np.isnan(Xb_one).any():        
                Xb_one = np.ma.masked_invalid(Xb_one)
                np.ma.set_fill_value(Xb_one, np.nan)
            
            # updating dimension of new state vector
            Nx = Nx + new_dims

        X.trunc_state_info = new_state_info

    else: # no truncation: carry over full state to working array
         X.trunc_state_info = X.full_state_info
         Xb_one = Xb_one_full
         Xb_one_coords = X.coords
         
         [Nx, _] = Xb_one.shape

    # Keep dimension of pre-augmented version of state vector
    [state_dim, _] = Xb_one.shape
    
    
    # ==========================================================================
    # Calculate all Ye's (for all sites in sites_assim) ------------------------
    # ==========================================================================
    
    # Load or generate Ye Values for assimilation
    if not online:
        # Load pre calculated ye values if desired or possible
        try:
            if not cfg.core.use_precalc_ye:
                raise FlagError('use_precalc_ye=False: forego loading precalcul'
                                'ated ye values.')

            print 'Loading precalculated Ye values.'
            [Ye_all, Ye_all_coords] = LMR_utils.load_precalculated_ye_vals_psm_per_proxy(cfg, prox_manager,
                                                          X.prior_sample_indices)

        except (IOError, FlagError) as e:
            print e

            # Manually calculate ye_values from state vector
            print 'Calculating ye_values from the prior...'
            Ye_all = np.empty(shape=[total_proxy_count, nens])
            Ye_all_coords = np.empty(shape=[total_proxy_count, 2])
            for k, proxy in enumerate(prox_manager.sites_assim_proxy_objs()):
                Ye_all[k, :] = proxy.psm(Xb_one_full,
                                         X.full_state_info,
                                         X.coords)
                Ye_all_coords[k, :] = np.asarray([proxy.lat, proxy.lon], dtype=np.float64)
                
        # ----------------------------------
        # Augment state vector with the Ye's
        # ----------------------------------
        # Append ensemble of Ye's to prior state vector
        Xb_one_aug = np.append(Xb_one, Ye_all, axis=0)
        Xb_one_coords = np.append(Xb_one_coords, Ye_all_coords, axis=0)
    else:
        Xb_one_aug = Xb_one

    
    # Dump prior state vector (Xb_one) to file 
    filen = workdir + '/' + 'Xb_one'
    try:
        out_Xb_one = Xb_one.filled()
        out_Xb_one_aug = Xb_one_aug.filled()
    except AttributeError as e:
        out_Xb_one = Xb_one
        out_Xb_one_aug = Xb_one_aug

    np.savez(filen, Xb_one=out_Xb_one, Xb_one_aug=out_Xb_one_aug,
             stateDim=state_dim,
             Xb_one_coords=Xb_one_coords, state_info=X.trunc_state_info)
    
    # ==========================================================================
    # Loop over all years & proxies and perform assimilation -------------------
    # ==========================================================================

    # Array containing the global and hemispheric-mean state
    # (for diagnostic purposes)
    # Now doing surface air temperature only (var = tas_sfc_Amon)!

    # TODO: AP temporary fix for no TAS in state
    tas_var = [item for item in cfg.prior.state_variables.keys() if 'tas_sfc_' in item]
    if tas_var:
        gmt_save = np.zeros([total_proxy_count+1,ntimes])
        nhmt_save = np.zeros([total_proxy_count+1,ntimes])
        shmt_save = np.zeros([total_proxy_count+1,ntimes])
        # get state vector indices where to find surface air temperature
        ibeg_tas = X.trunc_state_info[tas_var[0]]['pos'][0]
        iend_tas = X.trunc_state_info[tas_var[0]]['pos'][1]
        xbm = np.mean(Xb_one[ibeg_tas:iend_tas+1, :], axis=1)  # ensemble-mean

        nlat_new = X.trunc_state_info[tas_var[0]]['spacedims'][0]
        nlon_new = X.trunc_state_info[tas_var[0]]['spacedims'][1]
        xbm_lalo = xbm.reshape(nlat_new, nlon_new)
        lat_coords = Xb_one_coords[ibeg_tas:iend_tas+1, 0]
        lat_lalo = lat_coords.reshape(nlat_new, nlon_new)

        [gmt,nhmt,shmt] = LMR_utils.global_hemispheric_means(xbm_lalo, lat_lalo[:, 0])

        # First row is prior GMT
        gmt_save[0, :] = gmt
        nhmt_save[0,:] = nhmt
        shmt_save[0,:] = shmt
        # Prior for first proxy assimilated
        gmt_save[1, :] = gmt
        nhmt_save[1,:] = nhmt
        shmt_save[1,:] = shmt

    # -------------------------------------
    # Loop over years of the reconstruction
    # -------------------------------------
    lasttime = time()
    for yr_idx, t in enumerate(xrange(recon_period[0], recon_period[1]+1, recon_timescale)):
        
        start_yr = int(t-recon_timescale/2)
        end_yr = int(t+recon_timescale/2)
        
        if verbose > 0:
            if start_yr == end_yr:
                time_str = 'year: '+str(t)
            else:
                time_str = 'time period (yrs): ['+str(start_yr)+','+str(end_yr)+']'
            print '\n==== Working on ' + time_str

        ypad = '{:07d}'.format(t)
        filen = join(workdir, 'year' + ypad + '.npy')
        if prior_check.exists(filen) and not core.clean_start:
            if verbose > 2:
                print 'prior file exists: ' + filen
            Xb = np.load(filen)
        else:
            if verbose > 2:
                print 'Prior file ', filen, ' does not exist...'
            Xb = Xb_one_aug.copy()

            
        # -----------------
        # Loop over proxies
        # -----------------
        for proxy_idx, Y in enumerate(prox_manager.sites_assim_proxy_objs()):
            # Check if we have proxy ob for current time interval
            try:
                Yvals = Y.values[(Y.values.index >= start_yr) & (Y.values.index <= end_yr)]
                if Yvals.empty: raise KeyError()
                nYobs = len(Yvals)
                Yobs =  Yvals.mean()
                
            except KeyError:
                # Make sure GMT spot filled from previous proxy
                # TODO: AP temporary fix for no TAS in state
                if tas_var:
                    gmt_save[proxy_idx+1, yr_idx] = gmt_save[proxy_idx, yr_idx]
                continue # skip to next loop iteration (proxy record)

            if verbose > 1:
                print '--------------- Processing proxy: ' + Y.id
            if verbose > 2:
                print 'Site:', Y.id, ':', Y.type
                print ' latitude, longitude: ' + str(Y.lat), str(Y.lon)

            loc = None
            if loc_rad is not None:
                if verbose > 2:
                    print '...computing localization...'
                loc = cov_localization(loc_rad, Y, X, Xb_one_coords)

            # Get Ye values for current proxy
            if online:
                # Calculate from latest updated prior
                Ye = Y.psm(Xb)
            else:
                # Extract latest updated Ye from appended state vector
                Ye = Xb[proxy_idx - total_proxy_count]

            # Define the ob error variance
            ob_err = Y.psm_obj.R

            # if ob is an average of several values, adjust its ob error variance
            if nYobs > 1: ob_err = ob_err/float(nYobs)
            
            # ------------------------------------------------------------------
            # Do the update (assimilation) -------------------------------------
            # ------------------------------------------------------------------
            if verbose > 2:
                print ('updating time: ' + str(t) + ' proxy value : ' +
                       str(Yobs) + ' (nobs=' + str(nYobs) +') | mean prior proxy estimate: ' +
                       str(Ye.mean()))

            # Update the state
            Xa = enkf_update_array(Xb, Yobs, Ye, ob_err, loc)

            
            # TODO: AP Temporary fix for no TAS in state
            if tas_var:
                xam = Xa.mean(axis=1)
                xam_lalo = xam[ibeg_tas:(iend_tas+1)].reshape(nlat_new, nlon_new)
                [gmt, nhmt, shmt] = \
                    LMR_utils.global_hemispheric_means(xam_lalo, lat_lalo[:, 0])
                gmt_save[proxy_idx+1, yr_idx] = gmt
                nhmt_save[proxy_idx+1, yr_idx] = nhmt
                shmt_save[proxy_idx+1, yr_idx] = shmt

            # check the variance change for sign
            thistime = time()
            if verbose > 2:
                xbvar = Xb.var(axis=1, ddof=1)
                xavar = Xa.var(ddof=1, axis=1)
                vardiff = xavar - xbvar
                print 'min/max change in variance: ('+str(np.min(vardiff))+','+str(np.max(vardiff))+')'
                print 'update took ' + str(thistime-lasttime) + 'seconds'
            lasttime = thistime

            # Put analysis Xa in Xb for next assimilation
            Xb = Xa

            # End of loop on proxies

        # Dump Xa to file (use Xb in case no proxies assimilated for
        # current year)
        try:
            np.save(filen, Xb.filled())
        except AttributeError as e:
            np.save(filen, Xb)

    end_time = time() - begin_time

    # End of loop on years
    if verbose > 0:
        print ''
        print '====================================================='
        print 'Reconstruction completed in ' + str(end_time/60.0)+' mins'
        print '====================================================='

    # 3 July 2015: compute and save the GMT,NHMT,SHMT for the full ensemble
    # need to fix this so that every year is counted
    # TODO: AP temporary fix for no TAS
    if tas_var:
        gmt_ensemble = np.zeros([ntimes, nens])
        nhmt_ensemble = np.zeros([ntimes,nens])
        shmt_ensemble = np.zeros([ntimes,nens])
        for iyr, yr in enumerate(xrange(recon_period[0], recon_period[1]+1, recon_timescale)):
            filen = join(workdir, 'year{:07d}'.format(yr))
            Xa = np.load(filen+'.npy')
            for k in xrange(nens):
                xam_lalo = Xa[ibeg_tas:iend_tas+1, k].reshape(nlat_new,nlon_new)
                [gmt, nhmt, shmt] = \
                    LMR_utils.global_hemispheric_means(xam_lalo, lat_lalo[:, 0])
                gmt_ensemble[iyr, k] = gmt
                nhmt_ensemble[iyr, k] = nhmt
                shmt_ensemble[iyr, k] = shmt

        filen = join(workdir, 'gmt_ensemble')
        np.savez(filen, gmt_ensemble=gmt_ensemble, nhmt_ensemble=nhmt_ensemble,
                 shmt_ensemble=shmt_ensemble, recon_times=recon_times)

        # save global mean temperature history and the proxies assimilated
        print ('saving global mean temperature update history and ',
               'assimilated proxies...')
        filen = join(workdir, 'gmt')
        np.savez(filen, gmt_save=gmt_save, nhmt_save=nhmt_save, shmt_save=shmt_save,
                 recon_times=recon_times,
                 apcount=total_proxy_count,
                 tpcount=total_proxy_count)

    # TODO: (AP) The assim/eval lists of lists instead of lists of 1-item dicts
    assimilated_proxies = [{p.type: [p.id, p.lat, p.lon, p.time,
                                     p.psm_obj.sensitivity]}
                           for p in prox_manager.sites_assim_proxy_objs()]
    filen = join(workdir, 'assimilated_proxies')
    np.save(filen, assimilated_proxies)
    
    # collecting info on non-assimilated proxies and save to file
    nonassimilated_proxies = [{p.type: [p.id, p.lat, p.lon, p.time,
                                        p.psm_obj.sensitivity]}
                              for p in prox_manager.sites_eval_proxy_objs()]
    if nonassimilated_proxies:
        filen = join(workdir, 'nonassimilated_proxies')
        np.save(filen, nonassimilated_proxies)

    exp_end_time = time() - begin_time
    if verbose > 0:
        print ''
        print '====================================================='
        print 'Experiment completed in ' + str(exp_end_time/60.0) + ' mins'
        print '====================================================='

    # TODO: best method for Ye saving?
    return prox_manager.sites_assim_proxy_objs()
# ------------------------------------------------------------------------------
# --------------------------- end of main code ---------------------------------
# ------------------------------------------------------------------------------

if __name__ == '__main__':
    LMR_driver_callable()<|MERGE_RESOLUTION|>--- conflicted
+++ resolved
@@ -84,11 +84,7 @@
 
     # verbose controls print comments (0 = none; 1 = most important;
     #  2 = many; 3 = a lot; >=4 = all)
-<<<<<<< HEAD
-    verbose = 1
-=======
     verbose = cfg.LOG_LEVEL
->>>>>>> ba0c7bc8
 
     nexp = core.nexp
     workdir = core.datadir_output
