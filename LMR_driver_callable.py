--- conflicted
+++ resolved
@@ -372,11 +372,7 @@
         Xb_one_aug = Xb_one
 
     
-<<<<<<< HEAD
-    # NEW: Dump prior state vector (Xb_one) to file 
-=======
     # NEW: Dump prior state vector (Xb_one) to file, one file per state variable
->>>>>>> 14af014b
     print '\n ---------- saving Xb_one for each variable to separate file -----------\n'
     for var in X.trunc_state_info.keys():
         print var
@@ -386,17 +382,10 @@
         Xb_var = np.reshape(Xb_one[ibeg:iend+1,:],(nlat_new,nlon_new,nens))
         filen = workdir + '/' + 'Xb_one' + '_' + var 
         np.savez(filen,Xb_var=Xb_var,nlat=nlat_new,nlon=nlon_new,nens=nens,lat=lat_new,lon=lon_new)
-<<<<<<< HEAD
-
-    # END new file save
-
-    filen = workdir + '/' + 'Xb_one' 
-=======
     # END new file save
 
     # Dump entire prior state vector (Xb_one) to file 
     filen = workdir + '/' + 'Xb_one'
->>>>>>> 14af014b
     try:
         out_Xb_one = Xb_one.filled()
         out_Xb_one_aug = Xb_one_aug.filled()
