--- conflicted
+++ resolved
@@ -1,17 +1,17 @@
 """
 Module: LMR_driver_callable.py
- 
-Purpose: This is the "main" module of the LMR code. 
+
+Purpose: This is the "main" module of the LMR code.
          Generates a paleoclimate reconstruction (single Monte-Carlo
          realization) through the assimilation of a set of proxy data.
 
-Options: None. 
-         Experiment parameters defined in LMR_config. 
+Options: None.
+         Experiment parameters defined in LMR_config.
 
 Originators: Greg Hakim    | Dept. of Atmospheric Sciences, Univ. of Washington
              Robert Tardif | January 2015
 
-Revisions: 
+Revisions:
   April 2015:
             - This version is callable by an outside script, accepts a single
               object, called state, which has everything needed for the driver
@@ -32,8 +32,8 @@
               formatted to mostly adhere to PEP8 guidlines
               (A. Perkins - U. of Washington)
   April 2016:
-            - Added handling of the "sensitivity" attribute now attached to 
-              proxy psm objects that defines the climate variable to which 
+            - Added handling of the "sensitivity" attribute now attached to
+              proxy psm objects that defines the climate variable to which
               each proxy record is deemed sensitive to.
               (R. Tardif - U. of Washington)
 """
@@ -316,7 +316,6 @@
     # Array containing the global and hemispheric-mean state
     # (for diagnostic purposes)
     # Now doing surface air temperature only (var = tas_sfc_Amon)!
-<<<<<<< HEAD
 
     # TODO: AP temporary fix for no TAS in state
     if 'tas_sfc_Amon' in cfg.prior.state_variables:
@@ -329,6 +328,7 @@
         xbm = np.mean(Xb_one[ibeg_tas:iend_tas+1, :], axis=1)  # ensemble-mean
         xbm_lalo = xbm.reshape(nlat_new, nlon_new)
         [gmt,nhmt,shmt] = LMR_utils.global_hemispheric_means(xbm_lalo, lat_new[:, 0])
+
         # First row is prior GMT
         gmt_save[0, :] = gmt
         nhmt_save[0,:] = nhmt
@@ -337,29 +337,6 @@
         gmt_save[1, :] = gmt
         nhmt_save[1,:] = nhmt
         shmt_save[1,:] = shmt
-=======
-    gmt_save = np.zeros([total_proxy_count+1,
-                         recon_period[1] - recon_period[0] + 1])
-    nhmt_save = np.zeros([total_proxy_count+1,
-                          recon_period[1]-recon_period[0]+1])
-    shmt_save = np.zeros([total_proxy_count+1,
-                          recon_period[1]-recon_period[0]+1])
-    # get state vector indices where to find surface air temperature
-    ibeg_tas = X.trunc_state_info['tas_sfc_Amon']['pos'][0]
-    iend_tas = X.trunc_state_info['tas_sfc_Amon']['pos'][1]
-    xbm = np.mean(Xb_one[ibeg_tas:iend_tas+1, :], axis=1)  # ensemble-mean
-    xbm_lalo = xbm.reshape(nlat_new, nlon_new)
-    [gmt, nhmt, shmt] = LMR_utils.global_hemispheric_means(xbm_lalo,
-                                                           lat_new[:, 0])
-    # First row is prior GMT
-    gmt_save[0, :] = gmt
-    nhmt_save[0,:] = nhmt
-    shmt_save[0,:] = shmt
-    # Prior for first proxy assimilated
-    gmt_save[1, :] = gmt 
-    nhmt_save[1,:] = nhmt
-    shmt_save[1,:] = shmt
->>>>>>> 18ec628d
 
     # -------------------------------------
     # Loop over years of the reconstruction
@@ -455,7 +432,7 @@
             Xb = Xa
 
             # End of loop on proxies
-            
+
         # Dump Xa to file (use Xb in case no proxies assimilated for
         # current year)
         np.save(filen, Xb)
@@ -469,7 +446,6 @@
         print 'Reconstruction completed in ' + str(end_time/60.0)+' mins'
         print '====================================================='
 
-<<<<<<< HEAD
     # 3 July 2015: compute and save the GMT,NHMT,SHMT for the full ensemble
     # need to fix this so that every year is counted
     # TODO: AP temporary fix for no TAS
@@ -502,42 +478,8 @@
                  tpcount=total_proxy_count)
 
     # TODO: (AP) The assim/eval lists of lists instead of lists of 1-item dicts
-    assimilated_proxies = [{p.type: [p.id, p.lat, p.lon, p.time]}
-=======
-    # G. Hakim, 3 July 2015: compute and save the GMT,NHMT,SHMT for the full
-    # ensemble
-    # TODO: need to fix this so that every year is counted (AP maybe done?)
-    gmt_ensemble = np.zeros([ntimes, nens])
-    nhmt_ensemble = np.zeros([ntimes,nens])
-    shmt_ensemble = np.zeros([ntimes,nens])
-    for iyr, yr in enumerate(xrange(recon_period[0], recon_period[1]+1)):
-        filen = join(workdir, 'year{:04d}'.format(yr))
-        Xa = np.load(filen+'.npy')
-        for k in xrange(nens):
-            xam_lalo = Xa[ibeg_tas:iend_tas+1, k].reshape(nlat_new,nlon_new)
-            [gmt, nhmt, shmt] = \
-                LMR_utils.global_hemispheric_means(xam_lalo, lat_new[:, 0])
-            gmt_ensemble[iyr, k] = gmt
-            nhmt_ensemble[iyr, k] = nhmt
-            shmt_ensemble[iyr, k] = shmt
-
-    filen = join(workdir, 'gmt_ensemble')
-    np.savez(filen, gmt_ensemble=gmt_ensemble, nhmt_ensemble=nhmt_ensemble,
-             shmt_ensemble=shmt_ensemble, recon_times=recon_times)
-
-    # save global mean temperature history and the proxies assimilated
-    print ('saving global mean temperature update history and ',
-           'assimilated proxies...')
-    filen = join(workdir, 'gmt')
-    np.savez(filen, gmt_save=gmt_save, nhmt_save=nhmt_save, shmt_save=shmt_save,
-             recon_times=recon_times,
-             apcount=total_proxy_count,
-             tpcount=total_proxy_count)    
-    
-    # TODO: (AP) The assim/eval lists of lists instead of lists of 1-item dicts    
     assimilated_proxies = [{p.type: [p.id, p.lat, p.lon, p.time,
                                      p.psm_obj.sensitivity]}
->>>>>>> 18ec628d
                            for p in prox_manager.sites_assim_proxy_objs()]
     filen = join(workdir, 'assimilated_proxies')
     np.save(filen, assimilated_proxies)
