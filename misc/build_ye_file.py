--- conflicted
+++ resolved
@@ -60,34 +60,10 @@
     if len(sys.argv) > 1:
         yaml_file = sys.argv[1]
     else:
-<<<<<<< HEAD
         yaml_file = None
 
     # Updates LMR config using specified or default yaml file
     LMR_config.initialize_config_yaml(LMR_config, yaml_file=yaml_file)
-=======
-        yaml_file = os.path.join(LMR_config.SRC_DIR, 'config.yml')
-
-    try:
-        print('Loading configuration: {}'.format(yaml_file))
-        f = open(yaml_file, 'r')
-        yml_dict = yaml.load(f)
-        update_result = LMR_config.update_config_class_yaml(yml_dict,
-                                                            LMR_config)
-
-        # Check that all yml params match value in LMR_config
-        if update_result:
-            raise SystemExit(
-                'Extra or mismatching values found in the configuration yaml'
-                ' file.  Please fix or remove them.\n  Residual parameters:\n '
-                '{}'.format(update_result))
-
-    except IOError as e:
-        raise SystemExit(
-            ('Could not locate {}.  If use of legacy LMR_config usage is '
-             'desired then please change LEGACY_CONFIG to True'
-             'in LMR_wrapper.py.').format(yaml_file))
->>>>>>> e93b0fc2
 
 cfg = LMR_config.Config()
 
@@ -124,22 +100,6 @@
     psm_ok = True
     # check existence of required pre-calibrated PSM files
     if not os.path.exists(cfg.psm.linear_TorP.pre_calib_datafile_T):
-<<<<<<< HEAD
-        print(('*** linear_TorP PSM: Cannot find file of pre-calibrated PSMs for temperature:'
-               ' \n %s' %cfg.psm.linear_TorP.pre_calib_datafile_T))
-        psm_ok = False
-    if not os.path.exists(cfg.psm.linear_TorP.pre_calib_datafile_P):
-        print(('*** linear_TorP PSM: Cannot find file of pre-calibrated PSMs for moisture:'
-               ' \n %s' %cfg.psm.linear_TorP.pre_calib_datafile_P))
-        psm_ok = False
-    if not psm_ok:
-        raise SystemExit
-  
-if 'linear' in unique_psm_keys:
-    if not os.path.exists(cfg.psm.linear.pre_calib_datafile):
-        print(('*** linear PSM: Cannot find file of pre-calibrated PSMs:'
-               ' \n %s' %cfg.psm.linear.pre_calib_datafile))
-=======
         print ('*** linear_TorP PSM: Cannot find file of pre-calibrated PSMs for temperature:'
                ' \n {}'.format(cfg.psm.linear_TorP.pre_calib_datafile_T))
         psm_ok = False
@@ -154,62 +114,41 @@
     if not os.path.exists(cfg.psm.linear.pre_calib_datafile):
         print ('*** linear PSM: Cannot find file of pre-calibrated PSMs:'
                ' \n {}'.format(cfg.psm.linear.pre_calib_datafile))
->>>>>>> e93b0fc2
         print ('Perform calibration "on-the-fly" and calculate Ye values?'
                ' \nThis will take longer and PSM calibration parameters will not be stored in a file...')
         userinput = input('Continue (y/n)? ')
         if userinput == 'y' or userinput == 'yes':
             print('ok...continuing...')
         else:
-<<<<<<< HEAD
-=======
-            print('Exiting! Use the PSMbuild facility to generate the appropriate calibrated PSMs')
->>>>>>> e93b0fc2
-            raise SystemExit
+            raise (SystemExit('Exiting! Use the PSMbuild facility to generate the appropriate calibrated PSMs'))
         
 if 'bilinear' in unique_psm_keys:
     if not os.path.exists(cfg.psm.bilinear.pre_calib_datafile):
-<<<<<<< HEAD
-        print(('*** bilinear PSM: Cannot find file of pre-calibrated PSMs:'
-               ' \n %s' %cfg.psm.bilinear.pre_calib_datafile))
-=======
         print ('*** bilinear PSM: Cannot find file of pre-calibrated PSMs:'
                ' \n {}'.format(cfg.psm.bilinear.pre_calib_datafile))
->>>>>>> e93b0fc2
         print ('Perform calibration "on-the-fly" and calculate Ye values?'
                ' \nThis will take longer and PSM calibration parameters will not be stored in a file...')
         userinput = input('Continue (y/n)? ')
         if userinput == 'y' or userinput == 'yes':
             print('ok...continuing...')
         else:
-<<<<<<< HEAD
-=======
-            print('Exiting! Use the PSMbuild facility to generate the appropriate calibrated PSMs')
->>>>>>> e93b0fc2
-            raise SystemExit
+            raise (SystemExit('Exiting! Use the PSMbuild facility to generate the appropriate calibrated PSMs'))
 # Finished checking ...
 
 # Loop over all psm types found in the configuration
 for psm_key in unique_psm_keys:
 
-<<<<<<< HEAD
-    print('Loading psm information for psm type:', psm_key, ' ...')
-=======
     print('Loading psm information for psm type: {} ...'.format(psm_key))
->>>>>>> e93b0fc2
     
     # re-assign current psm type to all proxy records
     # TODO: Could think of implementing filter to restrict to relevant proxy records only
     for p in proxy_types: proxy_cfg.proxy_psm_type[p] = psm_key
-<<<<<<< HEAD
         
     proxy_objects = proxy_class.load_all_annual_no_filtering(cfg)
 
     # Number of proxy objects (will be a dim of ye_out array)
     num_proxy = len(proxy_objects)
     print('Calculating ye values for {:d} proxies'.format(num_proxy))
-=======
->>>>>>> e93b0fc2
     
     pre_calib_file = None
     # Define the psm-dependent required state variables
@@ -251,11 +190,7 @@
         # for now ... statevars = cfg.psm.bayesreg_tex86.psm_required_variables
         psm_avg = 'multiyear'
     else:
-<<<<<<< HEAD
-        raise SystemExit
-=======
-        print('Exiting! You must use the PSMbuild facility to generate the appropriate calibrated PSMs')
-        raise SystemExit
+        raise (SystemExit('Exiting! You must use the PSMbuild facility to generate the appropriate calibrated PSMs'))
 
     if pre_calib_file:
         if isinstance(pre_calib_file, (list,tuple)):
@@ -263,9 +198,8 @@
                   '         and: {}'.format(pre_calib_file[0],pre_calib_file[1]))
         else:
             print('  from file: {}'.format(pre_calib_file))
->>>>>>> e93b0fc2
-
-        
+
+
     # loading all available proxy objects
     proxy_objects = proxy_class.load_all_annual_no_filtering(cfg)
 
@@ -273,7 +207,7 @@
     num_proxy = len(proxy_objects)
     print('Calculating ye values for {:d} proxies'.format(num_proxy))
 
-        
+
     # Define required temporal averaging
     if psm_avg == 'annual':
         # calendar year as the only seasonality vector for all proxies
@@ -329,18 +263,14 @@
     firstloop = True
     for season in season_unique:
 
-<<<<<<< HEAD
-        print('Calculating estimates for proxies with seasonality:', season)
-=======
         if base_time_interval == 'annual':
             print('Calculating estimates for proxies with seasonality: '
                   '{}'.format(season))
         elif base_time_interval == 'multiyear':
             print('Calculating estimates for proxies with multiyear averaging: '
                   '{}'.format(season))
->>>>>>> e93b0fc2
-
-            
+
+
         # Create prior source object
         X = LMR_prior.prior_assignment(cfg.prior.prior_source)
         X.prior_datadir = cfg.prior.datadir_prior
@@ -401,10 +331,7 @@
     # Create filename for current experiment
     out_dir = os.path.join(cfg.core.lmr_path, 'ye_precalc_files')
 
-<<<<<<< HEAD
-=======
     # TODO: fix key usage
->>>>>>> e93b0fc2
     vkind = X.statevars[list(X.statevars.keys())[0]]
     out_fname = create_precalc_ye_filename(cfg,psm_key,vkind)
     
