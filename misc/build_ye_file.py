import sys
import numpy as np
import os
from itertools import izip

sys.path.append('../')

import LMR_prior
import LMR_psms
import LMR_proxy_pandas_rework
import LMR_config
from LMR_utils import create_precalc_ye_filename

# This script gives a method for pre-calculating ye values for our linear psm.
# It outputs this file in a subdirectory of the prior source directory which
# is then in turn checked for by the driver.  Files created will be unique to
# the prior, psm calibration source, proxy source, and state variable used to
# calculate it. I'm choosing to forego on the fly creation of these files for
# now.  If a user would like to create one for their current configuration  this
#  script should just be an easy one-off run with no editing required.

cfg = LMR_config.Config()

# Create prior source object
print ('Starting Ye precalculation using prior data from '
       '{}'.format(cfg.prior.prior_source))
X = LMR_prior.prior_assignment(cfg.prior.prior_source)
X.prior_datadir = cfg.prior.datadir_prior
X.prior_datafile = cfg.prior.datafile_prior
X.statevars = cfg.prior.psm_required_variables
X.detrend = cfg.prior.detrend
X.kind = cfg.prior.state_kind
<<<<<<< HEAD

=======
X.Nens = None  # Load entire prior
>>>>>>> d234ecd4

#  Load the proxy data
cfg.psm.linear.psm_r_crit = 0.0
print 'Loading proxies...'
proxy_database = cfg.proxies.use_from[0]
psm_key = cfg.psm.use_psm[proxy_database]
psm_class = LMR_psms.get_psm_class(psm_key)
psm_kwargs = psm_class.get_kwargs(cfg)

proxy_class = LMR_proxy_pandas_rework.get_proxy_class(proxy_database)
proxy_objects = proxy_class.load_all_annual_no_filtering(cfg,
                                                         **psm_kwargs)

# Load the prior data
X.populate_ensemble(cfg.prior.prior_source, cfg.prior)

# Calculate the Ye values
num_proxy = len(proxy_objects)
len_prior_dat = X.prior_dict[X.statevars[0]]['value'].shape[0]
print 'Calculating ye values for {:d} proxies'.format(num_proxy)
ye_out = np.zeros((num_proxy, len_prior_dat))

for i, pobj in enumerate(proxy_objects):
    ye_out[i] = pobj.psm(X.ens, X.full_state_info, X.coords)

# Create a mapping for each proxy id to an index of the array
pid_map = {pobj.id: idx for idx, pobj in enumerate(proxy_objects)}

# Create filename for current experiment
out_dir = os.path.join(cfg.core.lmr_path, 'ye_precalc_files')
out_fname = create_precalc_ye_filename(cfg)

assert len(out_fname) <= 255, 'Filename is too long...'

if not os.path.exists(out_dir):
    os.mkdir(out_dir)

# Write precalculated ye file
out_full = os.path.join(out_dir, out_fname)
print 'Writing precalculated ye file: {}'.format(out_full)
np.savez(out_full,
         pid_index_map=pid_map,
         ye_vals=ye_out)<|MERGE_RESOLUTION|>--- conflicted
+++ resolved
@@ -30,11 +30,8 @@
 X.statevars = cfg.prior.psm_required_variables
 X.detrend = cfg.prior.detrend
 X.kind = cfg.prior.state_kind
-<<<<<<< HEAD
+X.Nens = None  # Load entire prior
 
-=======
-X.Nens = None  # Load entire prior
->>>>>>> d234ecd4
 
 #  Load the proxy data
 cfg.psm.linear.psm_r_crit = 0.0
