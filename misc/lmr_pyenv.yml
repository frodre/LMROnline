name: lmr_py3

channels:
  - defaults
  - conda-forge

dependencies:
  - python=3.6
  - netCDF4=1.4.0
  - numpy
  - scipy
  - matplotlib
  - statsmodels
  - pyspharm
  - pyyaml
  - pandas=0.23
  - xlrd
  - pytest
  - ipython
  - jpeg
  - basemap
  - cartopy
<<<<<<< HEAD
  - esmpy
  - pytables

=======
  - esmpy=7.1
>>>>>>> 4c00d3f9
  - pymc3<|MERGE_RESOLUTION|>--- conflicted
+++ resolved
@@ -20,11 +20,6 @@
   - jpeg
   - basemap
   - cartopy
-<<<<<<< HEAD
-  - esmpy
+  - esmpy=7.1
   - pytables
-
-=======
-  - esmpy=7.1
->>>>>>> 4c00d3f9
   - pymc3