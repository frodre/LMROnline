--- conflicted
+++ resolved
@@ -16,33 +16,22 @@
 mpl.rcParams['figure.figsize'] = (10., 6.)
 mpl.rcParams['font.size'] = 16
 
-<<<<<<< HEAD
-def compile_gmts(parent_dir, a_d_vals=None, r_iters=None):
+def compile_gmts(parent_dir, a_d_vals=None, a_infl_vals=None, r_iters=None):
 
     # Directories for each parameter value
     if a_d_vals is not None:
         ad_dir = 'a{:1.2g}_d{:1.2f}'
-        ad_dir2 = 'a{:1.1f}_d{:1.2f}'
-        param_iters = []
+        ad_dir2 = 'a{:1.1f}_d{:1.2f}'param_iters = []
         for a, d in a_d_vals:
             curr_ad = ad_dir.format(a, d)
             if a == 1.0 or a == 0.0:
                 if not exists(join(parent_dir, curr_ad)):
                     curr_ad = ad_dir2.format(a, d)
             param_iters.append(join(parent_dir, curr_ad))
-=======
-def compile_gmts(parent_dir, a_d_vals=None, a_infl_vals=None):
-
-    # Directories for each parameter value
-    if a_d_vals is not None:
-        ad_dir = 'a{:1.1f}_d{:1.2f}'
-        param_iters = [join(parent_dir, ad_dir.format(a, d))
-                       for a, d in a_d_vals]
     elif a_infl_vals is not None:
         ainfl_dir = 'a{:1.1f}_infl{:1.2f}'
         param_iters = [join(parent_dir, ainfl_dir.format(a, infl))
                        for a, infl in a_infl_vals]
->>>>>>> 310d7911
     else:
         if r_iters is not None:
             print 'Joining on r iters ', r_iters
@@ -134,7 +123,7 @@
     ens_var = ens_var.mean(axis=0).astype(np.float32)
     gm_ens_var = gm_ens_var.mean(axis=0)
     pri_ens_var = pri_ens_var.mean(axis=0).astype(np.float32)
-    pri_gm_ens_var = pri_gm_ens_var.mean(axis=0)    
+    pri_gm_ens_var = pri_gm_ens_var.mean(axis=0)
 
     res_dict = {'times': times,
                 'lats': lats,
@@ -143,7 +132,7 @@
                 'gm_ens_var': gm_ens_var.squeeze(),
                 'pri_ens_var': pri_ens_var.squeeze(),
                 'pri_gm_ens_var': pri_gm_ens_var.squeeze()}
-   
+
     if not exists(out_dir):
         os.makedirs(out_dir)
     np.savez(join(out_dir, out_fname), **res_dict)
