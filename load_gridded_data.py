"""
Module: load_gridded_data.py

Purpose: Contains functions used in the uploading of the various gridded datasets 
         (calibration and prior) needed by the LMR. 

Originator: Robert Tardif, U. of Washington, January 2015

Revisions:
          - Added function for the upload of the GPCC historical precipitation dataset.
            [R. Tardif, U of Washington, December 2015]
          - Added function for uploading the ERA20CM *ensemble* to be used as prior.
            [R. Tardif, U of Washington, February 2016]
          - Added function for the upload of the Dai historical PDSI dataset.
            [R. Tardif, U of Washington, May 2016]
          - Added function to upload the data from the TraCE21ka climate simulation.
            [R. Tardif, U of Washington, December 2016]
          - Modified the read_gridded_data_CMIP5_model function to handle fields with 
            lats/lons defined using 2d arrays (on irregular grids), and added
            possibility of returning multiyear averages.
            [R. Tardif, U of Washington, March 2017]
          - Modified the read_gridded_data_CMIP5_model function to handle fields with
            dims as [time,lat] (latitudinally-averaged) and [time,lev,lat] 
            (latitude-depth cross-sections).
            [R. Tardif, U of Washington, April 2017]
          - Minor fix to detrending functionality to handle fields with masked values
            [R. Tardif, U of Washington, April 2017]
          - Added the function read_gridded_data_cGENIE_model to read data files 
            derived from output of the cGENIE EMIC. 
            [R. Tardif, U of Washington, Aug 2017]
          - Modified the read_gridded_data_CMIP5_model function for greater flexibility
            in handling names of geographical coordinates in input .nc files.
            [R. Tardif, U of Washington, Aug 2017]
          - Bug fix to calculation of anomalies to specific reference period in 
            read_gridded_data_GPCC, read_gridded_data_DaiPDSI and read_gridded_data_SPEI
            [M. Erb, N. Arizona U. & R. Tardif, U of Washington, Feb 2018]
          - Reference period w.r.t. which anomalies are computed are now passed as argument
            to functions tasked with uploading instrumental-era calibration datasets. 
            [R. Tardif, U. of Washington, February 2018]
"""
from netCDF4 import Dataset, date2num, num2date
from datetime import datetime, timedelta
from calendar import monthrange
from scipy import stats
import numpy as np
import pylab as pl
import os.path
import string
import math

def read_gridded_data_GISTEMP(data_dir,data_file,data_vars,outfreq,ref_period):
#==========================================================================================
#
# Reads the monthly data of surface air temperature anomalies from the GISTEMP gridded 
# product.
# 
# Input: 
#      - data_dir     : Full name of directory containing gridded 
#                       data. (string)
#      - data_file    : Name of file containing gridded data. (string)
#
#      - data_vars    : List of variable names to read. (string list)
#                       Here should simply be ['Tsfc'], as only sfc temperature 
#                       data (anomalies) are contained in the file.
#
#      - outfreq      : string indicating whether to return monthly or annual averages
#
#      - ref_period   : two-element list indicating the period w.r.t. which anomalies
#                       are to be referenced. Set to None if no processing required,
#                       otherwise expects [start,end] ex. [1951,1980]
#
# Output: (numpy arrays)
#      - time_yrs     : Array with years over which data is available.
#                       dims: [nb_years]
#      - lat          : Array containing the latitudes of gridded  data. 
#                       dims: [lat]
#      - lon          : Array containing the longitudes of gridded  data. 
#                       dims: [lon]
#      - value        : Array with the annually-averaged data calculated from monthly data 
#                       dims: [time,lat,lon]
# 
#========================================================================================== 


    nbmaxnan = 0 # max nb of nan's allowed in calculation of annual average
    
    # Check if file exists
    infile = data_dir+'/GISTEMP/'+data_file
    if not os.path.isfile(infile):
        raise SystemExit(('Error in specification of gridded dataset. '
                          'File {} does not exist. Exiting.').format(infile))
        
    # Sanity check on number of variables to read
    if len(data_vars) > 1:
        raise SystemExit('Too many variables to read! This file only contains'
                         ' surface air temperature (anomalies). Exiting.')
        
    dateref = datetime(1800,1,1,0)
    data = Dataset(infile,'r')

    lat   = data.variables['lat'][:]
    lon   = data.variables['lon'][:]
    
    indneg = np.where(lon < 0)[0]
    if len(indneg) > 0: # if non-empty
        lon[indneg] = 360.0 + lon[indneg]

    # ----------------------------------------------------------------------------------
    # Convert time from "nb of days from dateref" to actual date/time as datetime object 
    # ----------------------------------------------------------------------------------
    ntime = len(data.dimensions['time'])    
    daysfromdateref = data.variables['time'][:]
    dates = np.array([dateref + timedelta(days=int(i)) for i in daysfromdateref])
    
    fillval = np.power(2,15)-1
    value = np.copy(data.variables['tempanomaly'])
    value[value == fillval] = np.NAN

    if ref_period:
        climo_month = np.zeros([12, len(lat), len(lon)], dtype=float)
        # loop over months
        for i in range(12):
            m = i+1
            indsmref = [j for j,v in enumerate(dates) if v.year >= ref_period[0] and v.year <= ref_period[1] and v.month == m]
            indsm = [j for j,v in enumerate(dates) if v.month == m]
            climo_month[i] = np.nanmean(value[indsmref], axis=0)
            value[indsm] = (value[indsm] - climo_month[i])
    else:
        print('Warning: using default reference period defining temperature anomalies for GISTEMP product.')
    
    if outfreq == 'annual':
        # List years available in dataset and sort
        years = list(set([d.year for d in dates])) # 'set' is used to get unique values in list
        years.sort # sort the list
        dates_annual = np.array([datetime(y,1,1,0,0) for y in years])

        value_annual = np.empty([len(years), len(lat), len(lon)], dtype=float)
        value_annual[:] = np.nan # initialize with nan's
        
        # Loop over years in dataset
        for i in range(0,len(years)):        
            # find indices in time array where "years[i]" appear
            ind = [j for j, k in enumerate(dates) if k.year == years[i]]
            # ---------------------------------------
            # Calculate annual mean from monthly data
            # Note: data has dims [time,lat,lon]
            # ---------------------------------------
            tmp = np.nanmean(value[ind],axis=0)
            # apply check of max nb of nan values allowed
            nancount = np.isnan(value[ind]).sum(axis=0)
            tmp[nancount > nbmaxnan] = np.nan # put nan back if nb of nan's in current year above threshold
            value_annual[i,:,:] = tmp

        dates_ret = dates_annual
        value_ret = value_annual

    else:
        dates_ret = dates
        value_ret = value
        
    return dates_ret, lat, lon, value_ret

#==========================================================================================


def read_gridded_data_HadCRUT(data_dir,data_file,data_vars,outfreq,ref_period):
#==========================================================================================
#
# Reads the monthly data of surface air temperature anomalies from the HadCRUT gridded 
# product.
#
# Input: 
#      - data_dir     : Full name of directory containing gridded 
#                       data. (string)
#      - data_file    : Name of file containing gridded data. (string)
#
#      - data_vars    : List of variable names to read. (string list)
#                       Here should simply be ['Tsfc'], as only sfc temperature 
#                       data (anomalies) are contained in the file.
#      - outfreq      : string indicating whether to return monthly or annual averages
#
#      - ref_period   : two-element list indicating the period w.r.t. which anomalies
#                       are to be referenced. Set to None if no processing required,
#                       otherwise expects [start,end] ex. [1951,1980]
#
# Output: (numpy arrays)
#      - time_yrs     : Array with years over which data is available.
#                       dims: [nb_years]
#      - lat          : Array containing the latitudes of gridded  data. 
#                       dims: [lat]
#      - lon          : Array containing the longitudes of gridded  data. 
#                       dims: [lon]
#      - value        : Array with the annually-averaged data calculated from monthly data 
#                       dims: [time,lat,lon]
# 
#========================================================================================== 

    nbmaxnan = 0 # max nb of nan's allowed in calculation of annual average

    # Check if file exists
    infile = data_dir+'/HadCRUT/'+data_file
    if not os.path.isfile(infile):
        raise SystemExit(('Error in specification of gridded dataset. '
                          'File {} does not exist. Exiting.').format(infile))

    # Sanity check on number of variables to read
    if len(data_vars) > 1:
        raise SystemExit('Too many variables to read! This file only contains'
                         ' surface air temperature (anomalies). Exiting.')

    dateref = datetime(1850,1,1,0)
    data = Dataset(infile,'r')

    lat   = data.variables['latitude'][:]
    lon   = data.variables['longitude'][:]

    indneg = np.where(lon < 0)[0]
    if len(indneg) > 0: # if non-empty
        lon[indneg] = 360.0 + lon[indneg]

    # -------------------------------------------------------------
    # Convert time from "nb of days from dateref" to absolute years 
    # -------------------------------------------------------------
    ntime = len(data.dimensions['time'])    
    daysfromdateref = data.variables['time'][:]
    dates = np.array([dateref + timedelta(days=int(i)) for i in daysfromdateref])

    value = np.copy(data.variables['temperature_anomaly'])
    value[value == -1e+30] = np.NAN

    if ref_period:
        climo_month = np.zeros([12, len(lat), len(lon)], dtype=float)
        # loop over months
        for i in range(12):
            m = i+1
            indsmref = [j for j,v in enumerate(dates) if v.year >= ref_period[0] and v.year <= ref_period[1] and v.month == m]
            indsm = [j for j,v in enumerate(dates) if v.month == m]
            climo_month[i] = np.nanmean(value[indsmref], axis=0)
            value[indsm] = (value[indsm] - climo_month[i])
    else:
        print('Warning: using default reference period defining temperature anomalies for HadCRUT product.')

    if outfreq == 'annual':
        # List years available in dataset and sort
        years = list(set([d.year for d in dates])) # 'set' is used to get unique values in list
        years.sort # sort the list
        dates_annual = np.array([datetime(y,1,1,0,0) for y in years])

        value_annual = np.empty([len(years), len(lat), len(lon)], dtype=float)
        value_annual[:] = np.nan # initialize with nan's

        # Loop over years in dataset
        for i in range(0,len(years)):        
            # find indices in time array where "years[i]" appear
            ind = [j for j, k in enumerate(dates) if k.year == years[i]]
            # ---------------------------------------
            # Calculate annual mean from monthly data
            # Note: data has dims [time,lat,lon]
            # ---------------------------------------
            tmp = np.nanmean(value[ind],axis=0)
            # apply check of max nb of nan values allowed
            nancount = np.isnan(value[ind]).sum(axis=0)
            tmp[nancount > nbmaxnan] = np.nan # put nan back if nb of nan's in current year above threshold
            value_annual[i,:,:] = tmp
            
        dates_ret = dates_annual
        value_ret = value_annual

    else:
        dates_ret = dates
        value_ret = value       

    return dates_ret, lat, lon, value_ret

#==========================================================================================


def read_gridded_data_BerkeleyEarth(data_dir,data_file,data_vars,outfreq,ref_period):
#==========================================================================================
#
# Reads the monthly data of surface air temperature anomalies from the BerkeleyEarth gridded 
# product.
#
# Input: 
#      - data_dir     : Full name of directory containing gridded 
#                       data. (string)
#      - data_file    : Name of file containing gridded data. (string)
#
#      - data_vars    : List of variable names to read. (string list)
#                       Here should simply be ['Tsfc'], as only sfc temperature 
#                       data (anomalies) are contained in the file.
#
#      - outfreq      : string indicating whether to return monthly or annual averages
#
#      - ref_period   : two-element list indicating the period w.r.t. which anomalies
#                       are to be referenced. Set to None if no processing required,
#                       otherwise expects [start,end] ex. [1951,1980]
#
# Output: (numpy arrays)
#      - time_yrs     : Array with years over which data is available.
#                       dims: [nb_years]
#      - lat          : Array containing the latitudes of gridded  data. 
#                       dims: [lat]
#      - lon          : Array containing the longitudes of gridded  data. 
#                       dims: [lon]
#      - value        : Array with the annually-averaged data calculated from monthly data 
#                       dims: [time,lat,lon]
# 
#========================================================================================== 

    nbmaxnan = 0 # max nb of nan's allowed in calculation of annual average

    # Check if file exists
    infile = data_dir+'/BerkeleyEarth/'+data_file
    if not os.path.isfile(infile):
        raise SystemExit(('Error in specification of gridded dataset. '
                          'File {} does not exist. Exiting.').format(infile))

    # Sanity check on number of variables to read
    if len(data_vars) > 1:
        raise SystemExit('Too many variables to read! This file only contains'
                         ' surface air temperature (anomalies). Exiting.')

    data = Dataset(infile,'r')

    lat   = data.variables['latitude'][:]
    lon   = data.variables['longitude'][:]

    indneg = np.where(lon < 0)[0]
    if len(indneg) > 0: # if non-empty
        lon[indneg] = 360.0 + lon[indneg]

    # -------------------------------------------------------------
    # Time is in year A.D. (in decimal real number)
    # -------------------------------------------------------------
    ntime = len(data.dimensions['time'])

    time_yrs = []
    for i in range(0,len(data.variables['time'][:])):
        yrAD = data.variables['time'][i]
        year = int(yrAD)
        rem = yrAD - year
        base = datetime(year, 1, 1)
        time_yrs.append(base + timedelta(seconds=(base.replace(year=base.year + 1) - base).total_seconds() * rem))

    dates = np.array(time_yrs)

    fillval = data.variables['temperature'].missing_value
    value = np.copy(data.variables['temperature'])    
    value[value == fillval] = np.NAN

    if ref_period:
        climo_month = np.zeros([12, len(lat), len(lon)], dtype=float)
        # loop over months
        for i in range(12):
            m = i+1
            indsmref = [j for j,v in enumerate(dates) if v.year >= ref_period[0] and v.year <= ref_period[1] and v.month == m]
            indsm = [j for j,v in enumerate(dates) if v.month == m]
            climo_month[i] = np.nanmean(value[indsmref], axis=0)
            value[indsm] = (value[indsm] - climo_month[i])
    else:
        print('Warning: using default reference period defining temperature anomalies for BEST product.')
    
    if outfreq == 'annual':
        # List years available in dataset and sort
        years = list(set([d.year for d in dates])) # 'set' is used to get unique values in list
        years.sort # sort the list
        dates_annual = np.array([datetime(y,1,1,0,0) for y in years])

        value_annual = np.empty([len(years), len(lat), len(lon)], dtype=float)
        value_annual[:] = np.nan # initialize with nan's

        # Loop over years in dataset
        for i in range(0,len(years)):        
            # find indices in time array where "years[i]" appear
            ind = [j for j, k in enumerate(dates) if k.year == years[i]]
            # ---------------------------------------
            # Calculate annual mean from monthly data
            # Note: data has dims [time,lat,lon]
            # ---------------------------------------
            tmp = np.nanmean(value[ind],axis=0)
            # apply check of max nb of nan values allowed
            nancount = np.isnan(value[ind]).sum(axis=0)
            tmp[nancount > nbmaxnan] = np.nan # put nan back if nb of nan's in current year above threshold
            value_annual[i,:,:] = tmp

        dates_ret = dates_annual
        value_ret = value_annual            

    else:
        dates_ret = dates
        value_ret = value
        
    return dates_ret, lat, lon, value_ret

#==========================================================================================

def read_gridded_data_MLOST(data_dir,data_file,data_vars,outfreq,ref_period):
#==========================================================================================
#
# Reads the monthly data of surface air temperature anomalies from the MLOST NOAA/NCDC 
# gridded product.
#
# Input: 
#      - data_dir     : Full name of directory containing gridded 
#                       data. (string)
#      - data_file    : Name of file containing gridded data. (string)
#
#      - data_vars    : List of variable names to read. (string list)
#                       Here should simply be ['Tsfc'], as only sfc temperature 
#                       data (anomalies) are contained in the file.
#
#      - outfreq      : string indicating whether to return monthly or annual averages
#
#      - ref_period   : two-element list indicating the period w.r.t. which anomalies
#                       are to be referenced. Set to None if no processing required,
#                       otherwise expects [start,end] ex. [1951,1980]
#
# Output: (numpy arrays)
#      - time_yrs     : Array with years over which data is available.
#                       dims: [nb_years]
#      - lat          : Array containing the latitudes of gridded  data. 
#                       dims: [lat]
#      - lon          : Array containing the longitudes of gridded  data. 
#                       dims: [lon]
#      - value        : Array with the annually-averaged data calculated from monthly data 
#                       dims: [time,lat,lon]
# 
#========================================================================================== 

    nbmaxnan = 0 # max nb of nan's allowed in calculation of annual average

    # Check if file exists
    infile = data_dir+'/MLOST/'+data_file
    if not os.path.isfile(infile):
        raise SystemExit(('Error in specification of gridded dataset. '
                          'File {} does not exist. Exiting.').format(infile))

    # Sanity check on number of variables to read
    if len(data_vars) > 1:
        raise SystemExit('Too many variables to read! This file only contains'
                         ' surface air temperature (anomalies). Exiting.')

    data = Dataset(infile,'r')

    lat   = data.variables['lat'][:]
    lon   = data.variables['lon'][:]

    indneg = np.where(lon < 0)[0]
    if len(indneg) > 0: # if non-empty
        lon[indneg] = 360.0 + lon[indneg]

    # -----------------------------------------------------------------
    # Time is in "days since 1800-1-1 0:0:0":convert to calendar years
    # -----------------------------------------------------------------        
    dateref = datetime(1800,1,1,0)
    ntime = len(data.dimensions['time']) 
    daysfromdateref = data.variables['time'][:]
    dates = np.array([dateref + timedelta(days=int(i)) for i in daysfromdateref])

    fillval = data.variables['air'].missing_value
    value = np.copy(data.variables['air'])
    value[value == fillval] = np.NAN

    if ref_period:
        climo_month = np.zeros([12, len(lat), len(lon)], dtype=float)
        # loop over months
        for i in range(12):
            m = i+1
            indsmref = [j for j,v in enumerate(dates) if v.year >= ref_period[0] and v.year <= ref_period[1] and v.month == m]
            indsm = [j for j,v in enumerate(dates) if v.month == m]
            climo_month[i] = np.nanmean(value[indsmref], axis=0)
            value[indsm] = (value[indsm] - climo_month[i])
    else:
        print('Warning: using default reference period defining temperature anomalies for MLOST product.')
    
    if outfreq == 'annual':
        # List years available in dataset and sort
        years = list(set([d.year for d in dates])) # 'set' is used to get unique values in list
        years.sort # sort the list
        dates_annual = np.array([datetime(y,1,1,0,0) for y in years])

        value_annual = np.empty([len(years), len(lat), len(lon)], dtype=float)
        value_annual[:] = np.nan # initialize with nan's
        
        # Loop over years in dataset
        for i in range(0,len(years)):    
            # find indices in time array where "years[i]" appear
            ind = [j for j, k in enumerate(dates) if k.year == years[i]]
            # ---------------------------------------
            # Calculate annual mean from monthly data
            # Note: data has dims [time,lat,lon]
            # --------------------------------------- 
            tmp = np.nanmean(value[ind],axis=0)
            # apply check of max nb of nan values allowed
            nancount = np.isnan(value[ind]).sum(axis=0)
            tmp[nancount > nbmaxnan] = np.nan # put nan back if nb of nan's in current year above threshold
            value_annual[i,:,:] = tmp

        dates_ret = dates_annual
        value_ret = value_annual

    else:
        dates_ret = dates
        value_ret = value
        
    return dates_ret, lat, lon, value_ret      


#==========================================================================================

def read_gridded_data_GPCC(data_dir,data_file,data_vars,out_anomalies,ref_period,outfreq):
#==========================================================================================
#
# Reads the monthly data of surface air temperature anomalies from the GPCC 
# gridded product.
#
# Input: 
#      - data_dir     : Full name of directory containing gridded 
#                       data. (string)
#      - data_file    : Name of file containing gridded data. (string)
#
#      - data_vars    : List of variable names to read. (string list)
#                       Here should simply be ['precip'], as only precipitation 
#                       data (anomalies) are contained in the file.
#
#      - out_anomalies: Boolean indicating whether anomalies w.r.t. a referenced period
#                       are to be csalculated and provided as output
#
#      - ref_period   : two-element list indicating the period w.r.t. which anomalies
#                       are to be referenced. Use [start,end] ex. [1951,1980]
#
#      - outfreq      : string indicating whether to return monthly or annual averages
#
# Output: (numpy arrays)
#      - time_yrs     : Array with years over which data is available.
#                       dims: [nb_years]
#      - lat          : Array containing the latitudes of gridded  data. 
#                       dims: [lat]
#      - lon          : Array containing the longitudes of gridded  data. 
#                       dims: [lon]
#      - value        : Array with the annually-averaged data calculated from monthly data 
#                       dims: [time,lat,lon]
# 
#========================================================================================== 

    nbmaxnan = 0 # max nb of nan's allowed in calculation of annual average

    # Check if file exists
    infile = data_dir+'/GPCC/'+data_file
    if not os.path.isfile(infile):
        raise SystemExit(('Error in specification of gridded dataset. '
                          'File {} does not exist. Exiting.').format(infile))

    # Sanity check on number of variables to read
    if len(data_vars) > 1:
        raise SystemExit('Too many variables to read! This file only contains'
                         ' precipitation accumulation or flux data. Exiting.')

    data = Dataset(infile,'r')

    lat   = data.variables['lat'][:]
    lon   = data.variables['lon'][:]

    indneg = np.where(lon < 0)[0]
    if len(indneg) > 0: # if non-empty
        lon[indneg] = 360.0 + lon[indneg]

    # -----------------------------------------------------------------
    # Time is in "days since 1800-1-1 0:0:0":convert to calendar years
    # -----------------------------------------------------------------        
    dateref = datetime(1800,1,1,0)
    ntime = len(data.dimensions['time']) 
    daysfromdateref = data.variables['time'][:]
    dates = np.array([dateref + timedelta(days=int(i)) for i in daysfromdateref])

    fillval = data.variables['precip'].missing_value
    value = np.copy(data.variables['precip'])
    value[value == fillval] = np.NAN

    # Calculate anomalies w.r.t. reference period, if out_anomalies is set to True in
    # class calibration_precip_GPCC() in LMR_calibrate.py
    if out_anomalies:
        if ref_period and type(ref_period) in [list,tuple] and len(ref_period) == 2:
            climo_month = np.zeros([12, len(lat), len(lon)], dtype=float)
            # loop over months
            for i in range(12):
                m = i+1
                indsmref = [j for j,v in enumerate(dates) if v.year >= ref_period[0] and v.year <= ref_period[1] and v.month == m]
                indsm = [j for j,v in enumerate(dates) if v.month == m]
                climo_month[i] = np.nanmean(value[indsmref], axis=0)
                value[indsm] = (value[indsm] - climo_month[i])
        else:
            raise SystemExit('In read_gridded_data_GPCC: out_anomalies is set to True,'
                             ' but a reference period is not properly defined. Exiting.')

    if outfreq == 'annual':
        # List years available in dataset and sort
        years = list(set([d.year for d in dates])) # 'set' is used to get unique values in list
        years.sort # sort the list
        dates_annual = np.array([datetime(y,1,1,0,0) for y in years])

        value_annual = np.empty([len(years), len(lat), len(lon)], dtype=float)
        value_annual[:] = np.nan # initialize with nan's
        
        # Loop over years in dataset
        for i in range(0,len(years)):        
            # find indices in time array where "years[i]" appear
            ind = [j for j, k in enumerate(dates) if k.year == years[i]]
            # ---------------------------------------
            # Calculate annual mean from monthly data
            # Note: data has dims [time,lat,lon]
            # ---------------------------------------
            tmp = np.nanmean(value[ind],axis=0)
            # apply check of max nb of nan values allowed
            nancount = np.isnan(value[ind]).sum(axis=0)
            tmp[nancount > nbmaxnan] = np.nan # put nan back if nb of nan's in current year above threshold
            value_annual[i,:,:] = tmp

        dates_ret = dates_annual
        value_ret = value_annual

    else:
        dates_ret = dates
        value_ret = value

    return dates_ret, lat, lon, value_ret

    
#==========================================================================================

def read_gridded_data_DaiPDSI(data_dir,data_file,data_vars,out_anomalies,ref_period,outfreq):
#==========================================================================================
#
# Reads the monthly data of Palmer Drought Severity Index (PDSI) anomalies from the
# "Dai" PDSI gridded product obtained from NOAA/ESRL at: 
# http://www.esrl.noaa.gov/psd/data/gridded/data.pdsi.html
#
# Input: 
#      - data_dir     : Full name of directory containing gridded 
#                       data. (string)
#      - data_file    : Name of file containing gridded data. (string)
#
#      - data_vars    : List of variable names to read. (string list)
#                       Here should simply be ['pdsi'], as only PDSI
#                       data are contained in the file.
#
#      - out_anomalies: Boolean indicating whether anomalies w.r.t. a referenced period
#                       are to be calculated and provided as output
#
#      - ref_period   : two-element list indicating the period w.r.t. which anomalies
#                       are to be referenced. Use [start,end] ex. [1951,1980]
#
#      - outfreq      : string indicating whether to return monthly or annual averages
#
# Output: (numpy arrays)
#      - time_yrs     : Array with years over which data is available.
#                       dims: [nb_years]
#      - lat          : Array containing the latitudes of gridded  data. 
#                       dims: [lat]
#      - lon          : Array containing the longitudes of gridded  data. 
#                       dims: [lon]
#      - value        : Array with the annually-averaged data calculated from monthly data 
#                       dims: [time,lat,lon]
# 
#========================================================================================== 

    nbmaxnan = 0 # max nb of nan's allowed in calculation of annual average

    # Check if file exists
    infile = data_dir+'/DaiPDSI/'+data_file
    if not os.path.isfile(infile):
        raise SystemExit(('Error in specification of gridded dataset. '
                          'File {} does not exist. Exiting.').format(infile))

    # Sanity check on number of variables to read
    if len(data_vars) > 1:
        raise SystemExit('Too many variables to read! This file only contains'
                         ' Palmer Drought Severity Index (PDSI). Exiting.')

    data = Dataset(infile,'r')

    lat   = data.variables['lat'][:]
    lon   = data.variables['lon'][:]

    indneg = np.where(lon < 0)[0]
    if len(indneg) > 0: # if non-empty
        lon[indneg] = 360.0 + lon[indneg]

    # -----------------------------------------------------------------
    # Time is in "hours since 1800-1-1 0:0:0":convert to calendar years
    # -----------------------------------------------------------------        
    dateref = datetime(1800,1,1,0)
    ntime = len(data.dimensions['time'])    
    hoursfromdateref = data.variables['time'][:]
    dates = np.array([dateref + timedelta(hours=int(i)) for i in hoursfromdateref])

    fillval = data.variables['pdsi'].missing_value
    value = np.copy(data.variables['pdsi'])
    value[value == fillval] = np.NAN

    # Calculate anomalies w.r.t. reference period, if out_anomalies is set to True in class calibration_precip_DaiPDSI()
    # in LMR_calibrate.py
    if out_anomalies:
        if ref_period and type(ref_period) in [list,tuple] and len(ref_period) == 2:
            climo_month = np.zeros([12, len(lat), len(lon)], dtype=float)
            # loop over months
            for i in range(12):
                m = i+1
                indsmref = [j for j,v in enumerate(dates) if v.year >= ref_period[0] and v.year <= ref_period[1] and v.month == m]
                indsm = [j for j,v in enumerate(dates) if v.month == m]
                climo_month[i] = np.nanmean(value[indsmref], axis=0)
                value[indsm] = (value[indsm] - climo_month[i])
        else:
            raise SystemExit('In read_gridded_data_DaiPDSI: out_anomalies is set to True,'
                             ' but a reference period is not properly defined. Exiting.')

    if outfreq == 'annual':
        # List years available in dataset and sort
        years = list(set([d.year for d in dates])) # 'set' is used to get unique values in list
        years.sort # sort the list
        dates_annual = np.array([datetime(y,1,1,0,0) for y in years])

        value_annual = np.empty([len(years), len(lat), len(lon)], dtype=float)
        value_annual[:] = np.nan # initialize with nan's
        
        # Loop over years in dataset
        for i in range(0,len(years)):        
            # find indices in time array where "years[i]" appear
            ind = [j for j, k in enumerate(dates) if k.year == years[i]]
            # ---------------------------------------
            # Calculate annual mean from monthly data
            # Note: data has dims [time,lat,lon]
            # ---------------------------------------
            tmp = np.nanmean(value[ind],axis=0)
            # apply check of max nb of nan values allowed
            nancount = np.isnan(value[ind]).sum(axis=0)
            tmp[nancount > nbmaxnan] = np.nan # put nan back if nb of nan's in current year above threshold
            value_annual[i,:,:] = tmp
        
        dates_ret = dates_annual
        value_ret = value_annual

    else:
        dates_ret = dates
        value_ret = value

    return dates_ret, lat, lon, value_ret


#==========================================================================================

def read_gridded_data_SPEI(data_dir,data_file,data_vars,out_anomalies,ref_period,outfreq):
#==========================================================================================
#
# Reads the monthly data of Standardized Precipitation Evapotranspiration Index from
# Begueria S., Vicente-Serrano S., Reig F., Latorre B. (2014) Standardized precipitation
# evapotranspiration index (SPEI) revisited: Parameter fitting, evapotranspiration models,
# tools, datasets and drought monitoring. International Journal of Climatology 34, 3001-3023.
# SPEI gridded product obtained from the Consejo Superior de Investigaciones Cientificas
# (CSIC) at http://sac.csic.es/spei/index.html
#
# Input: 
#      - data_dir     : Full name of directory containing gridded 
#                       data. (string)
#      - data_file    : Name of file containing gridded data. (string)
#
#      - data_vars    : List of variable names to read. (string list)
#                       Here should simply be ['spei'], as only SPEI
#                       data are contained in the file.
#
#      - out_anomalies: Boolean indicating whether anomalies w.r.t. a referenced period
#                       are to be calculated and provided as output
#
#      - ref_period   : two-element list indicating the period w.r.t. which anomalies
#                       are to be referenced. Use [start,end] ex. [1951,1980]
#
#      - outfreq      : string indicating whether to return monthly or annual averages
#
# Output: (numpy arrays)
#      - time_yrs     : Array with years over which data is available.
#                       dims: [nb_years]
#      - lat          : Array containing the latitudes of gridded  data. 
#                       dims: [lat]
#      - lon          : Array containing the longitudes of gridded  data. 
#                       dims: [lon]
#      - value        : Array with the annually-averaged data calculated from monthly data 
#                       dims: [time,lat,lon]
# 
#========================================================================================== 

    nbmaxnan = 0 # max nb of nan's allowed in calculation of annual average

    # Check if file exists
    infile = data_dir+'/SPEI/'+data_file
    if not os.path.isfile(infile):
        raise SystemExit(('Error in specification of gridded dataset. '
                          'File {} does not exist. Exiting.').format(infile))

    # Sanity check on number of variables to read
    if len(data_vars) > 1:
        raise SystemExit('Too many variables to read! This file only contains'
                         ' Standardized Precipitation Evapotranspiration Index (SPEI).'
                         ' Exiting.')

    data = Dataset(infile,'r')

    lat   = data.variables['lat'][:]
    lon   = data.variables['lon'][:]

    indneg = np.where(lon < 0)[0]
    if len(indneg) > 0: # if non-empty
        lon[indneg] = 360.0 + lon[indneg]

    # -----------------------------------------------------------------
    # Time is in "days since 1900-1-1 0:0:0":convert to calendar years
    # -----------------------------------------------------------------        
    dateref = datetime(1900,1,1,0)
    ntime = len(data.dimensions['time'])    
    daysfromdateref = data.variables['time'][:]
    dates = np.array([dateref + timedelta(days=int(i)) for i in daysfromdateref])

    fillval = data.variables['spei']._FillValue
    value = np.copy(data.variables['spei'])
    value[value == fillval] = np.NAN

    # Calculate anomalies w.r.t. reference period, if out_anomalies is set to True in class calibration_precip_DaiPDSI()
    # in LMR_calibrate.py
    if out_anomalies:
        if ref_period and type(ref_period) in [list,tuple] and len(ref_period) == 2:
            climo_month = np.zeros([12, len(lat), len(lon)], dtype=float)
            # loop over months
            for i in range(12):
                m = i+1
                indsmref = [j for j,v in enumerate(dates) if v.year >= ref_period[0] and v.year <= ref_period[1] and v.month == m]
                indsm = [j for j,v in enumerate(dates) if v.month == m]
                climo_month[i] = np.nanmean(value[indsmref], axis=0)
                value[indsm] = (value[indsm] - climo_month[i])
        else:
            raise SystemExit('In read_gridded_data_SPEI: out_anomalies is set to True,'
                             ' but a reference period is not properly defined. Exiting.')
    
    if outfreq == 'annual':
        # List years available in dataset and sort
        years = list(set([d.year for d in dates])) # 'set' is used to get unique values in list
        years.sort # sort the list
        dates_annual = np.array([datetime(y,1,1,0,0) for y in years])

        value_annual = np.empty([len(years), len(lat), len(lon)], dtype=float)
        value_annual[:] = np.nan # initialize with nan's
        
        # Loop over years in dataset
        for i in range(0,len(years)):        
            # find indices in time array where "years[i]" appear
            ind = [j for j, k in enumerate(dates) if k.year == years[i]]
            # ---------------------------------------
            # Calculate annual mean from monthly data
            # Note: data has dims [time,lat,lon]
            # ---------------------------------------
            tmp = np.nanmean(value[ind],axis=0)
            # apply check of max nb of nan values allowed
            nancount = np.isnan(value[ind]).sum(axis=0)
            tmp[nancount > nbmaxnan] = np.nan # put nan back if nb of nan's in current year above threshold
            value_annual[i,:,:] = tmp
        
        dates_ret = dates_annual
        value_ret = value_annual

    else:
        dates_ret = dates
        value_ret = value

    return dates_ret, lat, lon, value_ret


#==========================================================================================

def read_gridded_data_CMIP5_model(data_dir,data_file,data_vars,outtimeavg,detrend=None,var_info=None):
#==========================================================================================
#
# Reads the monthly data from a CMIP5 model and return yearly averaged values
#
# Input: 
#      - data_dir     : Full name of directory containing gridded 
#                       data. (string)
#      - data_file    : Name of file containing gridded data. (string)
#
#      - data_vars    : Variables names to be read, and info on whether each
#                       variable is to be returned as anomalies of as full field
#                       (dict)
#
#      - outtimeavg   : Dictionary indicating the type of averaging (key) and associated
#                       information on averaging period (integer list)
#                       if the type is "annual": list of integers indicating the months of 
#                                                the year over which to average the data.
#                                                Requires availability of monthly data.
#                       if type is "multiyear" : list of single integer indicating the length
#                                                of averaging period (in years).
#                                                Requires availability of data with a
#                                                resolution of at least the averaging
#                                                interval.
#
#                       ex 1: outtimeavg = {'annual': [1,2,3,4,5,6,7,8,9,10,11,12]}
#                       ex 2: outtimeavg = {'multiyear': [100]} -> 100yr average
#
#                       *or*:
#                       Integer list or tuple of integer lists indicating the sequence of
#                       months over which to average the data.
#
#      - detrend      : Boolean to indicate if detrending is to be applied to the prior
#
#      - var_info     : Dict. containing information about whether some state variables
#                       represent temperature or moisture (used to extract proper 
#                       seasonally-avg. data to be used in calculation of proxy estimates) 
#
# Output: 
#      - datadict     : Master dictionary containing dictionaries, one for each state 
#                       variable, themselves containing the following numpy arrays:
#                       - time_yrs  : Array with years over which data is available.
#                                     dims: [nb_years]
#                       - lat       : Array containing the latitudes of gridded  data. 
#                                     dims: [lat]
#                       - lon       : Array containing the longitudes of gridded  data. 
#                                     dims: [lon]
#                       - value     : Array with the averaged data calculated from 
#                                     monthly data dims: [time,lat,lon]
# 
#  ex. data access : datadict['tas_sfc_Amon']['years'] => array containing years of the 
#                                                         'tas' data
#                    datadict['tas_sfc_Amon']['lat']   => array of lats for 'tas' data
#                    datadict['tas_sfc_Amon']['lon']   => array of lons for 'tas' data
#                    datadict['tas_sfc_Amon']['value'] => array of 'tas' data values
#
#========================================================================================== 

    datadict = {}

    # Loop over state variables to load
    for v in range(len(data_vars)):
        vardef = list(data_vars.keys())[v]
<<<<<<< HEAD
        data_file_read = string.replace(data_file,'[vardef_template]',vardef)
=======
        data_file_read = data_file.replace('[vardef_template]', vardef)
>>>>>>> e93b0fc2
        
        # Check if file exists
        infile = data_dir + '/' + data_file_read
        if not os.path.isfile(infile):
            print('Error in specification of gridded dataset')
            print('File ', infile, ' does not exist! - Exiting ...')
            raise SystemExit()
        else:
            print('Reading file: ', infile)

        # Get file content
        data = Dataset(infile,'r')

        # Dimensions used to store the data
        nc_dims = [dim for dim in data.dimensions]
        dictdims = {}
        for dim in nc_dims:
            dictdims[dim] = len(data.dimensions[dim])

        # Define the name of the variable to extract from the variable definition (from namelist)
        var_to_extract = vardef.split('_')[0]

        # Query its dimensions
        vardims = data.variables[var_to_extract].dimensions
        nbdims  = len(vardims)
        # names of variable dims
        vardimnames = []
        for d in vardims:
            vardimnames.append(d)
        
        # put everything in lower case for homogeneity
        vardimnames = [item.lower() for item in vardimnames]
        
        # One of the dims has to be time! 
        if 'time' not in vardimnames:
            print('Variable does not have *time* as a dimension! Exiting!')
            raise SystemExit()
        else:
            # read in the time netCDF4.Variable
            time = data.variables['time']

        # Transform into calendar dates using netCDF4 variable attributes (units & calendar)
        # TODO: may not want to depend on netcdf4.num2date...
        try:
            if hasattr(time, 'calendar'):
                # if time is defined as "months since":not handled by datetime functions
                if 'months since' in time.units:
                    new_time = np.zeros(time.shape)
                    nmonths, = time.shape
                    basedate = time.units.split('since')[1].lstrip()
                    new_time_units = "days since "+basedate        
                    start_date = pl.datestr2num(basedate)        
                    act_date = start_date*1.0
                    new_time[0] = act_date
                    for i in range(int(nmonths)): #increment months
                        d = pl.num2date(act_date)
                        ndays = monthrange(d.year,d.month)[1] #number of days in current month
                        act_date += ndays
                        new_time[i] = act_date

                    time_yrs = num2date(new_time[:],units=new_time_units,calendar=time.calendar)
                else:                    
                    time_yrs = num2date(time[:],units=time.units,
                                    calendar=time.calendar)
            else:
                time_yrs = num2date(time[:],units=time.units)
            time_yrs_list = time_yrs.tolist()
        except ValueError:
            # num2date needs calendar year start >= 0001 C.E. (bug submitted
            # to unidata about this
            fmt = '%Y-%d-%m %H:%M:%S'
            tunits = time.units
            since_yr_idx = tunits.index('since ') + 6
            year = int(tunits[since_yr_idx:since_yr_idx+4])
<<<<<<< HEAD
            year_diff = year - 0o001
            new_start_date = datetime(0o001, 0o1, 0o1, 0, 0, 0)
=======
            year_diff = year - 1
            new_start_date = datetime(1, 1, 1, 0, 0, 0)
>>>>>>> e93b0fc2

            new_units = tunits[:since_yr_idx] + '0001-01-01 00:00:00'
            if hasattr(time, 'calendar'):
                time_yrs = num2date(time[:], new_units, calendar=time.calendar)
            else:
                time_yrs = num2date(time[:], new_units)

            time_yrs_list = [datetime(d.year + year_diff, d.month, d.day,
                                      d.hour, d.minute, d.second)
                             for d in time_yrs]


        # Query info on spatial coordinates ...
        # get rid of time in list in vardimnames
        varspacecoordnames = [item for item in vardimnames if item != 'time'] 
        nbspacecoords = len(varspacecoordnames)

        if nbspacecoords == 0: # data => simple time series
            vartype = '0D:time series'
            spacecoords = None
        elif nbspacecoords == 1: # data => 1D data
            if 'lat' in varspacecoordnames or 'latitude' in varspacecoordnames:
                # latitudinally-averaged  variable
                vartype = '1D:meridional' 
                spacecoords = ('lat',)
                if 'lat' in varspacecoordnames:
                    spacevar1 = data.variables['lat'][:]
                elif 'latitude' in varspacecoordnames:
                    spacevar1 = data.variables['latitude'][:]
                
        elif ((nbspacecoords == 2) or (nbspacecoords == 3 and 'plev' in vardimnames and dictdims['plev'] == 1)): # data => 2D data
            # get rid of plev in list        
            varspacecoordnames = [item for item in varspacecoordnames if item != 'plev'] 
            spacecoords = (varspacecoordnames[0],varspacecoordnames[1])
            spacevar1 = data.variables[spacecoords[0]][:]
            spacevar2 = data.variables[spacecoords[1]][:]
            
            # Allow for use of 'latitude'/'longitude' as definitions of spatial coords.
            # in input file, but use the harmonized 'lat'/'lon' for remainder of process
            # after the input from file. 
            if 'latitude' in spacecoords or 'longitude' in spacecoords:
                tmplst = list(spacecoords) # to list for modification
                if 'latitude' in tmplst:
                    indc = tmplst.index('latitude')
                    tmplst[indc] = 'lat'
                if 'longitude' in tmplst:
                    indc = tmplst.index('longitude')
                    tmplst[indc] = 'lon'
                spacecoords = tuple(tmplst) # back to tuple
                
            if 'lat' in spacecoords and 'lon' in spacecoords:
                vartype = '2D:horizontal'
            elif 'lat' in spacecoords and 'lev' in spacecoords:
                vartype = '2D:meridional_vertical'
            else:
                print('Cannot handle this variable yet! 2D variable of unrecognized dimensions... Exiting!')
                raise SystemExit()
        else:
            print('Cannot handle this variable yet! Too many dimensions... Exiting!')
            raise SystemExit()
        
        
        # -----------------
        # Upload data array
        # -----------------
        data_var = data.variables[var_to_extract][:]

        data_var_shape = data_var.shape
        if vartype == '2D:horizontal' and len(data_var_shape) > 3: data_var = np.squeeze(data_var)
        print(data_var.shape)

        ntime = len(data.dimensions['time'])
        dates = time_yrs

        
        # if 2D:horizontal variable, check grid & standardize grid orientation to lat=>[-90,90] & lon=>[0,360] if needed
        if vartype == '2D:horizontal':

            vardims = data_var.shape
            
            # which dim is lat & which is lon?
            indlat = spacecoords.index('lat')
            indlon = spacecoords.index('lon')
            print('indlat=', indlat, ' indlon=', indlon)
            
            if indlon == 0:
                vlon = spacevar1
                vlat = spacevar2
                nlat = vardims[2]
                nlon = vardims[1]
            elif indlon == 1:
                vlon = spacevar2
                vlat = spacevar1
                nlat = vardims[1]
                nlon = vardims[2]

            # are coordinates defined as 1d or 2d array?
            spacevardims = len(vlat.shape)
            if spacevardims == 1:
                varlat = np.array([vlat,]*nlon).transpose()
                varlon = np.array([vlon,]*nlat)
            else:
                varlat = vlat
                varlon = vlon

            varlatdim = len(varlat.shape)
            varlondim = len(varlon.shape)

            # -----------------------------------------------------
            # Check if latitudes are defined in the [-90,90] domain
            # and if longitudes are in the [0,360] domain
            # -----------------------------------------------------
            # Latitudes:
            fliplat = None

            # check for monotonically increasing or decreasing values
            monotone_increase = np.all(np.diff(varlat[:,0]) > 0)
            monotone_decrease = np.all(np.diff(varlat[:,0]) < 0)
            if not monotone_increase and not monotone_decrease:
                # funky grid
                fliplat = False
                
            if fliplat is None:
                if varlatdim == 2: # 2D lat array
                    if varlat[0,0] > varlat[-1,0]: # lat not as [-90,90] => array upside-down
                        fliplat = True
                    else:
                        fliplat = False
                elif varlatdim == 1: # 1D lat array
                    if varlat[0] > varlat[-1]: # lat not as [-90,90] => array upside-down
                        fliplat = True
                    else:
                        fliplat = False
                else:
                    print('ERROR!')
                    raise SystemExit(1)

            if fliplat:
                varlat = np.flipud(varlat)
                # flip data variable
                if indlat == 0:
                    tmp = data_var[:,::-1,:]
                else:
                    tmp = data_var[:,:,::-1]
                data_var = tmp

            # Longitudes:
            # Transform longitudes from [-180,180] domain to [0,360] domain if needed
            indneg = np.where(varlon < 0)
            if len(indneg) > 0: # if non-empty
                varlon[indneg] = 360.0 + varlon[indneg]

            # Back into right arrays
            if indlon == 0:
                spacevar1 = varlon
                spacevar2 = varlat
            elif indlon == 1:
                spacevar2 = varlon
                spacevar1 = varlat

        # if 2D:meridional_vertical variable
        elif vartype == '2D:meridional_vertical':

            vardims = data_var.shape


            print('::vardims=', vardims)
            
            # which dim is lat and which is lev?
            indlat = spacecoords.index('lat')
            indlev = spacecoords.index('lev')
            print('indlat=', indlat, ' inlev=', indlev)

            if indlev == 0:
                vlev = spacevar1
                vlat = spacevar2
                nlat = vardims[2]
                nlev = vardims[1]
            elif indlev == 1:
                vlev = spacevar2
                vlat = spacevar1
                nlat = vardims[1]
                nlev = vardims[2]

            # are coordinates defined as 1d or 2d array?
            spacevardims = len(vlat.shape)
            
            if spacevardims == 1:
                if indlev == 0:
                    varlev = np.array([vlev,]*nlat).transpose()
                    varlat = np.array([vlat,]*nlev)
                    
                else:
                    varlat = np.array([vlat,]*nlev).transpose()
                    varlev = np.array([vlev,]*nlat)

            else:
                varlat = vlat
                varlev = vlev

            varlatdim = len(varlat.shape)
            varlevdim = len(varlev.shape)

            
            # Check if latitudes are defined in the [-90,90] domain
            fliplat = None

            # check for monotonically increasing or decreasing values
            monotone_increase = np.all(np.diff(varlat[:,0]) > 0)
            monotone_decrease = np.all(np.diff(varlat[:,0]) < 0)
            if not monotone_increase and not monotone_decrease:
                # funky grid
                fliplat = False
                
            if fliplat is None:
                if varlatdim == 2: # 2D lat array
                    if indlat == 0:
                        if varlat[0,0] > varlat[-1,0]: # lat not as [-90,90] => array upside-down
                            fliplat = True
                        else:
                            fliplat = False
                    else:
                        if varlat[0,0] > varlat[0,-1]: # lat not as [-90,90] => array upside-down
                            fliplat = True
                        else:
                            fliplat = False
                elif varlatdim == 1: # 1D lat array
                    if varlat[0] > varlat[-1]: # lat not as [-90,90] => array upside-down
                        fliplat = True
                    else:
                        fliplat = False
                else:
                    print('ERROR!')
                    raise SystemExit(1)

            if fliplat:
                varlat = np.flipud(varlat)
                # flip data variable
                if indlat == 0:
                    tmp = data_var[:,::-1,:]
                else:
                    tmp = data_var[:,:,::-1]
                data_var = tmp

            # Back into right arrays
            if indlev == 0:
                spacevar1 = varlev
                spacevar2 = varlat
            elif indlev == 1:
                spacevar2 = varlev
                spacevar1 = varlat

        
        # if 1D:meridional (latitudinally-averaged) variable
        elif vartype == '1D:meridional':

            vardims = data_var.shape
            
            # which dim is lat?
            indlat = spacecoords.index('lat')
            print('indlat=', indlat)
            
            # Check if latitudes are defined in the [-90,90] domain
            fliplat = None
            # check for monotonically increasing or decreasing values
            monotone_increase = np.all(np.diff(spacevar1) > 0)
            monotone_decrease = np.all(np.diff(spacevar1) < 0)
            if not monotone_increase and not monotone_decrease:
                # funky grid
                fliplat = False

            if fliplat is None:
                if spacevar1[0] > spacevar1[-1]: # lat not as [-90,90] => array upside-down
                    fliplat = True

            if fliplat:
                spacevar1 = np.flipud(spacevar1)
                tmp = data_var[:,::-1]
                data_var = tmp
            

        # ====== other data processing ======
            
        # Calculate anomalies?
        kind = data_vars[vardef]
        
        # monthly climatology
        if vartype == '0D:time series':
            climo_month = np.zeros((12))
        elif vartype == '1D:meridional':
            climo_month = np.zeros([12, vardims[1]], dtype=float)
        elif '2D' in vartype:
            climo_month = np.zeros([12, vardims[1], vardims[2]], dtype=float)
        
        if not kind or kind == 'anom':
            print('Anomalies provided as the prior: Removing the temporal mean (for every gridpoint)...')
            # loop over months
            for i in range(12):
                m = i+1
                indsm = [j for j,v in enumerate(dates) if v.month == m]
                climo_month[i] = np.nanmean(data_var[indsm], axis=0)
                data_var[indsm] = (data_var[indsm] - climo_month[i])

        elif kind == 'full':
            print('Full field provided as the prior')
            # do nothing else...
        else:
            print('ERROR in the specification of type of prior. Should be "full" or "anom"! Exiting...')
            raise SystemExit()

        print(var_to_extract, ': Global(monthly): mean=', np.nanmean(data_var), ' , std-dev=', np.nanstd(data_var))

        # Possibly detrend the prior
        if detrend:
            print('Detrending the prior for variable: '+var_to_extract)

            data_var_copy = np.copy(data_var)

            if vartype == '0D:time series':
                xdim = data_var.shape[0]
                xvar = list(range(xdim))
                slope, intercept, r_value, p_value, std_err = stats.linregress(xvar,data_var_copy)
                trend = slope*np.squeeze(xvar) + intercept
                data_var = data_var_copy - trend
            elif vartype == '1D:meridional':
                [xdim,dim1] = data_var.shape
                xvar = list(range(xdim))
                # loop over grid points
                for i in range(dim1):
                    slope, intercept, r_value, p_value, std_err = stats.linregress(xvar,data_var_copy[:,i])
                    if np.isfinite(slope) and np.isfinite(intercept):
                        trend = slope*np.squeeze(xvar) + intercept
                        data_var[:,i] = data_var_copy[:,i] - trend
                    else:
                        data_var[:,i] = np.nan
            elif '2D' in vartype: 
                [xdim,dim1,dim2] = data_var.shape
                xvar = list(range(xdim))
                # loop over grid points
                for i in range(dim1):
                    for j in range(dim2):
                        slope, intercept, r_value, p_value, std_err = stats.linregress(xvar,data_var_copy[:,i,j])
                        if np.isfinite(slope) and np.isfinite(intercept):
                            trend = slope*np.squeeze(xvar) + intercept
                            data_var[:,i,j] = data_var_copy[:,i,j] - trend
                        else:
                            data_var[:,i,j] = np.nan
                        
            print(var_to_extract, ': Global(monthly/detrend): mean=', np.nanmean(data_var), ' , std-dev=', np.nanstd(data_var))


        # ----------------------------------------------------------------
        # Average monthly data over the monthly sequence in outtimeavg.
        # Note: Means one output data per year, but averaged over specific 
        #       sequence of months.
        # ----------------------------------------------------------------

        # for compatibility with new definition possibly using a dict.
        if type(outtimeavg) is dict:
            outtimeavg_dict = outtimeavg
            # check key - there should be only one...
            outtimeavg_key = list(outtimeavg_dict.keys())[0]
            # here, it should be 'annual'. No other definition allowed.
            if outtimeavg_key == 'annual':
                outtimeavg_val = outtimeavg_dict['annual']
            else:
                # Set to calendar year first, to perform averaging over
                # annual cycle before averaging over multiple years
                outtimeavg_val = list(range(1,13))
        else:
            # not a dict, must be a list or tuple of lists providing
            # sequence(s) of months over which to average
            outtimeavg_key = 'annual'
            outtimeavg_val = outtimeavg
            
        # outtimeavg_val is a tuple, or a list?
        if type(outtimeavg_val) is tuple:
            # Is var_info defined? 
            if var_info:
                # assign appropriate seasonality whether variable represents temperature *or* moisture
                if vardef in var_info['temperature']:
                    outtimeavg_var =  outtimeavg_val[0]
                elif vardef in var_info['moisture']:
                    outtimeavg_var =  outtimeavg_val[1]
                else:
                    # variable not representing temperature or moisture
                    print('ERROR: outtimeavg is a tuple but variable is not' \
                       ' temperature nor moisture...')
                    raise SystemExit()
            else:
                print('ERROR: var_info undefined. outtimeavg is a tuple and info' \
                       ' contained in this dict. is required to assign proper' \
                       ' seasonality to temperature and moisture variables')
                raise SystemExit()
        elif type(outtimeavg_val) is list:
            outtimeavg_var =  outtimeavg_val
        else:
            print('ERROR: outtimeavg has to be a list or a tuple of lists, but is:', outtimeavg)
            raise SystemExit()


        print('Averaging over month sequence:', outtimeavg_var)
        
        year_current = [m for m in outtimeavg_var if m>0 and m<=12]
        year_before  = [abs(m) for m in outtimeavg_var if m < 0]        
        year_follow  = [m-12 for m in outtimeavg_var if m > 12]
        
        avgmonths = year_before + year_current + year_follow
        indsclimo = sorted([item-1 for item in avgmonths])
        
        # List years available in dataset and sort
        years_all = [d.year for d in time_yrs_list]
        years     = list(set(years_all)) # 'set' used to retain unique values in list
        years.sort() # sort the list
        ntime = len(years)
        datesYears = np.array([datetime(y,1,1,0,0) for y in years])
        
        if vartype == '0D:time series':
            value = np.zeros([ntime], dtype=float) 
        elif vartype == '1D:meridional':
            value = np.zeros([ntime, vardims[1]], dtype=float)
        elif '2D' in vartype:
            value = np.zeros([ntime, vardims[1], vardims[2]], dtype=float)


        # Loop over years in dataset (less memory intensive...otherwise need to deal with large arrays) 
        for i in range(ntime):
            tindsyr   = [k for k,d in enumerate(dates) if d.year == years[i]    and d.month in year_current]
            tindsyrm1 = [k for k,d in enumerate(dates) if d.year == years[i]-1. and d.month in year_before]
            tindsyrp1 = [k for k,d in enumerate(dates) if d.year == years[i]+1. and d.month in year_follow]
            indsyr = tindsyrm1+tindsyr+tindsyrp1

            if vartype == '0D:time series':
                value[i] = np.nanmean(data_var[indsyr],axis=0)
            elif vartype == '1D:meridional':
                value[i,:] = np.nanmean(data_var[indsyr],axis=0)
            elif '2D' in vartype: 
                if nbdims > 3:
                    value[i,:,:] = np.nanmean(np.squeeze(data_var[indsyr]),axis=0)
                else:
                    value[i,:,:] = np.nanmean(data_var[indsyr],axis=0)

        
        print(var_to_extract, ': Global(time-averaged): mean=', np.nanmean(value), ' , std-dev=', np.nanstd(value))

        climo = np.mean(climo_month[indsclimo], axis=0)
        

        # Returning multiyear averages if option enabled
        if outtimeavg_key == 'multiyear':
            # multiyear: Averaging available data over a time interval 
            # corresponding to the specified number of years.
            print(outtimeavg_dict)
<<<<<<< HEAD
            print(('Averaging period (years): ', outtimeavg_dict['multiyear'][0]))
=======
            print('Averaging period (years): ', outtimeavg_dict['multiyear'][0])
>>>>>>> e93b0fc2

            avg_period = float(outtimeavg_dict['multiyear'][0])
            time_resolution = 1.
            
            # How many averaged data can be calculated w/ the dataset?
            nbpts = int(avg_period/time_resolution)
            years_range = years[-1] - years[0]
            nbintervals = int(math.modf(years_range/avg_period)[1])

            years_avg = np.zeros([nbintervals],dtype=int)
            if vartype == '0D:time series':
                value_avg = np.zeros([nbintervals], dtype=float)
            elif vartype == '1D:meridional':
                value_avg = np.zeros([nbintervals, vardims[1]], dtype=float)
            elif '2D' in vartype: 
                value_avg = np.zeros([nbintervals, vardims[1], vardims[2]], dtype=float)
            # really initialize with missing values (NaNs)
            value_avg[:] = np.nan

            for i in range(nbintervals):
                edgel = i*nbpts
                edger = edgel+nbpts
                years_avg[i] = int(round(np.mean(years[edgel:edger])))
                value_avg[i] = np.nanmean(value[edgel:edger], axis=0)

            # into the returned arrays
            value = value_avg
            datesYears = np.array([datetime(y,1,1,0,0) for y in years_avg])
            

        # Dictionary of dictionaries
        # ex. data access : datadict['tas_sfc_Amon']['years'] => arrays containing years of the 'tas' data
        #                   datadict['tas_sfc_Amon']['value'] => array of 'tas' data values etc ...
        d = {}
        d['vartype'] = vartype
        d['years']   = datesYears
        d['value']   = value
        d['climo']   = climo
        d['spacecoords'] = spacecoords

        if vartype == '1D:meridional':
            d[spacecoords[0]] = spacevar1
        elif '2D' in vartype:
            d[spacecoords[0]] = spacevar1
            d[spacecoords[1]] = spacevar2

        datadict[vardef] = d


    return datadict


def read_gridded_data_CMIP5_model_old(data_dir,data_file,data_vars,outfreq,detrend=None,kind=None):
#==========================================================================================
#
# Reads the monthly data from a CMIP5 model and return yearly averaged values
#
# Input: 
#      - data_dir     : Full name of directory containing gridded 
#                       data. (string)
#      - data_file    : Name of file containing gridded data. (string)
#
#      - data_vars    : List of variable names to read. (string list)
#
#      - outfreq      : String indicating whether monthly or annually-averaged data 
#                       are to be returned
#
#      - detrend      : Boolean to indicate if detrending is to be applied to the prior
#
#      - kind         : String indicating whether the prior is to be returned as
#                       a full field or as anomalies (w.r.t. to the gridpt temporal mean)
#
# Output: 
#      - datadict     : Master dictionary containing dictionaries, one for each state 
#                       variable, themselves containing the following numpy arrays:
#                       - time_yrs  : Array with years over which data is available.
#                                     dims: [nb_years]
#                       - lat       : Array containing the latitudes of gridded  data. 
#                                     dims: [lat]
#                       - lon       : Array containing the longitudes of gridded  data. 
#                                     dims: [lon]
#                       - value     : Array with the annually-averaged data calculated from 
#                                     monthly data dims: [time,lat,lon]
# 
#  ex. data access : datadict['tas_sfc_Amon']['years'] => array containing years of the 
#                                                         'tas' data
#                    datadict['tas_sfc_Amon']['lat']   => array of lats for 'tas' data
#                    datadict['tas_sfc_Amon']['lon']   => array of lons for 'tas' data
#                    datadict['tas_sfc_Amon']['value'] => array of 'tas' data values
#
#========================================================================================== 

    datadict = {}

    # Loop over state variables to load
    for v in range(len(data_vars)):
        vardef = data_vars[v]
        data_file_read = data_file.replace('[vardef_template]',vardef)
        
        # Check if file exists
        infile = data_dir + '/' + data_file_read
        if not os.path.isfile(infile):
            print('Error in specification of gridded dataset')
            print('File ', infile, ' does not exist! - Exiting ...')
            raise SystemExit()
        else:
            print('Reading file: ', infile)

        # Get file content
        data = Dataset(infile,'r')

        # Dimensions used to store the data
        nc_dims = [dim for dim in data.dimensions]
        dictdims = {}
        for dim in nc_dims:
            dictdims[dim] = len(data.dimensions[dim])

        # Define the name of the variable to extract from the variable definition (from namelist)
        var_to_extract = vardef.split('_')[0]

        # Query its dimensions
        vardims = data.variables[var_to_extract].dimensions
        nbdims  = len(vardims)
        # names of variable dims
        vardimnames = []
        for d in vardims:
            vardimnames.append(d)
        
        # put everything in lower case for homogeneity
        vardimnames = [item.lower() for item in vardimnames]

        # One of the dims has to be time! 
        if 'time' not in vardimnames:
            print('Variable does not have *time* as a dimension! Exiting!')
            raise SystemExit()
        else:
            # read in the time netCDF4.Variable
            time = data.variables['time']

        # Transform into calendar dates using netCDF4 variable attributes (units & calendar)
        # TODO: may not want to depend on netcdf4.num2date...
        try:
            if hasattr(time, 'calendar'):
                time_yrs = num2date(time[:],units=time.units,
                                    calendar=time.calendar)
            else:
                time_yrs = num2date(time[:],units=time.units)
            time_yrs_list = time_yrs.tolist()
        except ValueError:
            # num2date needs calendar year start >= 0001 C.E. (bug submitted
            # to unidata about this
            fmt = '%Y-%d-%m %H:%M:%S'
            tunits = time.units
            since_yr_idx = tunits.index('since ') + 6
            year = int(tunits[since_yr_idx:since_yr_idx+4])
<<<<<<< HEAD
            year_diff = year - 0o001
            new_start_date = datetime(0o001, 0o1, 0o1, 0, 0, 0)
=======
            year_diff = year - 1
            new_start_date = datetime(1, 1, 1, 0, 0, 0)
>>>>>>> e93b0fc2

            new_units = tunits[:since_yr_idx] + '0001-01-01 00:00:00'
            if hasattr(time, 'calendar'):
                time_yrs = num2date(time[:], new_units, calendar=time.calendar)
            else:
                time_yrs = num2date(time[:], new_units)

            time_yrs_list = [datetime(d.year + year_diff, d.month, d.day,
                                      d.hour, d.minute, d.second)
                             for d in time_yrs]


        # Query info on spatial coordinates ...
        # get rid of time in list in vardimnames
        varspacecoordnames = [item for item in vardimnames if item != 'time'] 
        nbspacecoords = len(varspacecoordnames)

        if nbspacecoords == 0: # data => simple time series
            vartype = '0D:time series'
            spacecoords = None
        elif ((nbspacecoords == 2) or (nbspacecoords == 3 and 'plev' in vardimnames and dictdims['plev'] == 1)): # data => 2D data
            # get rid of plev in list        
            varspacecoordnames = [item for item in varspacecoordnames if item != 'plev'] 
            spacecoords = (varspacecoordnames[0],varspacecoordnames[1])
            spacevar1 = data.variables[spacecoords[0]][:]
            spacevar2 = data.variables[spacecoords[1]][:]

            if 'lat' in spacecoords and 'lon' in spacecoords:
                vartype = '2D:horizontal'
            elif 'lat' in spacecoords and 'lev' in spacecoords:
                vartype = '2D:meridional_vertical'
            else:
                print('Cannot handle this variable yet! 2D variable of unrecognized dimensions... Exiting!')
                raise SystemExit()
        else:
            print('Cannot handle this variable yet! Too many dimensions... Exiting!')
            raise SystemExit()



        # -----------------
        # Upload data array
        # -----------------
        data_var = data.variables[var_to_extract][:]
        print(data_var.shape)

        ntime = len(data.dimensions['time'])
        dates = time_yrs

        # if 2D:horizontal variable, check grid & standardize grid orientation to lat=>[-90,90] & lon=>[0,360] if needed
        if vartype == '2D:horizontal':

            # which dim is lat & which is lon?
            indlat = spacecoords.index('lat')
            indlon = spacecoords.index('lon')
            print('indlat=', indlat, ' indlon=', indlon)

            if indlon == 0:
                varlon = spacevar1
                varlat = spacevar2
            elif indlon == 1:
                varlon = spacevar2
                varlat = spacevar1

            # Transform latitudes to [-90,90] domain if needed
            if varlat[0] > varlat[-1]: # not as [-90,90] => array upside-down
                # flip coord variable
                varlat = np.flipud(varlat)

                # flip data variable
                if indlat == 0:
                    tmp = data_var[:,::-1,:]             
                else:
                    tmp = data_var[:,:,::-1] 
                data_var = tmp

            # Transform longitudes from [-180,180] domain to [0,360] domain if needed
            indneg = np.where(varlon < 0)[0]
            if len(indneg) > 0: # if non-empty
                varlon[indneg] = 360.0 + varlon[indneg]

            # Back into right arrays
            if indlon == 0:
                spacevar1 = varlon
                spacevar2 = varlat
            elif indlon == 1:
                spacevar2 = varlon
                spacevar1 = varlat
        

        # if 2D:meridional_vertical variable
        #if vartype == '2D:meridional_vertical':
        #    value = np.zeros([ntime, len(spacevar1), len(spacevar2)], dtype=float)
        # TODO ...

        
        # Calculate anomalies?
        # monthly climatology
        if vartype == '0D:time series':
            climo_month = np.zeros((12))
        elif '2D' in vartype:
            climo_month = np.zeros([12, len(spacevar1), len(spacevar2)], dtype=float)

        if not kind or kind == 'anom':
            print('Removing the temporal mean (for every gridpoint) from the prior...')
            # loop over months
            for i in range(12):
                m = i+1
                indsm = [j for j,v in enumerate(dates) if v.month == m]
                climo_month[i] = np.nanmean(data_var[indsm], axis=0)
                data_var[indsm] = (data_var[indsm] - climo_month[i])

        elif kind == 'full':
            print('Full field provided as the prior')
            # do nothing else...
        else:
            print('ERROR in the specification of type of prior. Should be "full" or "anom"! Exiting...')
            raise SystemExit()

        print(var_to_extract, ': Global: mean=', np.nanmean(data_var), ' , std-dev=', np.nanstd(data_var))

        # Possibly detrend the prior
        if detrend:
            print('Detrending the prior for variable: '+var_to_extract)
            if vartype == '0D:time series':
                xdim = data_var.shape[0]
                xvar = list(range(xdim))
                data_var_copy = np.copy(data_var)
                slope, intercept, r_value, p_value, std_err = stats.linregress(xvar,data_var_copy)
                trend = slope*np.squeeze(xvar) + intercept
                data_var = data_var_copy - trend
            elif '2D' in vartype: 
                data_var_copy = np.copy(data_var)
                [xdim,dim1,dim2] = data_var.shape
                xvar = list(range(xdim))
                # loop over grid points
                for i in range(dim1):
                    for j in range(dim2):
                        slope, intercept, r_value, p_value, std_err = stats.linregress(xvar,data_var_copy[:,i,j])
                        trend = slope*np.squeeze(xvar) + intercept
                        data_var[:,i,j] = data_var_copy[:,i,j] - trend

            print(var_to_extract, ': Global: mean=', np.nanmean(data_var), ' , std-dev=', np.nanstd(data_var))


        if outfreq == 'annual':
            # -----------------------------------------
            # Calculate annual mean from monthly data
            # Note: assume data has dims [time,lat,lon]
            # -----------------------------------------
            # List years available in dataset and sort
            years_all = [d.year for d in time_yrs_list]
            years     = list(set(years_all)) # 'set' is used to retain unique values in list
            years.sort() # sort the list
            ntime = len(years)
            dates = np.array([datetime(y,1,1,0,0) for y in years])
            
            if vartype == '0D:time series':
                value = np.zeros([ntime], dtype=float) # vartype = '1D:time series' 
            elif vartype == '2D:horizontal':
                value = np.zeros([ntime, len(spacevar1), len(spacevar2)], dtype=float)
            
            # Loop over years in dataset
            for i in range(0,len(years)): 
                # find indices in time array where "years[i]" appear
                ind = [j for j, k in enumerate(years_all) if k == years[i]]
                time_yrs[i] = years[i]

                if vartype == '0D:time series':
                    value[i] = np.nanmean(data_var[ind],axis=0)
                elif '2D' in vartype: 
                    if nbdims > 3:
                        value[i,:,:] = np.nanmean(np.squeeze(data_var[ind]),axis=0)
                    else:
                        value[i,:,:] = np.nanmean(data_var[ind],axis=0)

            climo = np.mean(climo_month, axis=0)
                        
        elif outfreq == 'monthly':
            value = data_var
            climo = climo_month
        else:
            print('ERROR: Unsupported averaging interval for prior!')
            raise SystemExit()

        print(var_to_extract, ': Global: mean=', np.nanmean(value), ' , std-dev=', np.nanstd(value))

        
        # Dictionary of dictionaries
        # ex. data access : datadict['tas_sfc_Amon']['years'] => arrays containing years of the 'tas' data
        #                   datadict['tas_sfc_Amon']['value'] => array of 'tas' data values etc ...
        d = {}
        d['vartype'] = vartype
        d['years']   = dates
        d['value']   = value
        d['climo']   = climo
        d['spacecoords'] = spacecoords
        if '2D' in vartype:
            d[spacecoords[0]] = spacevar1
            d[spacecoords[1]] = spacevar2

        datadict[vardef] = d


    return datadict


#==========================================================================================

def read_gridded_data_CMIP5_model_ensemble(data_dir,data_file,data_vars):
#==========================================================================================
#
# Reads the monthly data from a CMIP5 model *ensemble* and return yearly averaged values
# for all ensemble members. 
#
# Input: 
#      - data_dir     : Full name of directory containing gridded 
#                       data. (string)
#      - data_file    : Name of file containing gridded data. (string)
#
#      - data_vars    : List of variable names to read. (string list)
#
# Output: 
#      - datadict     : Master dictionary containing dictionaries, one for each state 
#                       variable, themselves containing the following numpy arrays:
#                       - time_yrs  : Array with years over which data is available.
#                                     dims: [nb_years]
#                       - lat       : Array containing the latitudes of gridded  data. 
#                                     dims: [lat]
#                       - lon       : Array containing the longitudes of gridded  data. 
#                                     dims: [lon]
#                       - value     : Array with the annually-averaged data calculated from 
#                                     monthly data dims: [time*members,lat,lon]
#                                     where members is the number of members in the original
#                                     ensemble
# 
#  ex. data access : datadict['tas_sfc_Amon']['years'] => array containing years of the 
#                                                         'tas' data
#                    datadict['tas_sfc_Amon']['lat']   => array of lats for 'tas' data
#                    datadict['tas_sfc_Amon']['lon']   => array of lons for 'tas' data
#                    datadict['tas_sfc_Amon']['value'] => array of 'tas' data values
#
#========================================================================================== 

    datadict = {}

    # Loop over state variables to load
    for v in range(len(data_vars)):
        vardef = data_vars[v]
        data_file_read = data_file.replace('[vardef_template]',vardef)
        
        # Check if file exists
        infile = data_dir + '/' + data_file_read
        if not os.path.isfile(infile):
            print('Error in specification of gridded dataset')
            print('File ', infile, ' does not exist! - Exiting ...')
            exit(1)
        else:
            print('Reading file: ', infile)

        # Load entire dataset from file
        data = Dataset(infile,'r')

        # Dimensions used to store the data
        nc_dims = [dim for dim in data.dimensions]
        dictdims = {}
        for dim in nc_dims:
            dictdims[dim] = len(data.dimensions[dim])

        # Define the name of the variable to extract from the variable definition (from namelist)
        var_to_extract = vardef.split('_')[0]

        # Query its dimensions
        vardims = data.variables[var_to_extract].dimensions
        nbdims  = len(vardims)
        # names of variable dims
        vardimnames = []
        for d in vardims:
            vardimnames.append(d)
        
        # put everything in lower case for homogeneity
        vardimnames = [item.lower() for item in vardimnames]

        # One of the dims has to be time! 
        if 'time' not in vardimnames:
            print('Variable does not have *time* as a dimension! Exiting!')
            exit(1)
        else:
            # read in the time netCDF4.Variable
            time = data.variables['time']

        # Transform into calendar dates using netCDF4 variable attributes (units & calendar)
        # TODO: may not want to depend on netcdf4.num2date...
        try:
            time_yrs = num2date(time[:],units=time.units,calendar=time.calendar)
            time_yrs_list = time_yrs.tolist()
        except ValueError:
            # num2date needs calendar year start >= 0001 C.E. (bug submitted
            # to unidata about this
            fmt = '%Y-%d-%m %H:%M:%S'
            tunits = time.units
            since_yr_idx = tunits.index('since ') + 6
            year = int(tunits[since_yr_idx:since_yr_idx+4])
<<<<<<< HEAD
            year_diff = year - 0o001
            new_start_date = datetime(0o001, 0o1, 0o1, 0, 0, 0)
=======
            year_diff = year - 1
            new_start_date = datetime(1, 1, 1, 0, 0, 0)
>>>>>>> e93b0fc2

            new_units = tunits[:since_yr_idx] + '0001-01-01 00:00:00'
            time_yrs = num2date(time[:], new_units, calendar=time.calendar)
            time_yrs_list = [datetime(d.year + year_diff, d.month, d.day,
                                      d.hour, d.minute, d.second)
                             for d in time_yrs]

        # To convert monthly data to annual: List years available in dataset and sort
        years_all = [d.year for d in time_yrs_list]
        years     = list(set(years_all)) # 'set' is used to retain unique values in list
        years.sort() # sort the list
        time_yrs  = np.empty(len(years), dtype=int)
        
        # Query about ensemble members
        if 'member' in vardimnames:
            indmem = vardimnames.index('member')
            memberdims = data.variables['member'][:]
            nbmems = len(memberdims)
        else:
            nbmems = 1
        print('nbmems=', nbmems, 'indmem=', indmem)

        # Query info on spatial coordinates ...
        # get rid of "time" and "member" in list        
        varspacecoordnames = [item for item in vardimnames if item != 'time' and item != 'member'] 
        nbspacecoords = len(varspacecoordnames)

        if nbspacecoords == 0: # data => simple time series
            vartype = '0D:time series'
            value = np.empty([len(years),nbmems], dtype=float)            
            spacecoords = None
        elif ((nbspacecoords == 2) or (nbspacecoords == 3 and 'plev' in vardimnames and dictdims['plev'] == 1)): # data => 2D data
            # get rid of plev in list        
            varspacecoordnames = [item for item in varspacecoordnames if item != 'plev'] 
            spacecoords = (varspacecoordnames[0],varspacecoordnames[1])
            spacevar1 = data.variables[spacecoords[0]][:]
            spacevar2 = data.variables[spacecoords[1]][:]
            value = np.empty([len(years), nbmems, len(spacevar1), len(spacevar2)], dtype=float)

            if 'lat' in spacecoords and 'lon' in spacecoords:
                vartype = '2D:horizontal'
            elif 'lat' in spacecoords and 'lev' in spacecoords:
                vartype = '2D:meridional_vertical'
            else:
                print('Cannot handle this variable yet! 2D variable of unrecognized dimensions... Exiting!')
                exit(1)
        else:
            print('Cannot handle this variable yet! To many dimensions... Exiting!')
            exit(1)

        # data array
        data = data.variables[var_to_extract][:]
        print(data.shape)

        # if 2D:horizontal variable, check grid & standardize grid orientation to lat=>[-90,90] & lon=>[0,360] if needed
        if vartype == '2D:horizontal':
            # which dim is lat & which is lon?
            indlat = spacecoords.index('lat')
            indlon = spacecoords.index('lon')
            print('indlat=', indlat, ' indlon=', indlon)

            if indlon == 0:
                varlon = spacevar1
                varlat = spacevar2
            elif indlon == 1:
                varlon = spacevar2
                varlat = spacevar1

            # Transform latitudes to [-90,90] domain if needed
            if varlat[0] > varlat[-1]: # not as [-90,90] => array upside-down
                # flip coord variable
                varlat = np.flipud(varlat)

                # flip data variable
                if indlat == 0:
                    tmp = data[:,:,::-1,:]             
                else:
                    tmp = data[:,:,:,::-1] 
                data = tmp

            # Transform longitudes from [-180,180] domain to [0,360] domain if needed
            indneg = np.where(varlon < 0)[0]
            if len(indneg) > 0: # if non-empty
                varlon[indneg] = 360.0 + varlon[indneg]

            # Back into right arrays
            if indlon == 0:
                spacevar1 = varlon
                spacevar2 = varlat
            elif indlon == 1:
                spacevar2 = varlon
                spacevar1 = varlat
        

        # if 2D:meridional_vertical variable,
        # TO DO ...


            
        # Loop over years in dataset
        for i in range(0,len(years)): 
            # find indices in time array where "years[i]" appear
            ind = [j for j, k in enumerate(years_all) if k == years[i]]
            time_yrs[i] = years[i]

            # -----------------------------------------
            # Calculate annual mean from monthly data
            # Note: assume data has dims [time,lat,lon]
            # -----------------------------------------
            if vartype == '0D:time series':
                value[i,:] = np.nanmean(data[ind],axis=0)
            elif '2D' in vartype: 
                if nbdims > 3:
                    value[i,:,:,:] = np.nanmean(np.squeeze(data[ind]),axis=0)
                else:
                    value[i,:,:,:] = np.nanmean(data[ind],axis=0)


        # Model data, so need to standardize (i.e. calculate anomalies)
        #print 'Standardizing the prior...'
        #print 'mean=', np.nanmean(value), ' std-dev=', np.nanstd(value)
        #value = (value - np.nanmean(value))/np.nanstd(value)

        print('Removing the temporal mean (for every gridpoint) from the prior...')
        climo = np.nanmean(value,axis=0)
        value = (value - climo)
        print(var_to_extract, ': Global: mean=', np.nanmean(value), ' , std-dev=', np.nanstd(value))

        time_yrs_all = np.tile(time_yrs,nbmems)
        value_all = np.squeeze(value[:,0,:,:]) # 1st member
        for mem in range(1,nbmems):
            value_all = np.append(value_all,np.squeeze(value[:,mem,:,:]),axis=0)

        
        # Dictionary of dictionaries
        # ex. data access : datadict['tas_sfc_Amon']['years'] => arrays containing years of the 'tas' data
        #                   datadict['tas_sfc_Amon']['value'] => array of 'tas' data values etc ...
        d = {}
        d['vartype'] = vartype
        d['years']   = time_yrs_all
        d['value']   = value_all
        d['climo']   = climo
        d['spacecoords'] = spacecoords
        if '2D' in vartype:
            d[spacecoords[0]] = spacevar1
            d[spacecoords[1]] = spacevar2

        datadict[vardef] = d


    return datadict

#==========================================================================================


def read_gridded_data_TraCE21ka(data_dir,data_file,data_vars,outtimeavg,detrend=None,anom_ref=None):
#==========================================================================================
#
# Reads the monthly data from the TraCE21ka climate model simulation and returns values of
# specified model fields averaged over a user-specified period.
#
# Input: 
#      - data_dir     : Full name of directory containing gridded 
#                       data. (string)
#
#      - data_file    : Name of file containing gridded data. (string)
#
#      - data_vars    : Variables names to be read, and info on whether each
#                       variable is to be returned as anomalies of as full field
#                       (dict)
#
#      - outtimeavg   : Dictionary indicating the type of averaging (key) and associated
#                       information on averaging period (integer list)
#                       if the type is "annual": list of integers indicating the months of 
#                                                the year over which to average the data.
#                                                Requires availability of monthly data.
#                       if type is "multiyear" : list of single integer indicating the length
#                                                of averaging period (in years).
#                                                Requires availability of data with a
#                                                resolution of at least the averaging
#                                                interval.
#
#                       ex 1: outtimeavg = {'annual': [1,2,3,4,5,6,7,8,9,10,11,12]}
#                       ex 2: outtimeavg = {'multiyear': [100]} -> 100yr average
#
#      - detrend      : Boolean to indicate if detrending is to be applied to the prior
#
#      - anom_ref     : Reference period (in year CE) used in calculating anomaliesx
#
#
# Output: 
#      - datadict     : Master dictionary containing dictionaries, one for each state 
#                       variable, themselves containing the following numpy arrays:
#                       - time_yrs  : Array with years over which data is available.
#                                     dims: [nb_years]
#                       - lat       : Array containing the latitudes of gridded  data. 
#                                     dims: [lat]
#                       - lon       : Array containing the longitudes of gridded  data. 
#                                     dims: [lon]
#                       - value     : Array with the annually-averaged data calculated from 
#                                     monthly data dims: [time,lat,lon]
# 
#  ex. data access : datadict['tas_sfc_Amon']['years'] => array containing years of the 
#                                                         'tas' data
#                    datadict['tas_sfc_Amon']['lat']   => array of lats for 'tas' data
#                    datadict['tas_sfc_Amon']['lon']   => array of lons for 'tas' data
#                    datadict['tas_sfc_Amon']['value'] => array of 'tas' data values
#
#========================================================================================== 

    datadict = {}

    # Loop over state variables to load
    for v in range(len(data_vars)):

        vardef = list(data_vars.keys())[v]
<<<<<<< HEAD
        data_file_read = string.replace(data_file,'[vardef_template]',vardef)
=======
        data_file_read = data_file.replace('[vardef_template]',vardef)
>>>>>>> e93b0fc2
        
        # Check if file exists
        infile = data_dir + '/' + data_file_read
        if not os.path.isfile(infile):
            print('Error in specification of gridded dataset')
            print('File ', infile, ' does not exist! - Exiting ...')
            exit(1)
        else:
            print('Reading file: ', infile)

        # Load entire dataset from file
        data = Dataset(infile,'r')

        # Dimensions used to store the data
        nc_dims = [dim for dim in data.dimensions]
        dictdims = {}
        for dim in nc_dims:
            dictdims[dim] = len(data.dimensions[dim])

        # Define the name of the variable to extract from the variable definition (from namelist)
        var_to_extract = vardef.split('_')[0]

        # Query its dimensions
        vardims = data.variables[var_to_extract].dimensions
        nbdims  = len(vardims)
        # names of variable dims
        vardimnames = []
        for d in vardims:
            vardimnames.append(d)
        
        # put everything in lower case for homogeneity
        vardimnames = [item.lower() for item in vardimnames]

        # One of the dims has to be time! 
        if 'time' not in vardimnames:
            print('Variable does not have *time* as a dimension! Exiting!')
            exit(1)
        else:
            # read in the time netCDF4.Variable
            time = data.variables['time']

        # Transform "ka BP" year to CE years
        dates = time[:] *1000.0 + 1950.0
        time_yrs_list = dates.tolist()

        time_diff = np.diff(time_yrs_list)
        time_diff_mean = np.mean(time_diff)
        monthly = 1./12.
        if time_diff_mean < 1.0:
            # subannual data available
            # test for monthly
            if np.isclose(time_diff_mean,monthly, rtol=1e-05, atol=1e-07, equal_nan=False):
                time_resolution = monthly
            else:
                time_resolution = time_diff_mean
        else:
            # annual or interannual data available
            time_resolution = np.rint(time_diff_mean)

        print(':: Data temporal resolution = ', time_resolution, 'yrs')

        # List years available in dataset and sort
        years_all = [int(d) for d in np.rint(dates)]
        years     = list(set(years_all)) # 'set' is used to retain unique values in list
        years.sort() # sort the list
        time_yrs  = np.zeros(len(years), dtype=int)

        
        
        # Query info on spatial coordinates ...
        # get rid of time in list        
        varspacecoordnames = [item for item in vardimnames if item != 'time'] 
        nbspacecoords = len(varspacecoordnames)
        #print vardimnames, nbspacecoords, dictdims

        if nbspacecoords == 0: # data => simple time series
            vartype = '0D:time series'
            value = np.empty([len(years)], dtype=float)
            spacecoords = None
        elif nbspacecoords == 1: # data => 1D data
            if 'lat' in varspacecoordnames:
                # latitudinally-averaged  variable
                vartype = '1D:meridional' 
                spacecoords = ('lat',)
                spacevar1 = data.variables['lat'][:]
        elif ((nbspacecoords == 2) or (nbspacecoords == 3 and 'plev' in vardimnames and dictdims['plev'] == 1)): # data => 2D data
            # get rid of plev in list        
            varspacecoordnames = [item for item in varspacecoordnames if item != 'plev'] 
            spacecoords = (varspacecoordnames[0],varspacecoordnames[1])
            spacevar1 = data.variables[spacecoords[0]][:]
            spacevar2 = data.variables[spacecoords[1]][:]

            if 'lat' in spacecoords and 'lon' in spacecoords:
                vartype = '2D:horizontal'
            elif 'lat' in spacecoords and 'lev' in spacecoords:
                vartype = '2D:meridional_vertical'
            else:
                print('Cannot handle this variable yet! 2D variable of unrecognized dimensions... Exiting!')
                exit(1)
        else:
            print('Cannot handle this variable yet! Too many dimensions... Exiting!')
            exit(1)

        # data array
        data_var = data.variables[var_to_extract][:]
        print(data_var.shape)
        
        # if 2D:horizontal variable, check grid & standardize grid orientation to lat=>[-90,90] & lon=>[0,360] if needed
        if vartype == '2D:horizontal':

            vardims = data_var.shape

            # which dim is lat & which is lon?
            indlat = spacecoords.index('lat')
            indlon = spacecoords.index('lon')
            print('indlat=', indlat, ' indlon=', indlon)
            
            if indlon == 0:
                vlon = spacevar1
                vlat = spacevar2
                nlat = vardims[2]
                nlon = vardims[1]
            elif indlon == 1:
                vlon = spacevar2
                vlat = spacevar1
                nlat = vardims[1]
                nlon = vardims[2]

            # are coordinates defined as 1d or 2d array?
            spacevardims = len(vlat.shape)
            if spacevardims == 1:
                varlat = np.array([vlat,]*nlon).transpose()
                varlon = np.array([vlon,]*nlat)
            else:
                varlat = vlat
                varlon = vlon

            varlatdim = len(varlat.shape)
            varlondim = len(varlon.shape)
            
            # Check if latitudes are defined in the [-90,90] domain
            # and if longitudes are in the [0,360] domain
            fliplat = None

            # check for monotonically increasing or decreasing values
            monotone_increase = np.all(np.diff(varlat[:,0]) > 0)
            monotone_decrease = np.all(np.diff(varlat[:,0]) < 0)
            if not monotone_increase and not monotone_decrease:
                # funky grid
                fliplat = False

            if fliplat is None:
                if varlatdim == 2: # 2D lat array
                    if varlat[0,0] > varlat[-1,0]: # lat not as [-90,90] => array upside-down
                        fliplat = True
                    else:
                        fliplat = False
                elif varlatdim == 1: # 1D lat array
                    if varlat[0] > varlat[-1]: # lat not as [-90,90] => array upside-down
                        fliplat = True
                    else:
                        fliplat = False
                else:
                    print('ERROR!')
                    raise SystemExit(1)

            if fliplat:
                varlat = np.flipud(varlat)
                # flip data variable
                if indlat == 0:
                    tmp = data_var[:,::-1,:]
                else:
                    tmp = data_var[:,:,::-1]
                data_var = tmp

            # Transform longitudes from [-180,180] domain to [0,360] domain if needed
            indneg = np.where(varlon < 0)
            if len(indneg) > 0: # if non-empty
                varlon[indneg] = 360.0 + varlon[indneg]
                
            # Back into right arrays
            if indlon == 0:
                spacevar1 = varlon
                spacevar2 = varlat
            elif indlon == 1:
                spacevar2 = varlon
                spacevar1 = varlat
        

        # if 2D:meridional_vertical variable
        elif vartype == '2D:meridional_vertical':
            
            vardims = data_var.shape

            # which dim is lat and which is lev?
            indlat = spacecoords.index('lat')
            indlev = spacecoords.index('lev')
            print('indlat=', indlat, ' inlev=', indlev)

            if indlev == 0:
                vlev = spacevar1
                vlat = spacevar2
                nlat = vardims[2]
                nlev = vardims[1]
            elif indlev == 1:
                vlev = spacevar2
                vlat = spacevar1
                nlat = vardims[1]
                nlev = vardims[2]

            # are coordinates defined as 1d or 2d array?
            spacevardims = len(vlat.shape)
            if spacevardims == 1:
                varlat = np.array([vlat,]*nlev).transpose()
                varlev = np.array([vlev,]*nlat)
            else:
                varlat = vlat
                varlev = vlev

            varlatdim = len(varlat.shape)
            varlevdim = len(varlev.shape)


            # Check if latitudes are defined in the [-90,90] domain
            fliplat = None

            # check for monotonically increasing or decreasing values
            monotone_increase = np.all(np.diff(varlat[:,0]) > 0)
            monotone_decrease = np.all(np.diff(varlat[:,0]) < 0)
            if not monotone_increase and not monotone_decrease:
                # funky grid
                fliplat = False
                
            if fliplat is None:
                if varlatdim == 2: # 2D lat array
                    if varlat[0,0] > varlat[-1,0]: # lat not as [-90,90] => array upside-down
                        fliplat = True
                    else:
                        fliplat = False
                elif varlatdim == 1: # 1D lat array
                    if varlat[0] > varlat[-1]: # lat not as [-90,90] => array upside-down
                        fliplat = True
                    else:
                        fliplat = False
                else:
                    print('ERROR!')
                    raise SystemExit(1)

            if fliplat:
                varlat = np.flipud(varlat)
                # flip data variable
                if indlat == 0:
                    tmp = data_var[:,::-1,:]
                else:
                    tmp = data_var[:,:,::-1]
                data_var = tmp

            # Back into right arrays
            if indlev == 0:
                spacevar1 = varlev
                spacevar2 = varlat
            elif indlev == 1:
                spacevar2 = varlev
                spacevar1 = varlat
            

        # if 1D:meridional (latitudinally-averaged) variable
        elif vartype == '1D:meridional':
            vardims = data_var.shape
            
            # which dim is lat?
            indlat = spacecoords.index('lat')
            print('indlat=', indlat)
            
            # Check if latitudes are defined in the [-90,90] domain
            fliplat = None
            # check for monotonically increasing or decreasing values
            monotone_increase = np.all(np.diff(spacevar1) > 0)
            monotone_decrease = np.all(np.diff(spacevar1) < 0)
            if not monotone_increase and not monotone_decrease:
                # funky grid
                fliplat = False

            if fliplat is None:
                if spacevar1[0] > spacevar1[-1]: # lat not as [-90,90] => array upside-down
                    fliplat = True

            if fliplat:
                spacevar1 = np.flipud(spacevar1)
                tmp = data_var[:,::-1]
                data_var = tmp

                
        # ====== other data processing ======
        
        # --------------------
        # Calculate anomalies?
        # --------------------
        kind = data_vars[vardef]
        
        if not kind or kind == 'anom':
            print('Anomalies provided as the prior: Removing the temporal mean (for every gridpoint)...')

            # monthly data?
            if time_resolution == monthly:
                # monthly climatology
                if vartype == '0D:time series':
                    climo_month = np.zeros((12))
                elif  vartype == '1D:meridional':
                    climo_month = np.zeros([12, vardims[1]], dtype=float)
                elif '2D' in vartype:
                    climo_month = np.zeros([12, vardims[1], vardims[2]], dtype=float)
                
                dates_years = np.array([math.modf(item)[1] for item in dates])
                tmp = np.array([abs(math.modf(item)[0]) for item in dates])
                dates_months = np.rint((tmp/monthly)+1.)

                # indices corresponding to reference period   
                if anom_ref:                    
                    indsyr = [j for j,v in enumerate(dates_years) if ((v >= anom_ref[0]) and (v <= anom_ref[1]))]
                    # overlap?
                    if len(indsyr) == 0:
                        raise SystemExit('ERROR in anomaly calculation: No overlap between prior simulation and specified reference period. Exiting!')
                else:
                    # indices over entire length of the simulation
                    indsyr = [j for j,v in enumerate(dates_years)]

                # loop over months
                for i in range(12):
                    m = i+1.
                    indsm_ref = [j for j,v in enumerate(dates_months[indsyr]) if v == m]
                    climo_month[i] = np.nanmean(data_var[indsm_ref], axis=0)
                    indsm_all = [j for j,v in enumerate(dates_months) if v == m]
                    data_var[indsm_all] = (data_var[indsm_all] - climo_month[i])
                climo = climo_month
            else:
                # other than monthly data
                # indices corresponding to reference period                
                if anom_ref:
                    indsyr = [j for j,v in enumerate(dates) if ((v >= anom_ref[0]) and (v <= anom_ref[1]))]
                    # overlap?
                    if len(indsyr) > 0:
                        climo = np.nanmean(data_var[indsyr],axis=0)
                    else:
                        raise SystemExit('ERROR in anomaly calculation: No overlap between prior simulation and specified reference period. Exiting!')
                else:
                    # anomalies w.r.t. mean over entire length of the simulation
                    climo = np.nanmean(data_var,axis=0)

                # calculate anomalies
                data_var = (data_var - climo)
                
        elif kind == 'full':
            print('Full field provided as the prior')
            # Calculating climo nevertheless. Needed as output.
            climo = np.nanmean(data_var,axis=0)
            # do nothing else...
        else:
            raise SystemExit('ERROR in the specification of type of prior. Should be "full" or "anom"! Exiting...')

        print(var_to_extract, ': Global: mean=', np.nanmean(data_var), ' , std-dev=', np.nanstd(data_var))        

        
        # --------------------------
        # Possibly detrend the prior
        # --------------------------
        if detrend:
            print('Detrending the prior for variable: '+var_to_extract)
            if vartype == '0D:time series':
                xdim = data_var.shape[0]
                xvar = list(range(xdim))
                data_var_copy = np.copy(data_var)
                slope, intercept, r_value, p_value, std_err = stats.linregress(xvar,data_var_copy)
                trend = slope*np.squeeze(xvar) + intercept
                data_var = data_var_copy - trend
            elif vartype == '1D:meridional':
                [xdim,dim1] = data_var.shape
                xvar = list(range(xdim))
                # loop over grid points
                for i in range(dim1):
                    slope, intercept, r_value, p_value, std_err = stats.linregress(xvar,data_var_copy[:,i])
                    if np.isfinite(slope) and np.isfinite(intercept):
                        trend = slope*np.squeeze(xvar) + intercept
                        data_var[:,i] = data_var_copy[:,i] - trend
                    else:
                        data_var[:,i] = np.nan
            elif '2D' in vartype: 
                data_var_copy = np.copy(data_var)
                [xdim,dim1,dim2] = data_var.shape
                xvar = list(range(xdim))
                # loop over grid points
                for i in range(dim1):
                    for j in range(dim2):
                        slope, intercept, r_value, p_value, std_err = stats.linregress(xvar,data_var_copy[:,i,j])
                        if np.isfinite(slope) and np.isfinite(intercept):
                            trend = slope*np.squeeze(xvar) + intercept
                            data_var[:,i,j] = data_var_copy[:,i,j] - trend
                        else:
                            data_var[:,i,j] = np.nan
                            
            print(var_to_extract, ': Global(detrended): mean=', np.nanmean(data_var), ' , std-dev=', np.nanstd(data_var))


        # ------------------------------------------------------------------------
        # Average the data over user-specified period. Two configurations: 
        # 1) Annual: Averaging over the monthly sequence specified in outtimeavg
        #    One output data per year is provided as output, but averaged over
        #    specified sequence of months.
        #    Requires availability of monthly data.
        #
        # 2) multiyear: Averaging available data over a time interval 
        #    corresponding to the specified number of years. 
        #    Requires availability of data with a resolution of at least the
        #    averaging interval.
        # ------------------------------------------------------------------------

        if list(outtimeavg.keys())[0] == 'annual':
            print('Averaging over month sequence:', outtimeavg['annual'])

            # check availability of monthly data
            if time_resolution == monthly:

                year_current = [m for m in outtimeavg['annual'] if m>0 and m<=12]
                year_before  = [abs(m) for m in outtimeavg['annual'] if m < 0]        
                year_follow  = [m-12 for m in outtimeavg['annual'] if m > 12]
        
                avgmonths = year_before + year_current + year_follow
                indsclimo = sorted([item-1 for item in avgmonths])
        
                # List years available in dataset and sort
                years_all = [d for d in dates_years]
                years     = list(set(years_all)) # 'set' used to retain unique values in list
                years.sort() # sort the list
                ntime = len(years)
                datesYears = years
        
                if vartype == '0D:time series':
                    value = np.zeros([ntime], dtype=float) # vartype = '0D:time series' 
                elif vartype == '1D:meridional':
                    value = np.zeros([ntime, vardims[1]], dtype=float)
                elif '2D' in vartype:
                    value = np.zeros([ntime, vardims[1], vardims[2]], dtype=float)
                # really initialize with missing values (NaNs)
                value[:] = np.nan 
                
                # Loop over years in dataset (less memory intensive...otherwise need to deal with large arrays) 
                for i in range(ntime):
                    tindsyr   = [k for k,d in enumerate(dates_years) if d == years[i]    and dates_months[k] in year_current]
                    tindsyrm1 = [k for k,d in enumerate(dates_years) if d == years[i]-1. and dates_months[k] in year_before]
                    tindsyrp1 = [k for k,d in enumerate(dates_years) if d == years[i]+1. and dates_months[k] in year_follow]
                    indsyr = tindsyrm1+tindsyr+tindsyrp1

                    if vartype == '0D:time series':
                        value[i] = np.nanmean(data_var[indsyr],axis=0)
                    elif vartype == '1D:meridional':
                        value[i,:] = np.nanmean(data_var[indsyr],axis=0)
                    elif '2D' in vartype: 
                        if nbdims > 3:
                            value[i,:,:] = np.nanmean(np.squeeze(data_var[indsyr]),axis=0)
                        else:
                            value[i,:,:] = np.nanmean(data_var[indsyr],axis=0)
                        
                print(var_to_extract, ': Global(time-averaged): mean=', np.nanmean(value), ' , std-dev=', np.nanstd(value))
                    
                climo = np.mean(climo_month[indsclimo], axis=0)

            else:
                print('ERROR: Specified averaging requires monthly data')
                print('       Here we have data with temporal resolution of ', time_resolution, 'years')
                print('       Exiting!')
                raise SystemExit()
                
        elif list(outtimeavg.keys())[0] == 'multiyear':
            print('Averaging period (years):', outtimeavg['multiyear'])

            avg_period = float(outtimeavg['multiyear'][0])

            # check if specified avg. period compatible with the available data
            if avg_period < time_resolution:
                print('ERROR: Specified averaging requires data with higher temporal resolution!')
                print('       Here we have data with temporal resolution of ', time_resolution, 'years')
                print('       while specified averaging period is:', avg_period, ' yrs')
                print('       Exiting!')
                raise SystemExit()
            else:
                pass # ok, do nothing here

            # How many averaged data can be calculated w/ the dataset?
            nbpts = int(avg_period/time_resolution)
            years_range = years[-1] - years[0]
            nbintervals = int(math.modf(years_range/avg_period)[1])

            datesYears = np.zeros([nbintervals])
            if vartype == '0D:time series':
                value = np.zeros([nbintervals], dtype=float)
            elif vartype == '1D:meridional':
                value = np.zeros([nbintervals, vardims[1]], dtype=float)
            elif '2D' in vartype: 
                #value = np.zeros([nbintervals, vardims[1], vardims[2]], dtype=float)
                value = np.zeros([nbintervals, vardims[1], vardims[2]])
            # really initialize with missing values (NaNs)
            value[:] = np.nan

            for i in range(nbintervals):
                edgel = i*nbpts
                edger = edgel+nbpts
                datesYears[i] = np.mean(years[edgel:edger])
                value[i] = np.nanmean(data_var[edgel:edger], axis=0)

        
        # Dictionary of dictionaries
        # ex. data access : datadict['tas_sfc_Amon']['years'] => arrays containing years of the 'tas' data
        #                   datadict['tas_sfc_Amon']['value'] => array of 'tas' data values etc ...
        d = {}
        d['vartype'] = vartype
        d['years']   = datesYears
        d['value']   = value
        d['climo']   = climo
        d['spacecoords'] = spacecoords
        if vartype == '1D:meridional':
            d[spacecoords[0]] = spacevar1
        elif '2D' in vartype:
            d[spacecoords[0]] = spacevar1
            d[spacecoords[1]] = spacevar2

        datadict[vardef] = d


    return datadict

#==========================================================================================


def read_gridded_data_cGENIE_model(data_dir,data_file,data_vars,outtimeavg,detrend=None,anom_ref=None):
#==========================================================================================
#
# Reads the data from the cGENIE climate model simulation and returns values of
# specified model fields averaged over a user-specified period.
#
# Input: 
#      - data_dir     : Full name of directory containing gridded 
#                       data. (string)
#
#      - data_file    : Name of file containing gridded data. (string)
#
#      - data_vars    : Variables names to be read, and info on whether each
#                       variable is to be returned as anomalies of as full field
#                       (dict)
#
#      - outtimeavg   : Dictionary indicating the type of averaging (key) and associated
#                       information on averaging period (integer list)
#                       if the type is "annual": list of integers indicating the months of 
#                                                the year over which to average the data.
#                                                Requires availability of monthly data.
#                       if type is "multiyear" : list of single integer indicating the length
#                                                of averaging period (in years).
#                                                Requires availability of data with a
#                                                resolution of at least the averaging
#                                                interval.
#
#                       ex 1: outtimeavg = {'annual': [1,2,3,4,5,6,7,8,9,10,11,12]}
#                       ex 2: outtimeavg = {'multiyear': [100]} -> 100yr average
#
#      - detrend      : Boolean to indicate if detrending is to be applied to the prior
#
#      - anom_ref     : Reference period (in year CE) used in calculating anomaliesx
#
#
# Output: 
#      - datadict     : Master dictionary containing dictionaries, one for each state 
#                       variable, themselves containing the following numpy arrays:
#                       - time_yrs  : Array with years over which data is available.
#                                     dims: [nb_years]
#                       - lat       : Array containing the latitudes of gridded  data. 
#                                     dims: [lat]
#                       - lon       : Array containing the longitudes of gridded  data. 
#                                     dims: [lon]
#                       - value     : Array with the annually-averaged data calculated from 
#                                     monthly data dims: [time,lat,lon]
# 
#  ex. data access : datadict['tas_sfc_Amon']['years'] => array containing years of the 
#                                                         'tas' data
#                    datadict['tas_sfc_Amon']['lat']   => array of lats for 'tas' data
#                    datadict['tas_sfc_Amon']['lon']   => array of lons for 'tas' data
#                    datadict['tas_sfc_Amon']['value'] => array of 'tas' data values
#
#========================================================================================== 

    datadict = {}

    # Loop over state variables to load
    for v in range(len(data_vars)):

        vardef = list(data_vars.keys())[v]
<<<<<<< HEAD
        data_file_read = string.replace(data_file,'[vardef_template]',vardef)
=======
        data_file_read = data_file.replace('[vardef_template]',vardef)
>>>>>>> e93b0fc2
        
        # Check if file exists
        infile = data_dir + '/' + data_file_read
        if not os.path.isfile(infile):
            print('Error in specification of gridded dataset')
            print('File ', infile, ' does not exist! - Exiting ...')
            exit(1)
        else:
            print('Reading file: ', infile)

        # Load entire dataset from file
        data = Dataset(infile,'r')

        # Dimensions used to store the data
        nc_dims = [dim for dim in data.dimensions]
        dictdims = {}
        for dim in nc_dims:
            dictdims[dim] = len(data.dimensions[dim])

        # Define the name of the variable to extract from the variable definition (from namelist)
        var_to_extract = vardef.split('_')[0]

        # Query its dimensions
        vardims = data.variables[var_to_extract].dimensions
        nbdims  = len(vardims)
        # names of variable dims
        vardimnames = []
        for d in vardims:
            vardimnames.append(d)
        
        # put everything in lower case for homogeneity
        vardimnames = [item.lower() for item in vardimnames]

        # One of the dims has to be time! 
        if 'time' not in vardimnames:
            print('Variable does not have *time* as a dimension! Exiting!')
            exit(1)
        else:
            # read in the time netCDF4.Variable
            time = data.variables['time']

        # keep time in "model years"
        dates = time[:]
        time_yrs_list = dates.tolist()
        
        time_diff = np.diff(time_yrs_list)
        time_diff_mean = np.mean(time_diff)
        monthly = 1./12.
        if time_diff_mean < 1.0:
            # subannual data available
            # test for monthly
            if np.isclose(time_diff_mean,monthly, rtol=1e-05, atol=1e-07, equal_nan=False):
                time_resolution = monthly
            else:
                time_resolution = time_diff_mean
        else:
            # annual or interannual data available
            time_resolution = np.rint(time_diff_mean)

        print(':: Data temporal resolution = ', time_resolution, 'yrs')

        # List years available in dataset and sort
        years_all = [int(d) for d in np.rint(dates)]
        years     = list(set(years_all)) # 'set' is used to retain unique values in list
        years.sort() # sort the list
        time_yrs  = np.zeros(len(years), dtype=int)

                
        # Query info on spatial coordinates ...
        # get rid of time in list        
        varspacecoordnames = [item for item in vardimnames if item != 'time'] 
        nbspacecoords = len(varspacecoordnames)
        #print vardimnames, nbspacecoords, dictdims

        if nbspacecoords == 0: # data => simple time series
            vartype = '0D:time series'
            value = np.empty([len(years)], dtype=float)
            spacecoords = None
        elif nbspacecoords == 1: # data => 1D data
            if 'lat' in varspacecoordnames:
                # latitudinally-averaged  variable
                vartype = '1D:meridional' 
                spacecoords = ('lat',)
                spacevar1 = data.variables['lat'][:]
        elif ((nbspacecoords == 2) or (nbspacecoords == 3 and 'plev' in vardimnames and dictdims['plev'] == 1)): # data => 2D data
            # get rid of plev in list        
            varspacecoordnames = [item for item in varspacecoordnames if item != 'plev'] 
            spacecoords = (varspacecoordnames[0],varspacecoordnames[1])
            spacevar1 = data.variables[spacecoords[0]][:]
            spacevar2 = data.variables[spacecoords[1]][:]

            if 'lat' in spacecoords and 'lon' in spacecoords:
                vartype = '2D:horizontal'
            elif 'lat' in spacecoords and 'lev' in spacecoords:
                vartype = '2D:meridional_vertical'
            else:
                print('Cannot handle this variable yet! 2D variable of unrecognized dimensions... Exiting!')
                exit(1)
        else:
            print('Cannot handle this variable yet! Too many dimensions... Exiting!')
            exit(1)

        # data array
        data_var = data.variables[var_to_extract][:]
        print(data_var.shape)
        
        # if 2D:horizontal variable, check grid & standardize grid orientation to lat=>[-90,90] & lon=>[0,360] if needed
        if vartype == '2D:horizontal':

            vardims = data_var.shape

            # which dim is lat & which is lon?
            indlat = spacecoords.index('lat')
            indlon = spacecoords.index('lon')
            print('indlat=', indlat, ' indlon=', indlon)
            
            if indlon == 0:
                vlon = spacevar1
                vlat = spacevar2
                nlat = vardims[2]
                nlon = vardims[1]
            elif indlon == 1:
                vlon = spacevar2
                vlat = spacevar1
                nlat = vardims[1]
                nlon = vardims[2]

            # are coordinates defined as 1d or 2d array?
            spacevardims = len(vlat.shape)
            if spacevardims == 1:
                varlat = np.array([vlat,]*nlon).transpose()
                varlon = np.array([vlon,]*nlat)
            else:
                varlat = vlat
                varlon = vlon

            varlatdim = len(varlat.shape)
            varlondim = len(varlon.shape)
            
            # Check if latitudes are defined in the [-90,90] domain
            # and if longitudes are in the [0,360] domain
            fliplat = None

            # check for monotonically increasing or decreasing values
            monotone_increase = np.all(np.diff(varlat[:,0]) > 0)
            monotone_decrease = np.all(np.diff(varlat[:,0]) < 0)
            if not monotone_increase and not monotone_decrease:
                # funky grid
                fliplat = False

            if fliplat is None:
                if varlatdim == 2: # 2D lat array
                    if varlat[0,0] > varlat[-1,0]: # lat not as [-90,90] => array upside-down
                        fliplat = True
                    else:
                        fliplat = False
                elif varlatdim == 1: # 1D lat array
                    if varlat[0] > varlat[-1]: # lat not as [-90,90] => array upside-down
                        fliplat = True
                    else:
                        fliplat = False
                else:
                    print('ERROR!')
                    raise SystemExit(1)

            if fliplat:
                varlat = np.flipud(varlat)
                # flip data variable
                if indlat == 0:
                    tmp = data_var[:,::-1,:]
                else:
                    tmp = data_var[:,:,::-1]
                data_var = tmp

            # ---------------------------------------------------------------------------------
            # Transform longitudes from [-180,180] domain to [0,360] domain if needed
            # flip or roll along longitudes?
            # This code assumes a possible longitude array structure as (example)
            # [-175. -165. -155. ...,  155.  165.  175.] to be transformed to
            # [   5.,   15.,   25., ...,  335.,  345.,  355.]
            indneg = np.where(varlon[0,:] < 0)
            nbneg = len(indneg[0])
            varlon = np.roll(varlon,nbneg,axis=1)
            # do same for data array
            tmp = np.roll(data_var,nbneg,axis=2)
            data_var = tmp
                
            # negative lon values to positive
            indneg = np.where(varlon < 0)
            if len(indneg) > 0: # if non-empty
                varlon[indneg] = 360.0 + varlon[indneg]
            # ---------------------------------------------------------------------------------

            # Coords back into right arrays
            if indlon == 0:
                spacevar1 = varlon
                spacevar2 = varlat
            elif indlon == 1:
                spacevar2 = varlon
                spacevar1 = varlat
        

        # if 2D:meridional_vertical variable
        elif vartype == '2D:meridional_vertical':
            
            vardims = data_var.shape

            # which dim is lat and which is lev?
            indlat = spacecoords.index('lat')
            indlev = spacecoords.index('lev')
            print('indlat=', indlat, ' inlev=', indlev)

            if indlev == 0:
                vlev = spacevar1
                vlat = spacevar2
                nlat = vardims[2]
                nlev = vardims[1]
            elif indlev == 1:
                vlev = spacevar2
                vlat = spacevar1
                nlat = vardims[1]
                nlev = vardims[2]

            # are coordinates defined as 1d or 2d array?
            spacevardims = len(vlat.shape)
            if spacevardims == 1:
                varlat = np.array([vlat,]*nlev).transpose()
                varlev = np.array([vlev,]*nlat)
            else:
                varlat = vlat
                varlev = vlev

            varlatdim = len(varlat.shape)
            varlevdim = len(varlev.shape)


            # Check if latitudes are defined in the [-90,90] domain
            fliplat = None

            # check for monotonically increasing or decreasing values
            monotone_increase = np.all(np.diff(varlat[:,0]) > 0)
            monotone_decrease = np.all(np.diff(varlat[:,0]) < 0)
            if not monotone_increase and not monotone_decrease:
                # funky grid
                fliplat = False
                
            if fliplat is None:
                if varlatdim == 2: # 2D lat array
                    if varlat[0,0] > varlat[-1,0]: # lat not as [-90,90] => array upside-down
                        fliplat = True
                    else:
                        fliplat = False
                elif varlatdim == 1: # 1D lat array
                    if varlat[0] > varlat[-1]: # lat not as [-90,90] => array upside-down
                        fliplat = True
                    else:
                        fliplat = False
                else:
                    print('ERROR!')
                    raise SystemExit(1)

            if fliplat:
                varlat = np.flipud(varlat)
                # flip data variable
                if indlat == 0:
                    tmp = data_var[:,::-1,:]
                else:
                    tmp = data_var[:,:,::-1]
                data_var = tmp

            # Back into right arrays
            if indlev == 0:
                spacevar1 = varlev
                spacevar2 = varlat
            elif indlev == 1:
                spacevar2 = varlev
                spacevar1 = varlat
            

        # if 1D:meridional (latitudinally-averaged) variable
        elif vartype == '1D:meridional':
            vardims = data_var.shape
            
            # which dim is lat?
            indlat = spacecoords.index('lat')
            print('indlat=', indlat)
            
            # Check if latitudes are defined in the [-90,90] domain
            fliplat = None
            # check for monotonically increasing or decreasing values
            monotone_increase = np.all(np.diff(spacevar1) > 0)
            monotone_decrease = np.all(np.diff(spacevar1) < 0)
            if not monotone_increase and not monotone_decrease:
                # funky grid
                fliplat = False

            if fliplat is None:
                if spacevar1[0] > spacevar1[-1]: # lat not as [-90,90] => array upside-down
                    fliplat = True

            if fliplat:
                spacevar1 = np.flipud(spacevar1)
                tmp = data_var[:,::-1]
                data_var = tmp

                
        # ====== other data processing ======
        
        # --------------------
        # Calculate anomalies?
        # --------------------
        kind = data_vars[vardef]
        
        if not kind or kind == 'anom':
            print('Anomalies provided as the prior: Removing the temporal mean (for every gridpoint)...')

            # monthly data?
            if time_resolution == monthly:
                # monthly climatology
                if vartype == '0D:time series':
                    climo_month = np.zeros((12))
                elif  vartype == '1D:meridional':
                    climo_month = np.zeros([12, vardims[1]], dtype=float)
                elif '2D' in vartype:
                    climo_month = np.zeros([12, vardims[1], vardims[2]], dtype=float)
                
                dates_years = np.array([math.modf(item)[1] for item in dates])
                tmp = np.array([abs(math.modf(item)[0]) for item in dates])
                dates_months = np.rint((tmp/monthly)+1.)

                # indices corresponding to reference period   
                if anom_ref:                    
                    indsyr = [j for j,v in enumerate(dates_years) if ((v >= anom_ref[0]) and (v <= anom_ref[1]))]
                    # overlap?
                    if len(indsyr) == 0:
                        raise SystemExit('ERROR in anomaly calculation: No overlap between prior simulation and specified reference period. Exiting!')
                else:
                    # indices over entire length of the simulation
                    indsyr = [j for j,v in enumerate(dates_years)]

                # loop over months
                for i in range(12):
                    m = i+1.
                    indsm_ref = [j for j,v in enumerate(dates_months[indsyr]) if v == m]
                    climo_month[i] = np.nanmean(data_var[indsm_ref], axis=0)
                    indsm_all = [j for j,v in enumerate(dates_months) if v == m]
                    data_var[indsm_all] = (data_var[indsm_all] - climo_month[i])
                climo = climo_month
            else:
                # other than monthly data
                # indices corresponding to reference period                
                if anom_ref:
                    indsyr = [j for j,v in enumerate(dates) if ((v >= anom_ref[0]) and (v <= anom_ref[1]))]
                    # overlap?
                    if len(indsyr) > 0:
                        climo = np.nanmean(data_var[indsyr],axis=0)
                    else:
                        raise SystemExit('ERROR in anomaly calculation: No overlap between prior simulation and specified reference period. Exiting!')
                else:
                    # anomalies w.r.t. mean over entire length of the simulation
                    climo = np.nanmean(data_var,axis=0)

                # calculate anomalies
                data_var = (data_var - climo)
                
        elif kind == 'full':
            print('Full field provided as the prior')
            # Calculating climo nevertheless. Needed as output.
            climo = np.nanmean(data_var,axis=0)
            # do nothing else...
        else:
            raise SystemExit('ERROR in the specification of type of prior. Should be "full" or "anom"! Exiting...')

        print(var_to_extract, ': Global: mean=', np.nanmean(data_var), ' , std-dev=', np.nanstd(data_var))        

        
        # --------------------------
        # Possibly detrend the prior
        # --------------------------
        if detrend:
            print('Detrending the prior for variable: '+var_to_extract)
            if vartype == '0D:time series':
                xdim = data_var.shape[0]
                xvar = list(range(xdim))
                data_var_copy = np.copy(data_var)
                slope, intercept, r_value, p_value, std_err = stats.linregress(xvar,data_var_copy)
                trend = slope*np.squeeze(xvar) + intercept
                data_var = data_var_copy - trend
            elif vartype == '1D:meridional':
                [xdim,dim1] = data_var.shape
                xvar = list(range(xdim))
                # loop over grid points
                for i in range(dim1):
                    slope, intercept, r_value, p_value, std_err = stats.linregress(xvar,data_var_copy[:,i])
                    if np.isfinite(slope) and np.isfinite(intercept):
                        trend = slope*np.squeeze(xvar) + intercept
                        data_var[:,i] = data_var_copy[:,i] - trend
                    else:
                        data_var[:,i] = np.nan
            elif '2D' in vartype: 
                data_var_copy = np.copy(data_var)
                [xdim,dim1,dim2] = data_var.shape
                xvar = list(range(xdim))
                # loop over grid points
                for i in range(dim1):
                    for j in range(dim2):
                        slope, intercept, r_value, p_value, std_err = stats.linregress(xvar,data_var_copy[:,i,j])
                        if np.isfinite(slope) and np.isfinite(intercept):
                            trend = slope*np.squeeze(xvar) + intercept
                            data_var[:,i,j] = data_var_copy[:,i,j] - trend
                        else:
                            data_var[:,i,j] = np.nan
                            
            print(var_to_extract, ': Global(detrended): mean=', np.nanmean(data_var), ' , std-dev=', np.nanstd(data_var))


        # ------------------------------------------------------------------------
        # Average the data over user-specified period. Two configurations: 
        # 1) Annual: Averaging over the monthly sequence specified in outtimeavg
        #    One output data per year is provided as output, but averaged over
        #    specified sequence of months.
        #    Requires availability of monthly data.
        #
        # 2) multiyear: Averaging available data over a time interval 
        #    corresponding to the specified number of years. 
        #    Requires availability of data with a resolution of at least the
        #    averaging interval.
        # ------------------------------------------------------------------------

        if list(outtimeavg.keys())[0] == 'annual':
            print('Averaging over month sequence:', outtimeavg['annual'])

            # check availability of monthly data
            if time_resolution == monthly:

                year_current = [m for m in outtimeavg['annual'] if m>0 and m<=12]
                year_before  = [abs(m) for m in outtimeavg['annual'] if m < 0]        
                year_follow  = [m-12 for m in outtimeavg['annual'] if m > 12]
        
                avgmonths = year_before + year_current + year_follow
                indsclimo = sorted([item-1 for item in avgmonths])
        
                # List years available in dataset and sort
                years_all = [d for d in dates_years]
                years     = list(set(years_all)) # 'set' used to retain unique values in list
                years.sort() # sort the list
                ntime = len(years)
                datesYears = years
        
                if vartype == '0D:time series':
                    value = np.zeros([ntime], dtype=float) # vartype = '0D:time series' 
                elif vartype == '1D:meridional':
                    value = np.zeros([ntime, vardims[1]], dtype=float)
                elif '2D' in vartype:
                    value = np.zeros([ntime, vardims[1], vardims[2]], dtype=float)
                # really initialize with missing values (NaNs)
                value[:] = np.nan 
                
                # Loop over years in dataset (less memory intensive...otherwise need to deal with large arrays) 
                for i in range(ntime):
                    tindsyr   = [k for k,d in enumerate(dates_years) if d == years[i]    and dates_months[k] in year_current]
                    tindsyrm1 = [k for k,d in enumerate(dates_years) if d == years[i]-1. and dates_months[k] in year_before]
                    tindsyrp1 = [k for k,d in enumerate(dates_years) if d == years[i]+1. and dates_months[k] in year_follow]
                    indsyr = tindsyrm1+tindsyr+tindsyrp1

                    if vartype == '0D:time series':
                        value[i] = np.nanmean(data_var[indsyr],axis=0)
                    elif vartype == '1D:meridional':
                        value[i,:] = np.nanmean(data_var[indsyr],axis=0)
                    elif '2D' in vartype: 
                        if nbdims > 3:
                            value[i,:,:] = np.nanmean(np.squeeze(data_var[indsyr]),axis=0)
                        else:
                            value[i,:,:] = np.nanmean(data_var[indsyr],axis=0)
                        
                print(var_to_extract, ': Global(time-averaged): mean=', np.nanmean(value), ' , std-dev=', np.nanstd(value))
                    
                climo = np.mean(climo_month[indsclimo], axis=0)

            else:
                print('ERROR: Specified averaging requires monthly data')
                print('       Here we have data with temporal resolution of ', time_resolution, 'years')
                print('       Exiting!')
                raise SystemExit()
                
        elif list(outtimeavg.keys())[0] == 'multiyear':
            print('Averaging period (years):', outtimeavg['multiyear'])

            avg_period = float(outtimeavg['multiyear'][0])

            # check if specified avg. period compatible with the available data
            if avg_period < time_resolution:
                print('ERROR: Specified averaging requires data with higher temporal resolution!')
                print('       Here we have data with temporal resolution of ', time_resolution, 'years')
                print('       while specified averaging period is:', avg_period, ' yrs')
                print('       Exiting!')
                raise SystemExit()
            else:
                pass # ok, do nothing here

            # How many averaged data can be calculated w/ the dataset?
            nbpts = int(avg_period/time_resolution)
            years_range = years[-1] - years[0]
            nbintervals = int(math.modf(years_range/avg_period)[1])

            datesYears = np.zeros([nbintervals])
            if vartype == '0D:time series':
                value = np.zeros([nbintervals], dtype=float)
            elif vartype == '1D:meridional':
                value = np.zeros([nbintervals, vardims[1]], dtype=float)
            elif '2D' in vartype: 
                #value = np.zeros([nbintervals, vardims[1], vardims[2]], dtype=float)
                value = np.zeros([nbintervals, vardims[1], vardims[2]])
            # really initialize with missing values (NaNs)
            value[:] = np.nan

            for i in range(nbintervals):
                edgel = i*nbpts
                edger = edgel+nbpts
                datesYears[i] = np.mean(years[edgel:edger])
                value[i] = np.nanmean(data_var[edgel:edger], axis=0)

        
        # Dictionary of dictionaries
        # ex. data access : datadict['tas_sfc_Amon']['years'] => arrays containing years of the 'tas' data
        #                   datadict['tas_sfc_Amon']['value'] => array of 'tas' data values etc ...
        d = {}
        d['vartype'] = vartype
        d['years']   = datesYears
        d['value']   = value
        d['climo']   = climo
        d['spacecoords'] = spacecoords
        if vartype == '1D:meridional':
            d[spacecoords[0]] = spacevar1
        elif '2D' in vartype:
            d[spacecoords[0]] = spacevar1
            d[spacecoords[1]] = spacevar2

        datadict[vardef] = d


    return datadict

#==========================================================================================<|MERGE_RESOLUTION|>--- conflicted
+++ resolved
@@ -127,7 +127,7 @@
             value[indsm] = (value[indsm] - climo_month[i])
     else:
         print('Warning: using default reference period defining temperature anomalies for GISTEMP product.')
-    
+
     if outfreq == 'annual':
         # List years available in dataset and sort
         years = list(set([d.year for d in dates])) # 'set' is used to get unique values in list
@@ -360,7 +360,7 @@
             value[indsm] = (value[indsm] - climo_month[i])
     else:
         print('Warning: using default reference period defining temperature anomalies for BEST product.')
-    
+
     if outfreq == 'annual':
         # List years available in dataset and sort
         years = list(set([d.year for d in dates])) # 'set' is used to get unique values in list
@@ -473,7 +473,7 @@
             value[indsm] = (value[indsm] - climo_month[i])
     else:
         print('Warning: using default reference period defining temperature anomalies for MLOST product.')
-    
+
     if outfreq == 'annual':
         # List years available in dataset and sort
         years = list(set([d.year for d in dates])) # 'set' is used to get unique values in list
@@ -938,11 +938,7 @@
     # Loop over state variables to load
     for v in range(len(data_vars)):
         vardef = list(data_vars.keys())[v]
-<<<<<<< HEAD
-        data_file_read = string.replace(data_file,'[vardef_template]',vardef)
-=======
         data_file_read = data_file.replace('[vardef_template]', vardef)
->>>>>>> e93b0fc2
         
         # Check if file exists
         infile = data_dir + '/' + data_file_read
@@ -1017,13 +1013,8 @@
             tunits = time.units
             since_yr_idx = tunits.index('since ') + 6
             year = int(tunits[since_yr_idx:since_yr_idx+4])
-<<<<<<< HEAD
-            year_diff = year - 0o001
-            new_start_date = datetime(0o001, 0o1, 0o1, 0, 0, 0)
-=======
             year_diff = year - 1
             new_start_date = datetime(1, 1, 1, 0, 0, 0)
->>>>>>> e93b0fc2
 
             new_units = tunits[:since_yr_idx] + '0001-01-01 00:00:00'
             if hasattr(time, 'calendar'):
@@ -1477,11 +1468,7 @@
             # multiyear: Averaging available data over a time interval 
             # corresponding to the specified number of years.
             print(outtimeavg_dict)
-<<<<<<< HEAD
             print(('Averaging period (years): ', outtimeavg_dict['multiyear'][0]))
-=======
-            print('Averaging period (years): ', outtimeavg_dict['multiyear'][0])
->>>>>>> e93b0fc2
 
             avg_period = float(outtimeavg_dict['multiyear'][0])
             time_resolution = 1.
@@ -1637,13 +1624,8 @@
             tunits = time.units
             since_yr_idx = tunits.index('since ') + 6
             year = int(tunits[since_yr_idx:since_yr_idx+4])
-<<<<<<< HEAD
-            year_diff = year - 0o001
-            new_start_date = datetime(0o001, 0o1, 0o1, 0, 0, 0)
-=======
             year_diff = year - 1
             new_start_date = datetime(1, 1, 1, 0, 0, 0)
->>>>>>> e93b0fc2
 
             new_units = tunits[:since_yr_idx] + '0001-01-01 00:00:00'
             if hasattr(time, 'calendar'):
@@ -1947,13 +1929,8 @@
             tunits = time.units
             since_yr_idx = tunits.index('since ') + 6
             year = int(tunits[since_yr_idx:since_yr_idx+4])
-<<<<<<< HEAD
-            year_diff = year - 0o001
-            new_start_date = datetime(0o001, 0o1, 0o1, 0, 0, 0)
-=======
             year_diff = year - 1
             new_start_date = datetime(1, 1, 1, 0, 0, 0)
->>>>>>> e93b0fc2
 
             new_units = tunits[:since_yr_idx] + '0001-01-01 00:00:00'
             time_yrs = num2date(time[:], new_units, calendar=time.calendar)
@@ -2170,11 +2147,7 @@
     for v in range(len(data_vars)):
 
         vardef = list(data_vars.keys())[v]
-<<<<<<< HEAD
-        data_file_read = string.replace(data_file,'[vardef_template]',vardef)
-=======
         data_file_read = data_file.replace('[vardef_template]',vardef)
->>>>>>> e93b0fc2
         
         # Check if file exists
         infile = data_dir + '/' + data_file_read
@@ -2535,7 +2508,7 @@
         else:
             raise SystemExit('ERROR in the specification of type of prior. Should be "full" or "anom"! Exiting...')
 
-        print(var_to_extract, ': Global: mean=', np.nanmean(data_var), ' , std-dev=', np.nanstd(data_var))        
+        print(var_to_extract, ': Global: mean=', np.nanmean(data_var), ' , std-dev=', np.nanstd(data_var))
 
         
         # --------------------------
@@ -2769,11 +2742,7 @@
     for v in range(len(data_vars)):
 
         vardef = list(data_vars.keys())[v]
-<<<<<<< HEAD
-        data_file_read = string.replace(data_file,'[vardef_template]',vardef)
-=======
         data_file_read = data_file.replace('[vardef_template]',vardef)
->>>>>>> e93b0fc2
         
         # Check if file exists
         infile = data_dir + '/' + data_file_read
@@ -3147,7 +3116,7 @@
         else:
             raise SystemExit('ERROR in the specification of type of prior. Should be "full" or "anom"! Exiting...')
 
-        print(var_to_extract, ': Global: mean=', np.nanmean(data_var), ' , std-dev=', np.nanstd(data_var))        
+        print(var_to_extract, ': Global: mean=', np.nanmean(data_var), ' , std-dev=', np.nanstd(data_var))
 
         
         # --------------------------
