<<<<<<< HEAD
from netCDF4 import Dataset
from datetime import datetime, timedelta
import numpy as np
import os.path

#==========================================================================================
# 
# 
#========================================================================================== 


def read_gridded_data_GISTEMP(data_dir,data_file,data_vars):
#==========================================================================================
#
# Reads the monthly data of surface air temperature anomalies from the GISTEMP gridded 
# product.
# 
# Input: 
#      - data_dir     : Full name of directory containing gridded 
#                       data. (string)
#      - data_file    : Name of file containing gridded data. (string)
#
#      - data_vars    : List of variable names to read. (string list)
#                       Here should simply be ['Tsfc'], as only sfc temperature 
#                       data (anomalies) are contained in the file.
#
# Output: (numpy arrays)
#      - time_yrs     : Array with years over which data is available.
#                       dims: [nb_years]
#      - lat          : Array containing the latitudes of gridded  data. 
#                       dims: [lat]
#      - lon          : Array containing the longitudes of gridded  data. 
#                       dims: [lon]
#      - value        : Array with the annually-averaged data calculated from monthly data 
#                       dims: [time,lat,lon]
# 
#==========================================================================================

    # Check if file exists
    infile = data_dir+'/GISTEMP/'+data_file
    if not os.path.isfile(infile):
        print 'Error in specification of gridded dataset'
        print 'File ', infile, ' does not exist! - Exiting ...'
        exit(1)

    # Sanity check on number of variables to read
    if len(data_vars) > 1:
        print 'Too many variables to read!'
        print 'This file only contains surface air temperature (anomalies)'
        print 'Exiting!'
        exit(1)

        
    dateref = datetime(1800,1,1,0)
    data = Dataset(infile,'r')

    lat   = data.variables['lat'][:]
    lon   = data.variables['lon'][:]
    
    indneg = np.where(lon < 0)[0]
    if len(indneg) > 0: # if non-empty
        lon[indneg] = 360.0 + lon[indneg]

    # -------------------------------------------------------------
    # Convert time from "nb of days from dateref" to absolute years 
    # -------------------------------------------------------------
    time_yrs = []
    for i in xrange(0,len(data.variables['time'][:])):
        time_yrs.append(dateref + timedelta(days=int(data.variables['time'][i])))

    # ------------------------------
    # Convert monthly data to annual
    # ------------------------------
    # List years available in dataset and sort
    years_all = []
    for i in xrange(0,len(time_yrs)):
        isotime = time_yrs[i].isoformat()
        years_all.append(int(isotime.split("-")[0]))
    years = list(set(years_all)) # 'set' is used to get unique values in list
    years.sort # sort the list

    time_yrs  = np.empty(len(years), dtype=int)
    value = np.empty([len(years), len(lat), len(lon)], dtype=float)

    fillval = np.power(2,15)-1
    tmp = np.copy(data.variables['tempanomaly'])
    tmp[tmp == fillval] = np.NAN

    # Loop over years in dataset
    # TODO: AP finds indices corresponding to year and averages them, list comp.
    #       is somewhat inefficient (searches entire series even though it's sorted)
    for i in xrange(0,len(years)):        
        # find indices in time array where "years[i]" appear
        ind = [j for j, k in enumerate(years_all) if k == years[i]]
        time_yrs[i] = years[i]
        # ---------------------------------------
        # Calculate annual mean from monthly data
        # Note: data has dims [time,lat,lon]
        # ---------------------------------------
        #value[i,:,:] = np.nanmean(data.variables['tempanomaly'][ind],axis=0)
        value[i,:,:] = np.nanmean(tmp[ind],axis=0)

    return time_yrs, lat, lon, value

#==========================================================================================


def read_gridded_data_HadCRUT(data_dir,data_file,data_vars):
#==========================================================================================
#
# Reads the monthly data of surface air temperature anomalies from the HadCRUT gridded 
# product.
#
# Input: 
#      - data_dir     : Full name of directory containing gridded 
#                       data. (string)
#      - data_file    : Name of file containing gridded data. (string)
#
#      - data_vars    : List of variable names to read. (string list)
#                       Here should simply be ['Tsfc'], as only sfc temperature 
#                       data (anomalies) are contained in the file.
#
# Output: (numpy arrays)
#      - time_yrs     : Array with years over which data is available.
#                       dims: [nb_years]
#      - lat          : Array containing the latitudes of gridded  data. 
#                       dims: [lat]
#      - lon          : Array containing the longitudes of gridded  data. 
#                       dims: [lon]
#      - value        : Array with the annually-averaged data calculated from monthly data 
#                       dims: [time,lat,lon]
# 
#==========================================================================================

    # Check if file exists
    infile = data_dir+'/HadCRUT/'+data_file
    if not os.path.isfile(infile):
        print 'Error in specification of gridded dataset'
        print 'File ', infile, ' does not exist! - Exiting ...'
        exit(1)

    # Sanity check on number of variables to read
    if len(data_vars) > 1:
        print 'Too many variables to read!'
        print 'This file only contains surface air temperature (anomalies)'
        print 'Exiting!'
        exit(1)


    dateref = datetime(1850,1,1,0)
    data = Dataset(infile,'r')

    lat   = data.variables['latitude'][:]
    lon   = data.variables['longitude'][:]

    indneg = np.where(lon < 0)[0]
    if len(indneg) > 0: # if non-empty
        lon[indneg] = 360.0 + lon[indneg]

    # -------------------------------------------------------------
    # Convert time from "nb of days from dateref" to absolute years 
    # -------------------------------------------------------------
    time_yrs = []
    for i in xrange(0,len(data.variables['time'][:])):
        time_yrs.append(dateref + timedelta(days=int(data.variables['time'][i])))

    # ------------------------------
    # Convert monthly data to annual
    # ------------------------------
    # List years available in dataset and sort
    years_all = []
    for i in xrange(0,len(time_yrs)):
        isotime = time_yrs[i].isoformat()
        years_all.append(int(isotime.split("-")[0]))
    years = list(set(years_all)) # 'set' is used to get unique values in list
    years.sort # sort the list

    time_yrs  = np.empty(len(years), dtype=int)
    value = np.empty([len(years), len(lat), len(lon)], dtype=float)

    tmp = np.copy(data.variables['temperature_anomaly'])
    tmp[tmp == -1e+30] = np.NAN

    # Loop over years in dataset
    for i in xrange(0,len(years)):        
        # find indices in time array where "years[i]" appear
        ind = [j for j, k in enumerate(years_all) if k == years[i]]
        time_yrs[i] = years[i]
        # ---------------------------------------
        # Calculate annual mean from monthly data
        # Note: data has dims [time,lat,lon]
        # ---------------------------------------
        #value[i,:,:] = np.nanmean(data.variables['temperature_anomaly'][ind],axis=0)
        value[i,:,:] = np.nanmean(tmp[ind],axis=0)



#    # ... test RT ... return monthly values ...
#    print '=>', np.min(value), np.max(value)
#    time_yrs  = np.empty(len(years_all), dtype=int)
#    value = np.empty([len(years_all), len(lat), len(lon)], dtype=float)
#    time_yrs = years_all
#    value = np.copy(data.variables['temperature_anomaly'])
#    value[value == -1e+30] = np.NAN
#    print '=>', np.nanmin(value), np.nanmax(value)
#    # ... test RT ... return monthly values ...


    return time_yrs, lat, lon, value

#==========================================================================================


def read_gridded_data_BerkeleyEarth(data_dir,data_file,data_vars):
#==========================================================================================
#
# Reads the monthly data of surface air temperature anomalies from the BerkeleyEarth gridded 
# product.
#
# Input: 
#      - data_dir     : Full name of directory containing gridded 
#                       data. (string)
#      - data_file    : Name of file containing gridded data. (string)
#
#      - data_vars    : List of variable names to read. (string list)
#                       Here should simply be ['Tsfc'], as only sfc temperature 
#                       data (anomalies) are contained in the file.
#
# Output: (numpy arrays)
#      - time_yrs     : Array with years over which data is available.
#                       dims: [nb_years]
#      - lat          : Array containing the latitudes of gridded  data. 
#                       dims: [lat]
#      - lon          : Array containing the longitudes of gridded  data. 
#                       dims: [lon]
#      - value        : Array with the annually-averaged data calculated from monthly data 
#                       dims: [time,lat,lon]
# 
#==========================================================================================

    # Check if file exists
    infile = data_dir+'/BerkeleyEarth/'+data_file
    if not os.path.isfile(infile):
        print 'Error in specification of gridded dataset'
        print 'File ', infile, ' does not exist! - Exiting ...'
        exit(1)

    # Sanity check on number of variables to read
    if len(data_vars) > 1:
        print 'Too many variables to read!'
        print 'This file only contains surface air temperature (anomalies)'
        print 'Exiting!'
        exit(1)

    data = Dataset(infile,'r')

    lat   = data.variables['latitude'][:]
    lon   = data.variables['longitude'][:]

    indneg = np.where(lon < 0)[0]
    if len(indneg) > 0: # if non-empty
        lon[indneg] = 360.0 + lon[indneg]

    # -------------------------------------------------------------
    # Time is in year A.D. (in decimal real number)
    # -------------------------------------------------------------
    time_yrs = []
    for i in xrange(0,len(data.variables['time'][:])):
        
        yrAD = data.variables['time'][i]
        year = int(yrAD)
        rem = yrAD - year
        base = datetime(year, 1, 1)
        time_yrs.append(base + timedelta(seconds=(base.replace(year=base.year + 1) - base).total_seconds() * rem))

    # ------------------------------
    # Convert monthly data to annual
    # ------------------------------
    # List years available in dataset and sort
    years_all = []
    for i in xrange(0,len(time_yrs)):
        isotime = time_yrs[i].isoformat()
        years_all.append(int(isotime.split("-")[0]))
    years = list(set(years_all)) # 'set' is used to get unique values in list
    years.sort # sort the list

    time_yrs  = np.empty(len(years), dtype=int)
    value = np.empty([len(years), len(lat), len(lon)], dtype=float)

    fillval = data.variables['temperature'].missing_value
    tmp = np.copy(data.variables['temperature'])    
    tmp[tmp == fillval] = np.NAN
    # Loop over years in dataset
    for i in xrange(0,len(years)):        
        # find indices in time array where "years[i]" appear
        ind = [j for j, k in enumerate(years_all) if k == years[i]]
        time_yrs[i] = years[i]
        # ---------------------------------------
        # Calculate annual mean from monthly data
        # Note: data has dims [time,lat,lon]
        # ---------------------------------------
        #value[i,:,:] = np.nanmean(data.variables['temperature'][ind],axis=0)
        value[i,:,:] = np.nanmean(tmp[ind],axis=0)

    return time_yrs, lat, lon, value

#==========================================================================================


def read_gridded_data_NOAA(data_dir,data_file,data_vars):
#==========================================================================================
#
# Reads the monthly data of surface air temperature anomalies from the NOAA/NCDC gridded 
# product.
#
# Input: 
#      - data_dir     : Full name of directory containing gridded 
#                       data. (string)
#      - data_file    : Name of file containing gridded data. (string)
#
#      - data_vars    : List of variable names to read. (string list)
#                       Here should simply be ['Tsfc'], as only sfc temperature 
#                       data (anomalies) are contained in the file.
#
# Output: (numpy arrays)
#      - time_yrs     : Array with years over which data is available.
#                       dims: [nb_years]
#      - lat          : Array containing the latitudes of gridded  data. 
#                       dims: [lat]
#      - lon          : Array containing the longitudes of gridded  data. 
#                       dims: [lon]
#      - value        : Array with the annually-averaged data calculated from monthly data 
#                       dims: [time,lat,lon]
# 
#==========================================================================================

    # Check if file exists
    infile = data_dir+'/NOAA/'+data_file
    if not os.path.isfile(infile):
        print 'Error in specification of gridded dataset'
        print 'File ', infile, ' does not exist! - Exiting ...'
        exit(1)

    # Sanity check on number of variables to read
    if len(data_vars) > 1:
        print 'Too many variables to read!'
        print 'This file only contains surface air temperature (anomalies)'
        print 'Exiting!'
        exit(1)

    data = Dataset(infile,'r')

    lat   = data.variables['lat'][:]
    lon   = data.variables['lon'][:]

    indneg = np.where(lon < 0)[0]
    if len(indneg) > 0: # if non-empty
        lon[indneg] = 360.0 + lon[indneg]

    # -----------------------------------------------------------------
    # Time is in "hours since 1800-1-1 0:0:0":convert to calendar years
    # -----------------------------------------------------------------
    time_yrs = []
    dateref = datetime(1800,1,1,0)
    for i in xrange(0,len(data.variables['time'][:])):
        time_yrs.append(dateref + timedelta(hours=int(data.variables['time'][i])))

    # ------------------------------
    # Convert monthly data to annual
    # ------------------------------
    # List years available in dataset and sort
    years_all = []
    for i in xrange(0,len(time_yrs)):
        isotime = time_yrs[i].isoformat()
        years_all.append(int(isotime.split("-")[0]))
    years = list(set(years_all)) # 'set' is used to get unique values in list
    years.sort # sort the list

    time_yrs  = np.empty(len(years), dtype=int)
    value = np.empty([len(years), len(lat), len(lon)], dtype=float)

    fillval = np.power(2,15)-1
    tmp = np.copy(data.variables['data'])
    tmp[tmp == fillval] = np.NAN
    # Loop over years in dataset
    for i in xrange(0,len(years)):        
        # find indices in time array where "years[i]" appear
        ind = [j for j, k in enumerate(years_all) if k == years[i]]
        time_yrs[i] = years[i]
        # ---------------------------------------
        # Calculate annual mean from monthly data
        # Note: data has dims [time,lat,lon]
        # ---------------------------------------
        #value[i,:,:] = np.nanmean(data.variables['data'][ind],axis=0)
        value[i,:,:] = np.nanmean(tmp[ind],axis=0)

    return time_yrs, lat, lon, value


#==========================================================================================

def read_gridded_data_ccsm4_last_millenium(data_dir,data_file,data_vars):
#==========================================================================================
#
# Reads the monthly data of surface air temperature anomalies from the CCSM4 model
#
# Input: 
#      - data_dir     : Full name of directory containing gridded 
#                       data. (string)
#      - data_file    : Name of file containing gridded data. (string)
#
#      - data_vars    : List of variable names to read. (string list)
#                       Here should simply be ['Tsfc'], as only sfc temperature 
#                       data (anomalies) are contained in the file.
#
# Output: (numpy arrays)
#      - time_yrs     : Array with years over which data is available.
#                       dims: [nb_years]
#      - lat          : Array containing the latitudes of gridded  data. 
#                       dims: [lat]
#      - lon          : Array containing the longitudes of gridded  data. 
#                       dims: [lon]
#      - value        : Array with the annually-averaged data calculated from monthly data 
#                       dims: [time,lat,lon]
# 
#==========================================================================================

    # Check if file exists
    # TODO: AP why is the directory hard coded when we specify it in Namelist?
    infile = data_dir+'ccsm4_last_mil/'+data_file
    if not os.path.isfile(infile):
        print 'Error in specification of gridded dataset'
        print 'File ', infile, ' does not exist! - Exiting ...'
        exit(1)

    # Sanity check on number of variables to read
    if len(data_vars) > 1:
        print 'Too many variables to read!'
        print 'This file only contains surface air temperature (anomalies)'
        print 'Exiting!'
        exit(1)

    dateref = datetime(850,1,1,0)

    data = Dataset(infile,'r')

    lat   = data.variables['lat'][:]
    lon   = data.variables['lon'][:]

    # Transform longitudes from [-180,180] domain to [0,360] domain if needed
    indneg = np.where(lon < 0)[0]
    if len(indneg) > 0: # if non-empty
        lon[indneg] = 360.0 + lon[indneg]

    # -------------------------------------------------------------
    # Convert time from "nb of days from dateref" to absolute years 
    # -------------------------------------------------------------
    time_yrs = []
    for i in xrange(0,len(data.variables['time'][:])):
        time_yrs.append(dateref + timedelta(days=int(data.variables['time'][i])))

    # ------------------------------
    # Convert monthly data to annual
    # ------------------------------
    # List years available in dataset and sort
    years_all = []
    for i in xrange(0,len(time_yrs)):
        isotime = time_yrs[i].isoformat()
        years_all.append(int(isotime.split("-")[0]))
    years = list(set(years_all)) # 'set' is used to get unique values in list
    years.sort # sort the list

    time_yrs  = np.empty(len(years), dtype=int)
    value = np.empty([len(years), len(lat), len(lon)], dtype=float)

    # Loop over years in dataset
    for i in xrange(0,len(years)):        
        # find indices in time array where "years[i]" appear
        ind = [j for j, k in enumerate(years_all) if k == years[i]]
        time_yrs[i] = years[i]
        # ---------------------------------------
        # Calculate annual mean from monthly data
        # Note: data has dims [time,lat,lon]
        # ---------------------------------------
        value[i,:,:] = np.nanmean(data.variables['tas'][ind],axis=0)


    # Model data, so need to standardize (i.e. calculate anomalies)
    #print 'Standardizing the prior...'
    #print 'mean=', np.nanmean(value), ' std-dev=', np.nanstd(value)
    #value = (value - np.nanmean(value))/np.nanstd(value)

    #print 'Removing the mean (global over entire length of experiment) from the prior...'
    #print 'mean=', np.nanmean(value), ' std-dev=', np.nanstd(value)
    #value = (value - np.nanmean(value))

    print 'Removing the temporal mean (for every gridpoint) from the prior...'
    value = (value - np.nanmean(value,axis=0))
    print 'Global: mean=', np.nanmean(value), ' , std-dev=', np.nanstd(value)

    return time_yrs, lat, lon, value

#==========================================================================================
=======


#==========================================================================================
# 
# 
#========================================================================================== 


def read_gridded_data_GISTEMP(data_dir,data_file,data_vars):
#==========================================================================================
#
# Reads the monthly data of surface air temperature anomalies from the GISTEMP gridded 
# product.
# 
# Input: 
#      - data_dir     : Full name of directory containing gridded 
#                       data. (string)
#      - data_file    : Name of file containing gridded data. (string)
#
#      - data_vars    : List of variable names to read. (string list)
#                       Here should simply be ['Tsfc'], as only sfc temperature 
#                       data (anomalies) are contained in the file.
#
# Output: (numpy arrays)
#      - time_yrs     : Array with years over which data is available.
#                       dims: [nb_years]
#      - lat          : Array containing the latitudes of gridded  data. 
#                       dims: [lat]
#      - lon          : Array containing the longitudes of gridded  data. 
#                       dims: [lon]
#      - value        : Array with the annually-averaged data calculated from monthly data 
#                       dims: [time,lat,lon]
# 
#========================================================================================== 

    from netCDF4 import Dataset
    from datetime import datetime, timedelta
    import numpy as np
    import os.path

    # Check if file exists
    infile = data_dir+'/GISTEMP/'+data_file
    if not os.path.isfile(infile):
        print 'Error in specification of gridded dataset'
        print 'File ', infile, ' does not exist! - Exiting ...'
        exit(1)

    # Sanity check on number of variables to read
    if len(data_vars) > 1:
        print 'Too many variables to read!'
        print 'This file only contains surface air temperature (anomalies)'
        print 'Exiting!'
        exit(1)

        
    dateref = datetime(1800,1,1,0)
    data = Dataset(infile,'r')

    lat   = data.variables['lat'][:]
    lon   = data.variables['lon'][:]
    
    indneg = np.where(lon < 0)[0]
    if len(indneg) > 0: # if non-empty
        lon[indneg] = 360.0 + lon[indneg]

    # -------------------------------------------------------------
    # Convert time from "nb of days from dateref" to absolute years 
    # -------------------------------------------------------------
    time_yrs = []
    for i in xrange(0,len(data.variables['time'][:])):
        time_yrs.append(dateref + timedelta(days=int(data.variables['time'][i])))

    # ------------------------------
    # Convert monthly data to annual
    # ------------------------------
    # List years available in dataset and sort
    years_all = []
    for i in xrange(0,len(time_yrs)):
        isotime = time_yrs[i].isoformat()
        years_all.append(int(isotime.split("-")[0]))
    years = list(set(years_all)) # 'set' is used to get unique values in list
    years.sort # sort the list

    time_yrs  = np.empty(len(years), dtype=int)
    value = np.empty([len(years), len(lat), len(lon)], dtype=float)

    fillval = np.power(2,15)-1
    tmp = np.copy(data.variables['tempanomaly'])
    tmp[tmp == fillval] = np.NAN
    # Loop over years in dataset
    for i in xrange(0,len(years)):        
        # find indices in time array where "years[i]" appear
        ind = [j for j, k in enumerate(years_all) if k == years[i]]
        time_yrs[i] = years[i]
        # ---------------------------------------
        # Calculate annual mean from monthly data
        # Note: data has dims [time,lat,lon]
        # ---------------------------------------
        #value[i,:,:] = np.nanmean(data.variables['tempanomaly'][ind],axis=0)
        value[i,:,:] = np.nanmean(tmp[ind],axis=0)

    return time_yrs, lat, lon, value

#==========================================================================================


def read_gridded_data_HadCRUT(data_dir,data_file,data_vars):
#==========================================================================================
#
# Reads the monthly data of surface air temperature anomalies from the HadCRUT gridded 
# product.
#
# Input: 
#      - data_dir     : Full name of directory containing gridded 
#                       data. (string)
#      - data_file    : Name of file containing gridded data. (string)
#
#      - data_vars    : List of variable names to read. (string list)
#                       Here should simply be ['Tsfc'], as only sfc temperature 
#                       data (anomalies) are contained in the file.
#
# Output: (numpy arrays)
#      - time_yrs     : Array with years over which data is available.
#                       dims: [nb_years]
#      - lat          : Array containing the latitudes of gridded  data. 
#                       dims: [lat]
#      - lon          : Array containing the longitudes of gridded  data. 
#                       dims: [lon]
#      - value        : Array with the annually-averaged data calculated from monthly data 
#                       dims: [time,lat,lon]
# 
#========================================================================================== 

    from netCDF4 import Dataset
    from datetime import datetime, timedelta
    import numpy as np
    import os.path

    # Check if file exists
    infile = data_dir+'/HadCRUT/'+data_file
    if not os.path.isfile(infile):
        print 'Error in specification of gridded dataset'
        print 'File ', infile, ' does not exist! - Exiting ...'
        exit(1)

    # Sanity check on number of variables to read
    if len(data_vars) > 1:
        print 'Too many variables to read!'
        print 'This file only contains surface air temperature (anomalies)'
        print 'Exiting!'
        exit(1)


    dateref = datetime(1850,1,1,0)
    data = Dataset(infile,'r')

    lat   = data.variables['latitude'][:]
    lon   = data.variables['longitude'][:]

    indneg = np.where(lon < 0)[0]
    if len(indneg) > 0: # if non-empty
        lon[indneg] = 360.0 + lon[indneg]

    # -------------------------------------------------------------
    # Convert time from "nb of days from dateref" to absolute years 
    # -------------------------------------------------------------
    time_yrs = []
    for i in xrange(0,len(data.variables['time'][:])):
        time_yrs.append(dateref + timedelta(days=int(data.variables['time'][i])))

    # ------------------------------
    # Convert monthly data to annual
    # ------------------------------
    # List years available in dataset and sort
    years_all = []
    for i in xrange(0,len(time_yrs)):
        isotime = time_yrs[i].isoformat()
        years_all.append(int(isotime.split("-")[0]))
    years = list(set(years_all)) # 'set' is used to get unique values in list
    years.sort # sort the list

    time_yrs  = np.empty(len(years), dtype=int)
    value = np.empty([len(years), len(lat), len(lon)], dtype=float)

    tmp = np.copy(data.variables['temperature_anomaly'])
    tmp[tmp == -1e+30] = np.NAN

    # Loop over years in dataset
    for i in xrange(0,len(years)):        
        # find indices in time array where "years[i]" appear
        ind = [j for j, k in enumerate(years_all) if k == years[i]]
        time_yrs[i] = years[i]
        # ---------------------------------------
        # Calculate annual mean from monthly data
        # Note: data has dims [time,lat,lon]
        # ---------------------------------------
        #value[i,:,:] = np.nanmean(data.variables['temperature_anomaly'][ind],axis=0)
        value[i,:,:] = np.nanmean(tmp[ind],axis=0)

    return time_yrs, lat, lon, value

#==========================================================================================


def read_gridded_data_BerkeleyEarth(data_dir,data_file,data_vars):
#==========================================================================================
#
# Reads the monthly data of surface air temperature anomalies from the BerkeleyEarth gridded 
# product.
#
# Input: 
#      - data_dir     : Full name of directory containing gridded 
#                       data. (string)
#      - data_file    : Name of file containing gridded data. (string)
#
#      - data_vars    : List of variable names to read. (string list)
#                       Here should simply be ['Tsfc'], as only sfc temperature 
#                       data (anomalies) are contained in the file.
#
# Output: (numpy arrays)
#      - time_yrs     : Array with years over which data is available.
#                       dims: [nb_years]
#      - lat          : Array containing the latitudes of gridded  data. 
#                       dims: [lat]
#      - lon          : Array containing the longitudes of gridded  data. 
#                       dims: [lon]
#      - value        : Array with the annually-averaged data calculated from monthly data 
#                       dims: [time,lat,lon]
# 
#========================================================================================== 

    from netCDF4 import Dataset
    from datetime import datetime, timedelta
    import numpy as np
    import os.path

    # Check if file exists
    infile = data_dir+'/BerkeleyEarth/'+data_file
    if not os.path.isfile(infile):
        print 'Error in specification of gridded dataset'
        print 'File ', infile, ' does not exist! - Exiting ...'
        exit(1)

    # Sanity check on number of variables to read
    if len(data_vars) > 1:
        print 'Too many variables to read!'
        print 'This file only contains surface air temperature (anomalies)'
        print 'Exiting!'
        exit(1)

    data = Dataset(infile,'r')

    lat   = data.variables['latitude'][:]
    lon   = data.variables['longitude'][:]

    indneg = np.where(lon < 0)[0]
    if len(indneg) > 0: # if non-empty
        lon[indneg] = 360.0 + lon[indneg]

    # -------------------------------------------------------------
    # Time is in year A.D. (in decimal real number)
    # -------------------------------------------------------------
    time_yrs = []
    for i in xrange(0,len(data.variables['time'][:])):
        
        yrAD = data.variables['time'][i]
        year = int(yrAD)
        rem = yrAD - year
        base = datetime(year, 1, 1)
        time_yrs.append(base + timedelta(seconds=(base.replace(year=base.year + 1) - base).total_seconds() * rem))

    # ------------------------------
    # Convert monthly data to annual
    # ------------------------------
    # List years available in dataset and sort
    years_all = []
    for i in xrange(0,len(time_yrs)):
        isotime = time_yrs[i].isoformat()
        years_all.append(int(isotime.split("-")[0]))
    years = list(set(years_all)) # 'set' is used to get unique values in list
    years.sort # sort the list

    time_yrs  = np.empty(len(years), dtype=int)
    value = np.empty([len(years), len(lat), len(lon)], dtype=float)

    fillval = data.variables['temperature'].missing_value
    tmp = np.copy(data.variables['temperature'])    
    tmp[tmp == fillval] = np.NAN
    # Loop over years in dataset
    for i in xrange(0,len(years)):        
        # find indices in time array where "years[i]" appear
        ind = [j for j, k in enumerate(years_all) if k == years[i]]
        time_yrs[i] = years[i]
        # ---------------------------------------
        # Calculate annual mean from monthly data
        # Note: data has dims [time,lat,lon]
        # ---------------------------------------
        #value[i,:,:] = np.nanmean(data.variables['temperature'][ind],axis=0)
        value[i,:,:] = np.nanmean(tmp[ind],axis=0)

    return time_yrs, lat, lon, value

#==========================================================================================


def read_gridded_data_NOAA(data_dir,data_file,data_vars):
#==========================================================================================
#
# Reads the monthly data of surface air temperature anomalies from the NOAA/NCDC gridded 
# product.
#
# Input: 
#      - data_dir     : Full name of directory containing gridded 
#                       data. (string)
#      - data_file    : Name of file containing gridded data. (string)
#
#      - data_vars    : List of variable names to read. (string list)
#                       Here should simply be ['Tsfc'], as only sfc temperature 
#                       data (anomalies) are contained in the file.
#
# Output: (numpy arrays)
#      - time_yrs     : Array with years over which data is available.
#                       dims: [nb_years]
#      - lat          : Array containing the latitudes of gridded  data. 
#                       dims: [lat]
#      - lon          : Array containing the longitudes of gridded  data. 
#                       dims: [lon]
#      - value        : Array with the annually-averaged data calculated from monthly data 
#                       dims: [time,lat,lon]
# 
#========================================================================================== 

    from netCDF4 import Dataset
    from datetime import datetime, timedelta
    import numpy as np
    import os.path

    # Check if file exists
    infile = data_dir+'/NOAA/'+data_file
    if not os.path.isfile(infile):
        print 'Error in specification of gridded dataset'
        print 'File ', infile, ' does not exist! - Exiting ...'
        exit(1)

    # Sanity check on number of variables to read
    if len(data_vars) > 1:
        print 'Too many variables to read!'
        print 'This file only contains surface air temperature (anomalies)'
        print 'Exiting!'
        exit(1)

    data = Dataset(infile,'r')

    lat   = data.variables['lat'][:]
    lon   = data.variables['lon'][:]

    indneg = np.where(lon < 0)[0]
    if len(indneg) > 0: # if non-empty
        lon[indneg] = 360.0 + lon[indneg]

    # -----------------------------------------------------------------
    # Time is in "hours since 1800-1-1 0:0:0":convert to calendar years
    # -----------------------------------------------------------------
    time_yrs = []
    dateref = datetime(1800,1,1,0)
    for i in xrange(0,len(data.variables['time'][:])):
        time_yrs.append(dateref + timedelta(hours=int(data.variables['time'][i])))

    # ------------------------------
    # Convert monthly data to annual
    # ------------------------------
    # List years available in dataset and sort
    years_all = []
    for i in xrange(0,len(time_yrs)):
        isotime = time_yrs[i].isoformat()
        years_all.append(int(isotime.split("-")[0]))
    years = list(set(years_all)) # 'set' is used to get unique values in list
    years.sort # sort the list

    time_yrs  = np.empty(len(years), dtype=int)
    value = np.empty([len(years), len(lat), len(lon)], dtype=float)

    fillval = np.power(2,15)-1
    tmp = np.copy(data.variables['data'])
    tmp[tmp == fillval] = np.NAN
    # Loop over years in dataset
    for i in xrange(0,len(years)):        
        # find indices in time array where "years[i]" appear
        ind = [j for j, k in enumerate(years_all) if k == years[i]]
        time_yrs[i] = years[i]
        # ---------------------------------------
        # Calculate annual mean from monthly data
        # Note: data has dims [time,lat,lon]
        # ---------------------------------------
        #value[i,:,:] = np.nanmean(data.variables['data'][ind],axis=0)
        value[i,:,:] = np.nanmean(tmp[ind],axis=0)

    return time_yrs, lat, lon, value


#==========================================================================================

def read_gridded_data_ccsm4_last_millenium(data_dir,data_file,data_vars):
#==========================================================================================
#
# Reads the monthly data of surface air temperature anomalies from the CCSM4 model
#
# Input: 
#      - data_dir     : Full name of directory containing gridded 
#                       data. (string)
#      - data_file    : Name of file containing gridded data. (string)
#
#      - data_vars    : List of variable names to read. (string list)
#
# Output: 
#      - datadict     : Master dictionary containing dictionaries, one for each state 
#                       variable, themselves containing the following numpy arrays:
#                       - time_yrs  : Array with years over which data is available.
#                                     dims: [nb_years]
#                       - lat       : Array containing the latitudes of gridded  data. 
#                                     dims: [lat]
#                       - lon       : Array containing the longitudes of gridded  data. 
#                                     dims: [lon]
#                       - value     : Array with the annually-averaged data calculated from 
#                                     monthly data dims: [time,lat,lon]
# 
#  ex. data access : datadict['tas_sfc_Amon']['years'] => array containing years of the 
#                                                         'tas' data
#                    datadict['tas_sfc_Amon']['lat']   => array of lats for 'tas' data
#                    datadict['tas_sfc_Amon']['lon']   => array of lons for 'tas' data
#                    datadict['tas_sfc_Amon']['value'] => array of 'tas' data values
#
#========================================================================================== 

    from netCDF4 import Dataset, date2num, num2date
    from datetime import datetime, timedelta
    import numpy as np
    import os.path
    import string

    datadict = {}

    # Loop over state variables to load
    for v in range(len(data_vars)):
        vardef = data_vars[v]
        data_file_read = string.replace(data_file,'[vardef_template]',vardef)
        
        # Check if file exists
        infile = data_dir+'/ccsm4_last_millenium/'+data_file_read
        if not os.path.isfile(infile):
            print 'Error in specification of gridded dataset'
            print 'File ', infile, ' does not exist! - Exiting ...'
            exit(1)
        else:
            print 'Reading file: ', infile

        # Load entire dataset from file
        data = Dataset(infile,'r')

        # Dimensions used to store the data
        nc_dims = [dim for dim in data.dimensions]
        dictdims = {}
        for dim in nc_dims:
            dictdims[dim] = len(data.dimensions[dim])

        # Define the name of the variable to extract from the variable definition (from namelist)
        var_to_extract = vardef.split('_')[0]

        # Query its dimensions
        vardims = data.variables[var_to_extract].dimensions
        nbdims  = len(vardims)
        # names of variable dims
        vardimnames = []
        for d in vardims:
            vardimnames.append(d)
        
        # put everything in lower case for homogeneity
        vardimnames = [item.lower() for item in vardimnames]

        # One of the dims has to be time! 
        if 'time' not in vardimnames:
            print 'Variable does not have *time* as a dimension! Exiting!'
            exit(1)
        else:
            # read in the time netCDF4.Variable
            time = data.variables['time']

        # Transform into calendar dates using netCDF4 variable attributes (units & calendar)
        time_yrs = num2date(time[:],units=time.units,calendar=time.calendar)
        time_yrs_list = time_yrs.tolist()

        # To convert monthly data to annual: List years available in dataset and sort
        years_all = [int(time_yrs_list[i].strftime('%Y')) for i in range(0,len(time_yrs_list))]
        years     = list(set(years_all)) # 'set' is used to retain unique values in list
        years.sort # sort the list
        time_yrs  = np.empty(len(years), dtype=int)

        # Query info on spatial coordinates ...
        # get rid of time in list        
        varspacecoordnames = [item for item in vardimnames if item != 'time'] 
        nbspacecoords = len(varspacecoordnames)

        #print vardimnames, nbspacecoords, dictdims

        if nbspacecoords == 0: # data => simple time series
            vartype = '1D:time series'
            value = np.empty([len(years)], dtype=float)            
            spacecoords = None
        elif ((nbspacecoords == 2) or (nbspacecoords == 3 and 'plev' in vardimnames and dictdims['plev'] == 1)): # data => 2D data
            # get rid of plev in list        
            varspacecoordnames = [item for item in varspacecoordnames if item != 'plev'] 
            spacecoords = (varspacecoordnames[0],varspacecoordnames[1])
            spacevar1 = data.variables[spacecoords[0]][:]
            spacevar2 = data.variables[spacecoords[1]][:]
            value = np.empty([len(years), len(spacevar1), len(spacevar2)], dtype=float)

            #print spacecoords
            if 'lat' in spacecoords and 'lon' in spacecoords:
                vartype = '2D:horizontal'
            elif 'lat' in spacecoords and 'lev' in spacecoords:
                vartype = '2D:meridional_vertical'
            else:
                print 'Cannot handle this variable yet! 2D variable of unrecognized dimensions... Exiting!'
                exit(1)
        else:
            print 'Cannot handle this variable yet! To many dimensions... Exiting!'
            exit(1)

        # Transform longitudes from [-180,180] domain to [0,360] domain if needed
        if vartype == '2D:horizontal':
            # which dim is lon?
            indlon = spacecoords.index('lon')
            if indlon == 0:
                vartmp = spacevar1
            elif indlon == 1:
                vartmp = spacevar2
            indneg = np.where(vartmp < 0)[0]
            if len(indneg) > 0: # if non-empty
                vartmp[indneg] = 360.0 + vartmp[indneg]
            # Back into right array
            if indlon == 0:
                spacevar1 = vartmp
            elif indlon == 1:
                spacevar2 = vartmp
            
        # Loop over years in dataset
        for i in range(0,len(years)): 
            # find indices in time array where "years[i]" appear
            ind = [j for j, k in enumerate(years_all) if k == years[i]]
            time_yrs[i] = years[i]

            # -----------------------------------------
            # Calculate annual mean from monthly data
            # Note: assume data has dims [time,lat,lon]
            # -----------------------------------------
            if vartype == '1D:time series':
                value[i] = np.nanmean(data.variables[var_to_extract][ind],axis=0)    
            elif '2D' in vartype: 
                if nbdims > 3:
                    value[i,:,:] = np.nanmean(np.squeeze(data.variables[var_to_extract][ind]),axis=0)
                else:
                    value[i,:,:] = np.nanmean(data.variables[var_to_extract][ind],axis=0)

        # Model data, so need to standardize (i.e. calculate anomalies)
        #print 'Standardizing the prior...'
        #print 'mean=', np.nanmean(value), ' std-dev=', np.nanstd(value)
        #value = (value - np.nanmean(value))/np.nanstd(value)

        print 'Removing the temporal mean (for every gridpoint) from the prior...'
        value = (value - np.nanmean(value,axis=0))
        print var_to_extract, ': Global: mean=', np.nanmean(value), ' , std-dev=', np.nanstd(value)

        # Dictionary of dictionaries
        # ex. data access : datadict['tas_sfc_Amon']['years'] => arrays containing years of the 'tas' data
        #                   datadict['tas_sfc_Amon']['value'] => array of 'tas' data values etc ...
        d = {}
        d['vartype'] = vartype
        d['years']   = time_yrs
        d['value']   = value
        d['spacecoords'] = spacecoords
        if '2D' in vartype:
            d[spacecoords[0]] = spacevar1
            d[spacecoords[1]] = spacevar2

        datadict[vardef] = d


    return datadict

#==========================================================================================
>>>>>>> 68fb309e
<|MERGE_RESOLUTION|>--- conflicted
+++ resolved
@@ -1,508 +1,4 @@
-<<<<<<< HEAD
-from netCDF4 import Dataset
-from datetime import datetime, timedelta
-import numpy as np
-import os.path
-
-#==========================================================================================
-# 
-# 
-#========================================================================================== 
-
-
-def read_gridded_data_GISTEMP(data_dir,data_file,data_vars):
-#==========================================================================================
-#
-# Reads the monthly data of surface air temperature anomalies from the GISTEMP gridded 
-# product.
-# 
-# Input: 
-#      - data_dir     : Full name of directory containing gridded 
-#                       data. (string)
-#      - data_file    : Name of file containing gridded data. (string)
-#
-#      - data_vars    : List of variable names to read. (string list)
-#                       Here should simply be ['Tsfc'], as only sfc temperature 
-#                       data (anomalies) are contained in the file.
-#
-# Output: (numpy arrays)
-#      - time_yrs     : Array with years over which data is available.
-#                       dims: [nb_years]
-#      - lat          : Array containing the latitudes of gridded  data. 
-#                       dims: [lat]
-#      - lon          : Array containing the longitudes of gridded  data. 
-#                       dims: [lon]
-#      - value        : Array with the annually-averaged data calculated from monthly data 
-#                       dims: [time,lat,lon]
-# 
-#==========================================================================================
-
-    # Check if file exists
-    infile = data_dir+'/GISTEMP/'+data_file
-    if not os.path.isfile(infile):
-        print 'Error in specification of gridded dataset'
-        print 'File ', infile, ' does not exist! - Exiting ...'
-        exit(1)
-
-    # Sanity check on number of variables to read
-    if len(data_vars) > 1:
-        print 'Too many variables to read!'
-        print 'This file only contains surface air temperature (anomalies)'
-        print 'Exiting!'
-        exit(1)
-
-        
-    dateref = datetime(1800,1,1,0)
-    data = Dataset(infile,'r')
-
-    lat   = data.variables['lat'][:]
-    lon   = data.variables['lon'][:]
-    
-    indneg = np.where(lon < 0)[0]
-    if len(indneg) > 0: # if non-empty
-        lon[indneg] = 360.0 + lon[indneg]
-
-    # -------------------------------------------------------------
-    # Convert time from "nb of days from dateref" to absolute years 
-    # -------------------------------------------------------------
-    time_yrs = []
-    for i in xrange(0,len(data.variables['time'][:])):
-        time_yrs.append(dateref + timedelta(days=int(data.variables['time'][i])))
-
-    # ------------------------------
-    # Convert monthly data to annual
-    # ------------------------------
-    # List years available in dataset and sort
-    years_all = []
-    for i in xrange(0,len(time_yrs)):
-        isotime = time_yrs[i].isoformat()
-        years_all.append(int(isotime.split("-")[0]))
-    years = list(set(years_all)) # 'set' is used to get unique values in list
-    years.sort # sort the list
-
-    time_yrs  = np.empty(len(years), dtype=int)
-    value = np.empty([len(years), len(lat), len(lon)], dtype=float)
-
-    fillval = np.power(2,15)-1
-    tmp = np.copy(data.variables['tempanomaly'])
-    tmp[tmp == fillval] = np.NAN
-
-    # Loop over years in dataset
-    # TODO: AP finds indices corresponding to year and averages them, list comp.
-    #       is somewhat inefficient (searches entire series even though it's sorted)
-    for i in xrange(0,len(years)):        
-        # find indices in time array where "years[i]" appear
-        ind = [j for j, k in enumerate(years_all) if k == years[i]]
-        time_yrs[i] = years[i]
-        # ---------------------------------------
-        # Calculate annual mean from monthly data
-        # Note: data has dims [time,lat,lon]
-        # ---------------------------------------
-        #value[i,:,:] = np.nanmean(data.variables['tempanomaly'][ind],axis=0)
-        value[i,:,:] = np.nanmean(tmp[ind],axis=0)
-
-    return time_yrs, lat, lon, value
-
-#==========================================================================================
-
-
-def read_gridded_data_HadCRUT(data_dir,data_file,data_vars):
-#==========================================================================================
-#
-# Reads the monthly data of surface air temperature anomalies from the HadCRUT gridded 
-# product.
-#
-# Input: 
-#      - data_dir     : Full name of directory containing gridded 
-#                       data. (string)
-#      - data_file    : Name of file containing gridded data. (string)
-#
-#      - data_vars    : List of variable names to read. (string list)
-#                       Here should simply be ['Tsfc'], as only sfc temperature 
-#                       data (anomalies) are contained in the file.
-#
-# Output: (numpy arrays)
-#      - time_yrs     : Array with years over which data is available.
-#                       dims: [nb_years]
-#      - lat          : Array containing the latitudes of gridded  data. 
-#                       dims: [lat]
-#      - lon          : Array containing the longitudes of gridded  data. 
-#                       dims: [lon]
-#      - value        : Array with the annually-averaged data calculated from monthly data 
-#                       dims: [time,lat,lon]
-# 
-#==========================================================================================
-
-    # Check if file exists
-    infile = data_dir+'/HadCRUT/'+data_file
-    if not os.path.isfile(infile):
-        print 'Error in specification of gridded dataset'
-        print 'File ', infile, ' does not exist! - Exiting ...'
-        exit(1)
-
-    # Sanity check on number of variables to read
-    if len(data_vars) > 1:
-        print 'Too many variables to read!'
-        print 'This file only contains surface air temperature (anomalies)'
-        print 'Exiting!'
-        exit(1)
-
-
-    dateref = datetime(1850,1,1,0)
-    data = Dataset(infile,'r')
-
-    lat   = data.variables['latitude'][:]
-    lon   = data.variables['longitude'][:]
-
-    indneg = np.where(lon < 0)[0]
-    if len(indneg) > 0: # if non-empty
-        lon[indneg] = 360.0 + lon[indneg]
-
-    # -------------------------------------------------------------
-    # Convert time from "nb of days from dateref" to absolute years 
-    # -------------------------------------------------------------
-    time_yrs = []
-    for i in xrange(0,len(data.variables['time'][:])):
-        time_yrs.append(dateref + timedelta(days=int(data.variables['time'][i])))
-
-    # ------------------------------
-    # Convert monthly data to annual
-    # ------------------------------
-    # List years available in dataset and sort
-    years_all = []
-    for i in xrange(0,len(time_yrs)):
-        isotime = time_yrs[i].isoformat()
-        years_all.append(int(isotime.split("-")[0]))
-    years = list(set(years_all)) # 'set' is used to get unique values in list
-    years.sort # sort the list
-
-    time_yrs  = np.empty(len(years), dtype=int)
-    value = np.empty([len(years), len(lat), len(lon)], dtype=float)
-
-    tmp = np.copy(data.variables['temperature_anomaly'])
-    tmp[tmp == -1e+30] = np.NAN
-
-    # Loop over years in dataset
-    for i in xrange(0,len(years)):        
-        # find indices in time array where "years[i]" appear
-        ind = [j for j, k in enumerate(years_all) if k == years[i]]
-        time_yrs[i] = years[i]
-        # ---------------------------------------
-        # Calculate annual mean from monthly data
-        # Note: data has dims [time,lat,lon]
-        # ---------------------------------------
-        #value[i,:,:] = np.nanmean(data.variables['temperature_anomaly'][ind],axis=0)
-        value[i,:,:] = np.nanmean(tmp[ind],axis=0)
-
-
-
-#    # ... test RT ... return monthly values ...
-#    print '=>', np.min(value), np.max(value)
-#    time_yrs  = np.empty(len(years_all), dtype=int)
-#    value = np.empty([len(years_all), len(lat), len(lon)], dtype=float)
-#    time_yrs = years_all
-#    value = np.copy(data.variables['temperature_anomaly'])
-#    value[value == -1e+30] = np.NAN
-#    print '=>', np.nanmin(value), np.nanmax(value)
-#    # ... test RT ... return monthly values ...
-
-
-    return time_yrs, lat, lon, value
-
-#==========================================================================================
-
-
-def read_gridded_data_BerkeleyEarth(data_dir,data_file,data_vars):
-#==========================================================================================
-#
-# Reads the monthly data of surface air temperature anomalies from the BerkeleyEarth gridded 
-# product.
-#
-# Input: 
-#      - data_dir     : Full name of directory containing gridded 
-#                       data. (string)
-#      - data_file    : Name of file containing gridded data. (string)
-#
-#      - data_vars    : List of variable names to read. (string list)
-#                       Here should simply be ['Tsfc'], as only sfc temperature 
-#                       data (anomalies) are contained in the file.
-#
-# Output: (numpy arrays)
-#      - time_yrs     : Array with years over which data is available.
-#                       dims: [nb_years]
-#      - lat          : Array containing the latitudes of gridded  data. 
-#                       dims: [lat]
-#      - lon          : Array containing the longitudes of gridded  data. 
-#                       dims: [lon]
-#      - value        : Array with the annually-averaged data calculated from monthly data 
-#                       dims: [time,lat,lon]
-# 
-#==========================================================================================
-
-    # Check if file exists
-    infile = data_dir+'/BerkeleyEarth/'+data_file
-    if not os.path.isfile(infile):
-        print 'Error in specification of gridded dataset'
-        print 'File ', infile, ' does not exist! - Exiting ...'
-        exit(1)
-
-    # Sanity check on number of variables to read
-    if len(data_vars) > 1:
-        print 'Too many variables to read!'
-        print 'This file only contains surface air temperature (anomalies)'
-        print 'Exiting!'
-        exit(1)
-
-    data = Dataset(infile,'r')
-
-    lat   = data.variables['latitude'][:]
-    lon   = data.variables['longitude'][:]
-
-    indneg = np.where(lon < 0)[0]
-    if len(indneg) > 0: # if non-empty
-        lon[indneg] = 360.0 + lon[indneg]
-
-    # -------------------------------------------------------------
-    # Time is in year A.D. (in decimal real number)
-    # -------------------------------------------------------------
-    time_yrs = []
-    for i in xrange(0,len(data.variables['time'][:])):
-        
-        yrAD = data.variables['time'][i]
-        year = int(yrAD)
-        rem = yrAD - year
-        base = datetime(year, 1, 1)
-        time_yrs.append(base + timedelta(seconds=(base.replace(year=base.year + 1) - base).total_seconds() * rem))
-
-    # ------------------------------
-    # Convert monthly data to annual
-    # ------------------------------
-    # List years available in dataset and sort
-    years_all = []
-    for i in xrange(0,len(time_yrs)):
-        isotime = time_yrs[i].isoformat()
-        years_all.append(int(isotime.split("-")[0]))
-    years = list(set(years_all)) # 'set' is used to get unique values in list
-    years.sort # sort the list
-
-    time_yrs  = np.empty(len(years), dtype=int)
-    value = np.empty([len(years), len(lat), len(lon)], dtype=float)
-
-    fillval = data.variables['temperature'].missing_value
-    tmp = np.copy(data.variables['temperature'])    
-    tmp[tmp == fillval] = np.NAN
-    # Loop over years in dataset
-    for i in xrange(0,len(years)):        
-        # find indices in time array where "years[i]" appear
-        ind = [j for j, k in enumerate(years_all) if k == years[i]]
-        time_yrs[i] = years[i]
-        # ---------------------------------------
-        # Calculate annual mean from monthly data
-        # Note: data has dims [time,lat,lon]
-        # ---------------------------------------
-        #value[i,:,:] = np.nanmean(data.variables['temperature'][ind],axis=0)
-        value[i,:,:] = np.nanmean(tmp[ind],axis=0)
-
-    return time_yrs, lat, lon, value
-
-#==========================================================================================
-
-
-def read_gridded_data_NOAA(data_dir,data_file,data_vars):
-#==========================================================================================
-#
-# Reads the monthly data of surface air temperature anomalies from the NOAA/NCDC gridded 
-# product.
-#
-# Input: 
-#      - data_dir     : Full name of directory containing gridded 
-#                       data. (string)
-#      - data_file    : Name of file containing gridded data. (string)
-#
-#      - data_vars    : List of variable names to read. (string list)
-#                       Here should simply be ['Tsfc'], as only sfc temperature 
-#                       data (anomalies) are contained in the file.
-#
-# Output: (numpy arrays)
-#      - time_yrs     : Array with years over which data is available.
-#                       dims: [nb_years]
-#      - lat          : Array containing the latitudes of gridded  data. 
-#                       dims: [lat]
-#      - lon          : Array containing the longitudes of gridded  data. 
-#                       dims: [lon]
-#      - value        : Array with the annually-averaged data calculated from monthly data 
-#                       dims: [time,lat,lon]
-# 
-#==========================================================================================
-
-    # Check if file exists
-    infile = data_dir+'/NOAA/'+data_file
-    if not os.path.isfile(infile):
-        print 'Error in specification of gridded dataset'
-        print 'File ', infile, ' does not exist! - Exiting ...'
-        exit(1)
-
-    # Sanity check on number of variables to read
-    if len(data_vars) > 1:
-        print 'Too many variables to read!'
-        print 'This file only contains surface air temperature (anomalies)'
-        print 'Exiting!'
-        exit(1)
-
-    data = Dataset(infile,'r')
-
-    lat   = data.variables['lat'][:]
-    lon   = data.variables['lon'][:]
-
-    indneg = np.where(lon < 0)[0]
-    if len(indneg) > 0: # if non-empty
-        lon[indneg] = 360.0 + lon[indneg]
-
-    # -----------------------------------------------------------------
-    # Time is in "hours since 1800-1-1 0:0:0":convert to calendar years
-    # -----------------------------------------------------------------
-    time_yrs = []
-    dateref = datetime(1800,1,1,0)
-    for i in xrange(0,len(data.variables['time'][:])):
-        time_yrs.append(dateref + timedelta(hours=int(data.variables['time'][i])))
-
-    # ------------------------------
-    # Convert monthly data to annual
-    # ------------------------------
-    # List years available in dataset and sort
-    years_all = []
-    for i in xrange(0,len(time_yrs)):
-        isotime = time_yrs[i].isoformat()
-        years_all.append(int(isotime.split("-")[0]))
-    years = list(set(years_all)) # 'set' is used to get unique values in list
-    years.sort # sort the list
-
-    time_yrs  = np.empty(len(years), dtype=int)
-    value = np.empty([len(years), len(lat), len(lon)], dtype=float)
-
-    fillval = np.power(2,15)-1
-    tmp = np.copy(data.variables['data'])
-    tmp[tmp == fillval] = np.NAN
-    # Loop over years in dataset
-    for i in xrange(0,len(years)):        
-        # find indices in time array where "years[i]" appear
-        ind = [j for j, k in enumerate(years_all) if k == years[i]]
-        time_yrs[i] = years[i]
-        # ---------------------------------------
-        # Calculate annual mean from monthly data
-        # Note: data has dims [time,lat,lon]
-        # ---------------------------------------
-        #value[i,:,:] = np.nanmean(data.variables['data'][ind],axis=0)
-        value[i,:,:] = np.nanmean(tmp[ind],axis=0)
-
-    return time_yrs, lat, lon, value
-
-
-#==========================================================================================
-
-def read_gridded_data_ccsm4_last_millenium(data_dir,data_file,data_vars):
-#==========================================================================================
-#
-# Reads the monthly data of surface air temperature anomalies from the CCSM4 model
-#
-# Input: 
-#      - data_dir     : Full name of directory containing gridded 
-#                       data. (string)
-#      - data_file    : Name of file containing gridded data. (string)
-#
-#      - data_vars    : List of variable names to read. (string list)
-#                       Here should simply be ['Tsfc'], as only sfc temperature 
-#                       data (anomalies) are contained in the file.
-#
-# Output: (numpy arrays)
-#      - time_yrs     : Array with years over which data is available.
-#                       dims: [nb_years]
-#      - lat          : Array containing the latitudes of gridded  data. 
-#                       dims: [lat]
-#      - lon          : Array containing the longitudes of gridded  data. 
-#                       dims: [lon]
-#      - value        : Array with the annually-averaged data calculated from monthly data 
-#                       dims: [time,lat,lon]
-# 
-#==========================================================================================
-
-    # Check if file exists
-    # TODO: AP why is the directory hard coded when we specify it in Namelist?
-    infile = data_dir+'ccsm4_last_mil/'+data_file
-    if not os.path.isfile(infile):
-        print 'Error in specification of gridded dataset'
-        print 'File ', infile, ' does not exist! - Exiting ...'
-        exit(1)
-
-    # Sanity check on number of variables to read
-    if len(data_vars) > 1:
-        print 'Too many variables to read!'
-        print 'This file only contains surface air temperature (anomalies)'
-        print 'Exiting!'
-        exit(1)
-
-    dateref = datetime(850,1,1,0)
-
-    data = Dataset(infile,'r')
-
-    lat   = data.variables['lat'][:]
-    lon   = data.variables['lon'][:]
-
-    # Transform longitudes from [-180,180] domain to [0,360] domain if needed
-    indneg = np.where(lon < 0)[0]
-    if len(indneg) > 0: # if non-empty
-        lon[indneg] = 360.0 + lon[indneg]
-
-    # -------------------------------------------------------------
-    # Convert time from "nb of days from dateref" to absolute years 
-    # -------------------------------------------------------------
-    time_yrs = []
-    for i in xrange(0,len(data.variables['time'][:])):
-        time_yrs.append(dateref + timedelta(days=int(data.variables['time'][i])))
-
-    # ------------------------------
-    # Convert monthly data to annual
-    # ------------------------------
-    # List years available in dataset and sort
-    years_all = []
-    for i in xrange(0,len(time_yrs)):
-        isotime = time_yrs[i].isoformat()
-        years_all.append(int(isotime.split("-")[0]))
-    years = list(set(years_all)) # 'set' is used to get unique values in list
-    years.sort # sort the list
-
-    time_yrs  = np.empty(len(years), dtype=int)
-    value = np.empty([len(years), len(lat), len(lon)], dtype=float)
-
-    # Loop over years in dataset
-    for i in xrange(0,len(years)):        
-        # find indices in time array where "years[i]" appear
-        ind = [j for j, k in enumerate(years_all) if k == years[i]]
-        time_yrs[i] = years[i]
-        # ---------------------------------------
-        # Calculate annual mean from monthly data
-        # Note: data has dims [time,lat,lon]
-        # ---------------------------------------
-        value[i,:,:] = np.nanmean(data.variables['tas'][ind],axis=0)
-
-
-    # Model data, so need to standardize (i.e. calculate anomalies)
-    #print 'Standardizing the prior...'
-    #print 'mean=', np.nanmean(value), ' std-dev=', np.nanstd(value)
-    #value = (value - np.nanmean(value))/np.nanstd(value)
-
-    #print 'Removing the mean (global over entire length of experiment) from the prior...'
-    #print 'mean=', np.nanmean(value), ' std-dev=', np.nanstd(value)
-    #value = (value - np.nanmean(value))
-
-    print 'Removing the temporal mean (for every gridpoint) from the prior...'
-    value = (value - np.nanmean(value,axis=0))
-    print 'Global: mean=', np.nanmean(value), ' , std-dev=', np.nanstd(value)
-
-    return time_yrs, lat, lon, value
-
-#==========================================================================================
-=======
+
 
 
 #==========================================================================================
@@ -1092,5 +588,4 @@
 
     return datadict
 
-#==========================================================================================
->>>>>>> 68fb309e
+#==========================================================================================