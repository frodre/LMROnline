<<<<<<< HEAD
import numpy as np
import pylab
from scipy import stats

import LMR_utils
from load_proxy_data import read_proxy_data_S1csv_site
from load_gridded_data import read_gridded_data_ccsm4_last_millenium


# -------------------------------------------------------------------------------
# *** Proxy type assignment  ----------------------------------------------------
# -------------------------------------------------------------------------------
# All logic for proxy object assignment

def proxy_assignment(iproxy):
    if iproxy == 'Tree ring_Width':
        proxy_object = proxy_tree_ring_width()
    elif iproxy == 'Tree ring_Density':
        proxy_object = proxy_tree_ring_density()
    elif iproxy == 'Coral_d18O':
        proxy_object = proxy_coral_d18O()
    elif iproxy == 'Coral_Luminescence':
        proxy_object = proxy_coral_luminescence()
    elif iproxy == 'Ice core_d18O':
        proxy_object = proxy_ice_core_d18O()
    elif iproxy == 'Ice core_d2H':
        proxy_object = proxy_ice_core_d2H()
    elif iproxy == 'Ice core_Accumulation':
        proxy_object = proxy_ice_core_accumulation()
    elif iproxy == 'Lake sediment_All':
        proxy_object = proxy_lake_sediment_all()
    elif iproxy == 'Marine sediment_All':
        proxy_object = proxy_marine_sediment_all()
    elif iproxy == 'Speleothem_All':
        proxy_object = proxy_speleothem_all()
    elif iproxy == 'JaneDoeTreeRing_Width':
        proxy_object = proxy_jane_doe_tree_ring_width()
    elif iproxy == 'pseudo_proxy_temperature':
        proxy_object = pseudo_proxy_temperature()

    return proxy_object

# -------------------------------------------------------------------------------
# *** Master class for proxies --------------------------------------------------
# -------------------------------------------------------------------------------
class proxy_master(object):
    '''
    This is the master proxy class. Turn this into a metaclass so one cannot instantiate directly; 
    it is an abstract class.
    '''

    proxy_type         = 'master---do not instantiate here'

    # Define the basic proxy system model (PSM)
    def psm(self,C,X,X_lat,X_lon):


        try:
          self.calibrate
        except:
          calibrate_check = False
        else:
          calibrate_check = True
       
        if not calibrate_check:
            self.calibrate = True
            # do calibration here:            
            print 'Calibrating the PSM...'

            # ------------------------
            diag_output       = True
            diag_output_figs  = False
            calib_spatial_avg = False
            Npts = 9 # nb of neighboring pts used in smoothing
            # ------------------------

            # --------------------------------------------
            # Use linear model (regression) as default PSM
            # --------------------------------------------

            # Form set of collocated calibration/proxy data in time & space
            reg_x = [] # calib.
            reg_y = [] # proxy

            """ GH code block for random calibration year. not yet implemented in this new code
            GH: new: random sample of calibration period. ncalib is the sample size (max = len(self.time))
            ncalib = 75
            rantimes = sample(range(0,len(self.time)),ncalib)
            for i in rantimes:
            """

            # Look for indices of calibration grid point closest in space (in 2D) to proxy site
            dist = np.empty([C.lat.shape[0], C.lon.shape[0]])
            tmp  = np.array([ LMR_utils.haversine(self.lon,self.lat,C.lon[k],C.lat[j]) for j in xrange(len(C.lat)) for k in xrange(len(C.lon))])
            dist = np.reshape(tmp,[len(C.lat),len(C.lon)])
            # indices of nearest grid pt.
            jind,kind = np.unravel_index(dist.argmin(), dist.shape) 
            
            # overlapping years
            sc = set(C.time)
            sp = set(self.time)

            common_time = list(sc.intersection(sp))
            # respective indices in calib and proxy times
            ind_c = [j for j, k in enumerate(C.time) if k in common_time]
            ind_p = [j for j, k in enumerate(self.time) if k in common_time]

            if calib_spatial_avg:                 
                C2Dsmooth = np.zeros([C.time.shape[0],C.lat.shape[0],C.lon.shape[0]])
                for m in ind_c:
                    C2Dsmooth[m,:,:] = LMR_utils.smooth2D(C.temp_anomaly[m,:,:],n=Npts)
                reg_x = [ C2Dsmooth[m,jind,kind] for m in ind_c ]
            else:
                reg_x = [ C.temp_anomaly[m,jind,kind] for m in ind_c ]

            reg_y = [ self.value[m] for m in ind_p ]
            # check for valid values
            ind_c_ok = [j for j, k in enumerate(reg_x) if np.isfinite(k)]
            ind_p_ok = [j for j, k in enumerate(reg_y) if np.isfinite(k)]
            common_ok = list(set(ind_c_ok).intersection(set(ind_p_ok)))
            # fill numpy arrays with values used in regression
            reg_xa = np.array([reg_x[k] for k in common_ok]) # calib. values
            reg_ya = np.array([reg_y[k] for k in common_ok]) # proxy values

            # -------------------------
            # Perform linear regression
            # -------------------------
            nobs = reg_ya.shape[0]
            if nobs < 10: # skip rest if insufficient overlapping data 
                return

            # START NEW (GH) 21 June 2015
            # detrend both the proxy and the calibration data
            #
            # save copies of the original data for residual estimates later
            reg_xa_all = np.copy(reg_xa)
            reg_ya_all = np.copy(reg_ya)
            # proxy detrend: (1) linear regression, (2) fit, (3) detrend
            xvar = range(len(reg_ya))
            proxy_slope, proxy_intercept, r_value, p_value, std_err = stats.linregress(xvar,reg_ya)
            proxy_fit = proxy_slope*np.squeeze(xvar) + proxy_intercept
            #reg_ya = reg_ya - proxy_fit # expt 4: no detrend for proxy
            # calibration detrend: (1) linear regression, (2) fit, (3) detrend
            xvar = range(len(reg_xa))
            calib_slope, calib_intercept, r_value, p_value, std_err = stats.linregress(xvar,reg_xa)
            calib_fit = calib_slope*np.squeeze(xvar) + calib_intercept
            #reg_xa = reg_xa - calib_fit
            # END NEW (GH) 21 June 2015
            
            print 'Calib stats (x)              [min, max, mean, std]:', np.nanmin(reg_xa), np.nanmax(reg_xa), np.nanmean(reg_xa), np.nanstd(reg_xa)
            print 'Proxy stats (y:original)     [min, max, mean, std]:', np.nanmin(reg_ya), np.nanmax(reg_ya), np.nanmean(reg_ya), np.nanstd(reg_ya)
            # standardize proxy values over period of overlap with calibration data
            #reg_ya = (reg_ya - np.nanmean(reg_ya))/np.nanstd(reg_ya)
            #print 'Proxy stats (y:standardized) [min, max, mean, std]:', np.nanmin(reg_ya), np.nanmax(reg_ya), np.nanmean(reg_ya), np.nanstd(reg_ya)
            # GH: note that std_err pertains to the slope, not the residuals!!!

            self.slope, self.intercept, r_value, p_value, std_err = stats.linregress(reg_xa,reg_ya)

            # Calculate stats on regression residuals
            # GH: residuals have to be computed "by hand"
            # this is the original approach, which when detrending misses error unless the original x and y are used
            #fit = self.slope*np.squeeze(reg_xa) + self.intercept
            #residuals = fit - reg_ya
            # this is the proper way to do it, including detrending
            fit = self.slope*np.squeeze(reg_xa_all) + self.intercept
            residuals = fit - reg_ya_all
            MSE = np.mean((residuals)**2)
            self.R = MSE
            self.corr = r_value

            if diag_output:
                # Some other diagnostics
                varproxy = np.var(reg_ya); varresiduals = np.var(residuals)
                varratio = np.divide(varproxy,varresiduals)
                snr = np.absolute(r_value)/(np.sqrt(1.0-r_value**2))            
                # Diagnostic output 
                print "***PSM stats:"
                print "Nobs                 :", nobs
                print "slope                :", self.slope
                print "intercept            :", self.intercept
                print "correl.              :", r_value
                print "r-squared            :", r_value**2
                print "p_value              :", p_value
                print "std_err              :", std_err
                print "resid MSE            :", MSE
                print "var(proxy)/var(resid):", varratio
                print "SNR                  :", snr

                if diag_output_figs:
                    # Figure (scatter plot w/ summary statistics)
                    line = self.slope*reg_xa+self.intercept
                    pylab.plot(reg_xa,line,'r-',reg_xa,reg_ya,'o',markersize=7,markerfacecolor='#5CB8E6',markeredgecolor='black',markeredgewidth=1)
# GH: I don't know how this ran in the first place; must exploit some global namespace                    
                    pylab.title('%s: %s' % (self.proxy_type, self.id))
                    pylab.xlabel('Calibration data')
                    pylab.ylabel('Proxy data')
                    xmin,xmax,ymin,ymax = pylab.axis()
                    # Annotate with summary stats
                    ypos = ymax-0.05*(ymax-ymin)
                    xpos = xmin+0.025*(xmax-xmin)
                    pylab.text(xpos,ypos,'Nobs = %s' %str(nobs),fontsize=12,fontweight='bold')
                    ypos = ypos-0.05*(ymax-ymin)
                    pylab.text(xpos,ypos,'Slope = %s' %"{:.4f}".format(self.slope),fontsize=12,fontweight='bold')
                    ypos = ypos-0.05*(ymax-ymin)
                    pylab.text(xpos,ypos,'Intcpt = %s' %"{:.4f}".format(self.intercept),fontsize=12,fontweight='bold')
                    ypos = ypos-0.05*(ymax-ymin)
                    pylab.text(xpos,ypos,'Corr = %s' %"{:.4f}".format(r_value),fontsize=12,fontweight='bold')
                    ypos = ypos-0.05*(ymax-ymin)
                    pylab.text(xpos,ypos,'p_value = %s' %"{:.4f}".format(p_value),fontsize=12,fontweight='bold')
                    ypos = ypos-0.05*(ymax-ymin)
                    pylab.text(xpos,ypos,'StdErr = %s' %"{:.4f}".format(std_err),fontsize=12,fontweight='bold') 
                    ypos = ypos-0.05*(ymax-ymin)
                    pylab.text(xpos,ypos,'Res.MSE = %s' %"{:.4f}".format(MSE),fontsize=12,fontweight='bold') 
                    pylab.savefig('proxy_%s_%s_LinearModel_calib.png' % (self.proxy_type.replace(" ", "_"),self.id),bbox_inches='tight')
                    pylab.close()

        if X is not None:
            # ----------------------
            # Calculate the Ye's ...
            # ----------------------

            # Find row index of X for which [X_lat,X_lon] corresponds to closest grid point to 
            # location of proxy site [self.lat,self.lon]
            # Calclulate distances from proxy site.
            stateDim = X.shape[0]
            ensDim = X.shape[1]
            dist = np.empty(stateDim)
            dist = np.array([ LMR_utils.haversine(self.lon,self.lat,X_lon[k],X_lat[k]) for k in xrange(stateDim) ])

            # row index of nearest grid pt. in prior (minimum distance)
            kind = np.unravel_index(dist.argmin(), dist.shape) 

            Ye = np.zeros(shape=ensDim)
            Ye = self.slope*np.squeeze(X[kind,:]) + self.intercept

        else:
            Ye = None

        return Ye


    # Define the error model for this proxy
    def error(self):
        r = 0.1
        return r

# -------------------------------------------------------------------------------
# TREE RING WIDTH: 
# -------------------------------------------------------------------------------
class proxy_tree_ring_width(proxy_master):

    proxy_type         = 'Tree ring_Width'

    def read_proxy(self,proxy_site):

        [self.id,self.lat,self.lon,self.alt,self.time,self.value] = read_proxy_data_S1csv_site(self.proxy_datadir,self.proxy_datafile,proxy_site)

        self.nobs = len(self.value)
        print self.id, ': Number of proxy obs. uploaded:', self.nobs

        return

# OTHER TREE RING WIDTH: Suppose we get a new tree ring record from jane doe; 
# we can create a new class that inherits from an existing tree class
# we'll probably override the file I/O and maybe some other things too
#class proxy_jane_doe_tree_ring_width(proxy_tree_ring_width):
#    proxy_type = 'jane_doe_tree_ring_width'
 

# -------------------------------------------------------------------------------
# TREE RING WOOD DENSITY: 
# -------------------------------------------------------------------------------
class proxy_tree_ring_density(proxy_master):

    proxy_type         = 'Tree ring_Density'

    def read_proxy(self,proxy_site):

        [self.id,self.lat,self.lon,self.alt,self.time,self.value] = read_proxy_data_S1csv_site(self.proxy_datadir,self.proxy_datafile,proxy_site)

        self.nobs = len(self.value)
        print self.id, ': Number of proxy obs. uploaded:', self.nobs

        return

# -------------------------------------------------------------------------------
# CORAL DELTA O18: 
# -------------------------------------------------------------------------------
class proxy_coral_d18O(proxy_master):
    
    proxy_type         = 'Coral_d18O'

    def read_proxy(self,proxy_site):

        [self.id,self.lat,self.lon,self.alt,self.time,self.value] = read_proxy_data_S1csv_site(self.proxy_datadir,self.proxy_datafile,proxy_site)

        self.nobs = len(self.value)
        print self.id, ': Number of proxy obs. uploaded:', self.nobs

        return

# -------------------------------------------------------------------------------
# CORAL LUMINESCENCE: 
# -------------------------------------------------------------------------------
class proxy_coral_luminescence(proxy_master):
    
    proxy_type         = 'Coral_Luminescence'

    def read_proxy(self,proxy_site):

        [self.id,self.lat,self.lon,self.alt,self.time,self.value] = read_proxy_data_S1csv_site(self.proxy_datadir,self.proxy_datafile,proxy_site)

        self.nobs = len(self.value)
        print self.id, ': Number of proxy obs. uploaded:', self.nobs

        return

# -------------------------------------------------------------------------------
# ICE CORE DELTA O18: 
# -------------------------------------------------------------------------------
class proxy_ice_core_d18O(proxy_master):
    
    proxy_type         = 'Ice core_d18O'

    def read_proxy(self,proxy_site):

        [self.id,self.lat,self.lon,self.alt,self.time,self.value] = read_proxy_data_S1csv_site(self.proxy_datadir,self.proxy_datafile,proxy_site)

        self.nobs = len(self.value)
        print self.id, ': Number of proxy obs. uploaded:', self.nobs

        return

# -------------------------------------------------------------------------------
# ICE CORE DELTA H2: 
# -------------------------------------------------------------------------------
class proxy_ice_core_d2H(proxy_master):
    
    proxy_type         = 'Ice core_d2H'

    def read_proxy(self,proxy_site):

        [self.id,self.lat,self.lon,self.alt,self.time,self.value] = read_proxy_data_S1csv_site(self.proxy_datadir,self.proxy_datafile,proxy_site)

        self.nobs = len(self.value)
        print self.id, ': Number of proxy obs. uploaded:', self.nobs

        return

# -------------------------------------------------------------------------------
# ICE CORE ACCUMULATION: 
# -------------------------------------------------------------------------------
class proxy_ice_core_accumulation(proxy_master):
    

    proxy_type         = 'Ice core_Accumulation'

    def read_proxy(self,proxy_site):

        [self.id,self.lat,self.lon,self.alt,self.time,self.value] = read_proxy_data_S1csv_site(self.proxy_datadir,self.proxy_datafile,proxy_site)

        self.nobs = len(self.value)
        print self.id, ': Number of proxy obs. uploaded:', self.nobs

        return

# -------------------------------------------------------------------------------
# LAKE SEDIMENT ALL annual types: 
# -------------------------------------------------------------------------------
class proxy_lake_sediment_all(proxy_master):
    
    proxy_type         = 'Lake sediment_All'

    def read_proxy(self,proxy_site):

        [self.id,self.lat,self.lon,self.alt,self.time,self.value] = read_proxy_data_S1csv_site(self.proxy_datadir,self.proxy_datafile,proxy_site)

        self.nobs = len(self.value)
        print self.id, ': Number of proxy obs. uploaded:', self.nobs

        return

# -------------------------------------------------------------------------------
# MARINE SEDIMENT ALL annual types: 
# -------------------------------------------------------------------------------
class proxy_marine_sediment_all(proxy_master):
    
    proxy_type         = 'Marine sediment_All'

    def read_proxy(self,proxy_site):

        [self.id,self.lat,self.lon,self.alt,self.time,self.value] = read_proxy_data_S1csv_site(self.proxy_datadir,self.proxy_datafile,proxy_site)

        self.nobs = len(self.value)
        print self.id, ': Number of proxy obs. uploaded:', self.nobs

        return

# -------------------------------------------------------------------------------
# SPELEOTHEM ALL annual types: 
# -------------------------------------------------------------------------------
class proxy_speleothem_all(proxy_master):
    
    proxy_type         = 'Speleothem_All'

    def read_proxy(self,proxy_site):

        [self.id,self.lat,self.lon,self.alt,self.time,self.value] = read_proxy_data_S1csv_site(self.proxy_datadir,self.proxy_datafile,proxy_site)

        self.nobs = len(self.value)
        print self.id, ': Number of proxy obs. uploaded:', self.nobs

        return


# -------------------------------------------------------------------------------
# PSEUDO-PROXY TEMPERATURE
# -------------------------------------------------------------------------------
# hard wired for CCSM4 last millenium, but can generalize if needed
class pseudo_proxy_temperature(proxy_master):

    proxy_type         = 'pseduo_proxy_temperature'

    # variable proxy_site is empty and not used, but here for compatability
    def read_proxy(self,proxy_site):

        # do we need self.alt? (see S1 read)
        [self.time,self.lat,self.lon,self.value] = read_gridded_data_ccsm4_last_millenium(self.proxy_datadir,self.proxy_datafile,self.statevars)

        return 
=======


# -------------------------------------------------------------------------------
# *** Proxy type assignment  ----------------------------------------------------
# -------------------------------------------------------------------------------
# All logic for proxy object assignment

def proxy_assignment(iproxy):
    if iproxy == 'Tree ring_Width':
        proxy_object = proxy_tree_ring_width()
    elif iproxy == 'Tree ring_Density':
        proxy_object = proxy_tree_ring_density()
    elif iproxy == 'Coral_d18O':
        proxy_object = proxy_coral_d18O()
    elif iproxy == 'Coral_Luminescence':
        proxy_object = proxy_coral_luminescence()
    elif iproxy == 'Ice core_d18O':
        proxy_object = proxy_ice_core_d18O()
    elif iproxy == 'Ice core_d2H':
        proxy_object = proxy_ice_core_d2H()
    elif iproxy == 'Ice core_Accumulation':
        proxy_object = proxy_ice_core_accumulation()
    elif iproxy == 'Lake sediment_All':
        proxy_object = proxy_lake_sediment_all()
    elif iproxy == 'Marine sediment_All':
        proxy_object = proxy_marine_sediment_all()
    elif iproxy == 'Speleothem_All':
        proxy_object = proxy_speleothem_all()
    elif iproxy == 'JaneDoeTreeRing_Width':
        proxy_object = proxy_jane_doe_tree_ring_width()
    elif iproxy == 'pseudo_proxy_temperature':
        proxy_object = pseudo_proxy_temperature()

    return proxy_object

# -------------------------------------------------------------------------------
# *** Master class for proxies --------------------------------------------------
# -------------------------------------------------------------------------------
class proxy_master(object):
    '''
    This is the master proxy class. Turn this into a metaclass so one cannot instantiate directly; 
    it is an abstract class.
    '''

    proxy_type         = 'master---do not instantiate here'

    # Define the basic proxy system model (PSM)
    def psm(self,C,X,state_info,X_coords):

        import os.path
        import numpy as np
        from scipy import stats
        import LMR_utils
        from random import sample

        try:
          self.calibrate
        except:
          calibrate_check = False
        else:
          calibrate_check = True
       
        if not calibrate_check:
            self.calibrate = True
            # do calibration here:            
            print 'Calibrating the PSM...'

            # ------------------------
            diag_output       = True
            diag_output_figs  = False
            calib_spatial_avg = False ; Npts = 9 # nb of neighboring pts used in smoothing
            # ------------------------

            # --------------------------------------------
            # Use linear model (regression) as default PSM
            # --------------------------------------------

            # Form set of collocated calibration/proxy data in time & space
            reg_x = [] # calib.
            reg_y = [] # proxy

            """ GH code block for random calibration year. not yet implemented in this new code
            GH: new: random sample of calibration period. ncalib is the sample size (max = len(self.time))
            ncalib = 75
            rantimes = sample(range(0,len(self.time)),ncalib)
            for i in rantimes:
            """

            # Look for indices of calibration grid point closest in space (in 2D) to proxy site
            dist = np.empty([C.lat.shape[0], C.lon.shape[0]])
            tmp  = np.array([ LMR_utils.haversine(self.lon,self.lat,C.lon[k],C.lat[j]) for j in xrange(len(C.lat)) for k in xrange(len(C.lon))])
            dist = np.reshape(tmp,[len(C.lat),len(C.lon)])
            # indices of nearest grid pt.
            jind,kind = np.unravel_index(dist.argmin(), dist.shape) 
            
            # overlapping years
            sc = set(C.time); sp = set(self.time)
            common_time = list(sc.intersection(sp))
            # respective indices in calib and proxy times
            ind_c = [j for j, k in enumerate(C.time) if k in common_time]
            ind_p = [j for j, k in enumerate(self.time) if k in common_time]

            if calib_spatial_avg:                 
                C2Dsmooth = np.zeros([C.time.shape[0],C.lat.shape[0],C.lon.shape[0]])
                for m in ind_c:
                    C2Dsmooth[m,:,:] = LMR_utils.smooth2D(C.temp_anomaly[m,:,:],n=Npts)
                reg_x = [ C2Dsmooth[m,jind,kind] for m in ind_c ]
            else:
                reg_x = [ C.temp_anomaly[m,jind,kind] for m in ind_c ]

            reg_y = [ self.value[m] for m in ind_p ]
            # check for valid values
            ind_c_ok = [j for j, k in enumerate(reg_x) if np.isfinite(k)]
            ind_p_ok = [j for j, k in enumerate(reg_y) if np.isfinite(k)]
            common_ok = list(set(ind_c_ok).intersection(set(ind_p_ok)))
            # fill numpy arrays with values used in regression
            reg_xa = np.array([reg_x[k] for k in common_ok]) # calib. values
            reg_ya = np.array([reg_y[k] for k in common_ok]) # proxy values

            # -------------------------
            # Perform linear regression
            # -------------------------
            nobs = reg_ya.shape[0]
            if nobs < 10: # skip rest if insufficient overlapping data 
                return

            # START NEW (GH) 21 June 2015
            # detrend both the proxy and the calibration data
            #
            # save copies of the original data for residual estimates later
            reg_xa_all = np.copy(reg_xa)
            reg_ya_all = np.copy(reg_ya)
            # proxy detrend: (1) linear regression, (2) fit, (3) detrend
            xvar = range(len(reg_ya))
            proxy_slope, proxy_intercept, r_value, p_value, std_err = stats.linregress(xvar,reg_ya)
            proxy_fit = proxy_slope*np.squeeze(xvar) + proxy_intercept
            #reg_ya = reg_ya - proxy_fit # expt 4: no detrend for proxy when commented out
            # calibration detrend: (1) linear regression, (2) fit, (3) detrend
            xvar = range(len(reg_xa))
            calib_slope, calib_intercept, r_value, p_value, std_err = stats.linregress(xvar,reg_xa)
            calib_fit = calib_slope*np.squeeze(xvar) + calib_intercept
            #reg_xa = reg_xa - calib_fit # expt 4: no detrend for calib when commented out
            # END NEW (GH) 21 June 2015

            print 'Calib stats (x)              [min, max, mean, std]:', np.nanmin(reg_xa), np.nanmax(reg_xa), np.nanmean(reg_xa), np.nanstd(reg_xa)
            print 'Proxy stats (y:original)     [min, max, mean, std]:', np.nanmin(reg_ya), np.nanmax(reg_ya), np.nanmean(reg_ya), np.nanstd(reg_ya)
            # standardize proxy values over period of overlap with calibration data
            #reg_ya = (reg_ya - np.nanmean(reg_ya))/np.nanstd(reg_ya)
            #print 'Proxy stats (y:standardized) [min, max, mean, std]:', np.nanmin(reg_ya), np.nanmax(reg_ya), np.nanmean(reg_ya), np.nanstd(reg_ya)
            # GH: note that std_err pertains to the slope, not the residuals!!!

            self.slope, self.intercept, r_value, p_value, std_err = stats.linregress(reg_xa,reg_ya)

            # Calculate stats on regression residuals
            # GH: residuals have to be computed "by hand"
            # this is the original approach, which when detrending misses error unless the original x and y are used
            #fit = self.slope*np.squeeze(reg_xa) + self.intercept
            #residuals = fit - reg_ya
            # this is the proper way to do it, including detrending
            fit = self.slope*np.squeeze(reg_xa_all) + self.intercept
            residuals = fit - reg_ya_all
            MSE = np.mean((residuals)**2)
            self.R = MSE
            self.corr = r_value

            if diag_output:
                # Some other diagnostics
                varproxy = np.var(reg_ya); varresiduals = np.var(residuals)
                varratio = np.divide(varproxy,varresiduals)
                snr = np.absolute(r_value)/(np.sqrt(1.0-r_value**2))            
                # Diagnostic output 
                print "***PSM stats:"
                print "Nobs                 :", nobs
                print "slope                :", self.slope
                print "intercept            :", self.intercept
                print "correl.              :", r_value
                print "r-squared            :", r_value**2
                print "p_value              :", p_value
                print "std_err              :", std_err
                print "resid MSE            :", MSE
                print "var(proxy)/var(resid):", varratio
                print "SNR                  :", snr

                if diag_output_figs:
                    # Figure (scatter plot w/ summary statistics)
                    import pylab
                    line = self.slope*reg_xa+self.intercept
                    pylab.plot(reg_xa,line,'r-',reg_xa,reg_ya,'o',markersize=7,markerfacecolor='#5CB8E6',markeredgecolor='black',markeredgewidth=1)
# GH: I don't know how this ran in the first place; must exploit some global namespace                    
                    pylab.title('%s: %s' % (self.proxy_type, self.id))
                    pylab.xlabel('Calibration data')
                    pylab.ylabel('Proxy data')
                    xmin,xmax,ymin,ymax = pylab.axis()
                    # Annotate with summary stats
                    ypos = ymax-0.05*(ymax-ymin)
                    xpos = xmin+0.025*(xmax-xmin)
                    pylab.text(xpos,ypos,'Nobs = %s' %str(nobs),fontsize=12,fontweight='bold')
                    ypos = ypos-0.05*(ymax-ymin)
                    pylab.text(xpos,ypos,'Slope = %s' %"{:.4f}".format(self.slope),fontsize=12,fontweight='bold')
                    ypos = ypos-0.05*(ymax-ymin)
                    pylab.text(xpos,ypos,'Intcpt = %s' %"{:.4f}".format(self.intercept),fontsize=12,fontweight='bold')
                    ypos = ypos-0.05*(ymax-ymin)
                    pylab.text(xpos,ypos,'Corr = %s' %"{:.4f}".format(r_value),fontsize=12,fontweight='bold')
                    ypos = ypos-0.05*(ymax-ymin)
                    pylab.text(xpos,ypos,'p_value = %s' %"{:.4f}".format(p_value),fontsize=12,fontweight='bold')
                    ypos = ypos-0.05*(ymax-ymin)
                    pylab.text(xpos,ypos,'StdErr = %s' %"{:.4f}".format(std_err),fontsize=12,fontweight='bold') 
                    ypos = ypos-0.05*(ymax-ymin)
                    pylab.text(xpos,ypos,'Res.MSE = %s' %"{:.4f}".format(MSE),fontsize=12,fontweight='bold') 
                    pylab.savefig('proxy_%s_%s_LinearModel_calib.png' % (self.proxy_type.replace(" ", "_"),self.id),bbox_inches='tight')
                    pylab.close()

        if X is not None:
            # ----------------------
            # Calculate the Ye's ...
            # ----------------------

            # Looking for position of 'tas_sfc_Amon' variable in state vector 
            # (now only considering forward models calibrated against surface air temperature)
            # Check it is there! 
            if 'tas_sfc_Amon' not in state_info.keys():
                print "Needed variable not in state vector. Cannot calculate the Ye's. Exiting!"
                exit(1)

            # positions in state vector
            tas_indbegin = state_info['tas_sfc_Amon']['pos'][0]
            tas_indend   = state_info['tas_sfc_Amon']['pos'][1]
            # lat/lon column indices in X_coords 
            ind_lon = state_info['tas_sfc_Amon']['spacecoords'].index('lon')
            ind_lat = state_info['tas_sfc_Amon']['spacecoords'].index('lat')

            # Find row index of X for which [X_lat,X_lon] corresponds to closest grid point to 
            # location of proxy site [self.lat,self.lon]
            # Calclulate distances from proxy site.
            #stateDim = X.shape[0]
            varDim = (tas_indend+1) - tas_indbegin
            ensDim = X.shape[1]
            dist = np.empty(varDim)
            #rt dist = np.array([ LMR_utils.haversine(self.lon,self.lat,X_lon[k],X_lat[k]) for k in range(tas_indbegin,tas_indend+1) ])
            dist = np.array([ LMR_utils.haversine(self.lon,self.lat,X_coords[k,ind_lon],X_coords[k,ind_lat]) for k in range(tas_indbegin,tas_indend+1) ])

            # row index in dist array corresponding to nearest grid pt. in prior (minimum distance)
            kind = np.unravel_index(dist.argmin(), dist.shape) 
            # corresponding index in state vector
            kind_state = tas_indbegin + kind[0]

            Ye = np.zeros(shape=ensDim)
            Ye = self.slope*np.squeeze(X[kind_state,:]) + self.intercept

        else:
            Ye = None

        return Ye


    # Define the error model for this proxy
    def error(self):
        r = 0.1
        return r

# -------------------------------------------------------------------------------
# TREE RING WIDTH: 
# -------------------------------------------------------------------------------
class proxy_tree_ring_width(proxy_master):

    proxy_type         = 'Tree ring_Width'

    def read_proxy(self,proxy_site):

        import numpy as np
        from load_proxy_data import read_proxy_data_S1csv_site

        [self.id,self.lat,self.lon,self.alt,self.time,self.value] = read_proxy_data_S1csv_site(self.proxy_datadir,self.proxy_datafile,proxy_site)

        self.nobs = len(self.value)
        print self.id, ': Number of proxy obs. uploaded:', self.nobs

        return

# OTHER TREE RING WIDTH: Suppose we get a new tree ring record from jane doe; 
# we can create a new class that inherits from an existing tree class
# we'll probably override the file I/O and maybe some other things too
#class proxy_jane_doe_tree_ring_width(proxy_tree_ring_width):
#    proxy_type = 'jane_doe_tree_ring_width'
 

# -------------------------------------------------------------------------------
# TREE RING WOOD DENSITY: 
# -------------------------------------------------------------------------------
class proxy_tree_ring_density(proxy_master):

    proxy_type         = 'Tree ring_Density'

    def read_proxy(self,proxy_site):

        import numpy as np
        from load_proxy_data import read_proxy_data_S1csv_site

        [self.id,self.lat,self.lon,self.alt,self.time,self.value] = read_proxy_data_S1csv_site(self.proxy_datadir,self.proxy_datafile,proxy_site)

        self.nobs = len(self.value)
        print self.id, ': Number of proxy obs. uploaded:', self.nobs

        return

# -------------------------------------------------------------------------------
# CORAL DELTA O18: 
# -------------------------------------------------------------------------------
class proxy_coral_d18O(proxy_master):
    
    from load_proxy_data import read_proxy_data_S1csv_site

    proxy_type         = 'Coral_d18O'

    def read_proxy(self,proxy_site):

        import numpy as np
        from load_proxy_data import read_proxy_data_S1csv_site

        [self.id,self.lat,self.lon,self.alt,self.time,self.value] = read_proxy_data_S1csv_site(self.proxy_datadir,self.proxy_datafile,proxy_site)

        self.nobs = len(self.value)
        print self.id, ': Number of proxy obs. uploaded:', self.nobs

        return

# -------------------------------------------------------------------------------
# CORAL LUMINESCENCE: 
# -------------------------------------------------------------------------------
class proxy_coral_luminescence(proxy_master):
    
    from load_proxy_data import read_proxy_data_S1csv_site

    proxy_type         = 'Coral_Luminescence'

    def read_proxy(self,proxy_site):

        import numpy as np
        from load_proxy_data import read_proxy_data_S1csv_site

        [self.id,self.lat,self.lon,self.alt,self.time,self.value] = read_proxy_data_S1csv_site(self.proxy_datadir,self.proxy_datafile,proxy_site)

        self.nobs = len(self.value)
        print self.id, ': Number of proxy obs. uploaded:', self.nobs

        return

# -------------------------------------------------------------------------------
# ICE CORE DELTA O18: 
# -------------------------------------------------------------------------------
class proxy_ice_core_d18O(proxy_master):
    
    from load_proxy_data import read_proxy_data_S1csv_site

    proxy_type         = 'Ice core_d18O'

    def read_proxy(self,proxy_site):

        import numpy as np
        from load_proxy_data import read_proxy_data_S1csv_site

        [self.id,self.lat,self.lon,self.alt,self.time,self.value] = read_proxy_data_S1csv_site(self.proxy_datadir,self.proxy_datafile,proxy_site)

        self.nobs = len(self.value)
        print self.id, ': Number of proxy obs. uploaded:', self.nobs

        return

# -------------------------------------------------------------------------------
# ICE CORE DELTA H2: 
# -------------------------------------------------------------------------------
class proxy_ice_core_d2H(proxy_master):
    
    from load_proxy_data import read_proxy_data_S1csv_site

    proxy_type         = 'Ice core_d2H'

    def read_proxy(self,proxy_site):

        import numpy as np
        from load_proxy_data import read_proxy_data_S1csv_site

        [self.id,self.lat,self.lon,self.alt,self.time,self.value] = read_proxy_data_S1csv_site(self.proxy_datadir,self.proxy_datafile,proxy_site)

        self.nobs = len(self.value)
        print self.id, ': Number of proxy obs. uploaded:', self.nobs

        return

# -------------------------------------------------------------------------------
# ICE CORE ACCUMULATION: 
# -------------------------------------------------------------------------------
class proxy_ice_core_accumulation(proxy_master):
    
    from load_proxy_data import read_proxy_data_S1csv_site

    proxy_type         = 'Ice core_Accumulation'

    def read_proxy(self,proxy_site):

        import numpy as np
        from load_proxy_data import read_proxy_data_S1csv_site

        [self.id,self.lat,self.lon,self.alt,self.time,self.value] = read_proxy_data_S1csv_site(self.proxy_datadir,self.proxy_datafile,proxy_site)

        self.nobs = len(self.value)
        print self.id, ': Number of proxy obs. uploaded:', self.nobs

        return

# -------------------------------------------------------------------------------
# LAKE SEDIMENT ALL annual types: 
# -------------------------------------------------------------------------------
class proxy_lake_sediment_all(proxy_master):
    
    from load_proxy_data import read_proxy_data_S1csv_site

    proxy_type         = 'Lake sediment_All'

    def read_proxy(self,proxy_site):

        import numpy as np
        from load_proxy_data import read_proxy_data_S1csv_site

        [self.id,self.lat,self.lon,self.alt,self.time,self.value] = read_proxy_data_S1csv_site(self.proxy_datadir,self.proxy_datafile,proxy_site)

        self.nobs = len(self.value)
        print self.id, ': Number of proxy obs. uploaded:', self.nobs

        return

# -------------------------------------------------------------------------------
# MARINE SEDIMENT ALL annual types: 
# -------------------------------------------------------------------------------
class proxy_marine_sediment_all(proxy_master):
    
    from load_proxy_data import read_proxy_data_S1csv_site

    proxy_type         = 'Marine sediment_All'

    def read_proxy(self,proxy_site):

        import numpy as np
        from load_proxy_data import read_proxy_data_S1csv_site

        [self.id,self.lat,self.lon,self.alt,self.time,self.value] = read_proxy_data_S1csv_site(self.proxy_datadir,self.proxy_datafile,proxy_site)

        self.nobs = len(self.value)
        print self.id, ': Number of proxy obs. uploaded:', self.nobs

        return

# -------------------------------------------------------------------------------
# SPELEOTHEM ALL annual types: 
# -------------------------------------------------------------------------------
class proxy_speleothem_all(proxy_master):
    
    from load_proxy_data import read_proxy_data_S1csv_site

    proxy_type         = 'Speleothem_All'

    def read_proxy(self,proxy_site):

        import numpy as np
        from load_proxy_data import read_proxy_data_S1csv_site

        [self.id,self.lat,self.lon,self.alt,self.time,self.value] = read_proxy_data_S1csv_site(self.proxy_datadir,self.proxy_datafile,proxy_site)

        self.nobs = len(self.value)
        print self.id, ': Number of proxy obs. uploaded:', self.nobs

        return


# -------------------------------------------------------------------------------
# PSEUDO-PROXY TEMPERATURE
# -------------------------------------------------------------------------------
# hard wired for CCSM4 last millenium, but can generalize if needed
class pseudo_proxy_temperature(proxy_master):

    proxy_type         = 'pseduo_proxy_temperature'

    # variable proxy_site is empty and not used, but here for compatability
    def read_proxy(self,proxy_site):
        from load_gridded_data import read_gridded_data_ccsm4_last_millenium

        # do we need self.alt? (see S1 read)
        [self.time,self.lat,self.lon,self.value] = read_gridded_data_ccsm4_last_millenium(self.proxy_datadir,self.proxy_datafile,self.statevars)

        return
>>>>>>> 68fb309e
<|MERGE_RESOLUTION|>--- conflicted
+++ resolved
@@ -1,11 +1,4 @@
-<<<<<<< HEAD
-import numpy as np
-import pylab
-from scipy import stats
-
-import LMR_utils
-from load_proxy_data import read_proxy_data_S1csv_site
-from load_gridded_data import read_gridded_data_ccsm4_last_millenium
+
 
 
 # -------------------------------------------------------------------------------
@@ -53,8 +46,13 @@
     proxy_type         = 'master---do not instantiate here'
 
     # Define the basic proxy system model (PSM)
-    def psm(self,C,X,X_lat,X_lon):
-
+    def psm(self,C,X,state_info,X_coords):
+
+        import os.path
+        import numpy as np
+        from scipy import stats
+        import LMR_utils
+        from random import sample
 
         try:
           self.calibrate
@@ -71,8 +69,7 @@
             # ------------------------
             diag_output       = True
             diag_output_figs  = False
-            calib_spatial_avg = False
-            Npts = 9 # nb of neighboring pts used in smoothing
+            calib_spatial_avg = False ; Npts = 9 # nb of neighboring pts used in smoothing
             # ------------------------
 
             # --------------------------------------------
@@ -98,9 +95,7 @@
             jind,kind = np.unravel_index(dist.argmin(), dist.shape) 
             
             # overlapping years
-            sc = set(C.time)
-            sp = set(self.time)
-
+            sc = set(C.time); sp = set(self.time)
             common_time = list(sc.intersection(sp))
             # respective indices in calib and proxy times
             ind_c = [j for j, k in enumerate(C.time) if k in common_time]
@@ -140,14 +135,14 @@
             xvar = range(len(reg_ya))
             proxy_slope, proxy_intercept, r_value, p_value, std_err = stats.linregress(xvar,reg_ya)
             proxy_fit = proxy_slope*np.squeeze(xvar) + proxy_intercept
-            #reg_ya = reg_ya - proxy_fit # expt 4: no detrend for proxy
+            #reg_ya = reg_ya - proxy_fit # expt 4: no detrend for proxy when commented out
             # calibration detrend: (1) linear regression, (2) fit, (3) detrend
             xvar = range(len(reg_xa))
             calib_slope, calib_intercept, r_value, p_value, std_err = stats.linregress(xvar,reg_xa)
             calib_fit = calib_slope*np.squeeze(xvar) + calib_intercept
-            #reg_xa = reg_xa - calib_fit
+            #reg_xa = reg_xa - calib_fit # expt 4: no detrend for calib when commented out
             # END NEW (GH) 21 June 2015
-            
+
             print 'Calib stats (x)              [min, max, mean, std]:', np.nanmin(reg_xa), np.nanmax(reg_xa), np.nanmean(reg_xa), np.nanstd(reg_xa)
             print 'Proxy stats (y:original)     [min, max, mean, std]:', np.nanmin(reg_ya), np.nanmax(reg_ya), np.nanmean(reg_ya), np.nanstd(reg_ya)
             # standardize proxy values over period of overlap with calibration data
@@ -189,432 +184,6 @@
 
                 if diag_output_figs:
                     # Figure (scatter plot w/ summary statistics)
-                    line = self.slope*reg_xa+self.intercept
-                    pylab.plot(reg_xa,line,'r-',reg_xa,reg_ya,'o',markersize=7,markerfacecolor='#5CB8E6',markeredgecolor='black',markeredgewidth=1)
-# GH: I don't know how this ran in the first place; must exploit some global namespace                    
-                    pylab.title('%s: %s' % (self.proxy_type, self.id))
-                    pylab.xlabel('Calibration data')
-                    pylab.ylabel('Proxy data')
-                    xmin,xmax,ymin,ymax = pylab.axis()
-                    # Annotate with summary stats
-                    ypos = ymax-0.05*(ymax-ymin)
-                    xpos = xmin+0.025*(xmax-xmin)
-                    pylab.text(xpos,ypos,'Nobs = %s' %str(nobs),fontsize=12,fontweight='bold')
-                    ypos = ypos-0.05*(ymax-ymin)
-                    pylab.text(xpos,ypos,'Slope = %s' %"{:.4f}".format(self.slope),fontsize=12,fontweight='bold')
-                    ypos = ypos-0.05*(ymax-ymin)
-                    pylab.text(xpos,ypos,'Intcpt = %s' %"{:.4f}".format(self.intercept),fontsize=12,fontweight='bold')
-                    ypos = ypos-0.05*(ymax-ymin)
-                    pylab.text(xpos,ypos,'Corr = %s' %"{:.4f}".format(r_value),fontsize=12,fontweight='bold')
-                    ypos = ypos-0.05*(ymax-ymin)
-                    pylab.text(xpos,ypos,'p_value = %s' %"{:.4f}".format(p_value),fontsize=12,fontweight='bold')
-                    ypos = ypos-0.05*(ymax-ymin)
-                    pylab.text(xpos,ypos,'StdErr = %s' %"{:.4f}".format(std_err),fontsize=12,fontweight='bold') 
-                    ypos = ypos-0.05*(ymax-ymin)
-                    pylab.text(xpos,ypos,'Res.MSE = %s' %"{:.4f}".format(MSE),fontsize=12,fontweight='bold') 
-                    pylab.savefig('proxy_%s_%s_LinearModel_calib.png' % (self.proxy_type.replace(" ", "_"),self.id),bbox_inches='tight')
-                    pylab.close()
-
-        if X is not None:
-            # ----------------------
-            # Calculate the Ye's ...
-            # ----------------------
-
-            # Find row index of X for which [X_lat,X_lon] corresponds to closest grid point to 
-            # location of proxy site [self.lat,self.lon]
-            # Calclulate distances from proxy site.
-            stateDim = X.shape[0]
-            ensDim = X.shape[1]
-            dist = np.empty(stateDim)
-            dist = np.array([ LMR_utils.haversine(self.lon,self.lat,X_lon[k],X_lat[k]) for k in xrange(stateDim) ])
-
-            # row index of nearest grid pt. in prior (minimum distance)
-            kind = np.unravel_index(dist.argmin(), dist.shape) 
-
-            Ye = np.zeros(shape=ensDim)
-            Ye = self.slope*np.squeeze(X[kind,:]) + self.intercept
-
-        else:
-            Ye = None
-
-        return Ye
-
-
-    # Define the error model for this proxy
-    def error(self):
-        r = 0.1
-        return r
-
-# -------------------------------------------------------------------------------
-# TREE RING WIDTH: 
-# -------------------------------------------------------------------------------
-class proxy_tree_ring_width(proxy_master):
-
-    proxy_type         = 'Tree ring_Width'
-
-    def read_proxy(self,proxy_site):
-
-        [self.id,self.lat,self.lon,self.alt,self.time,self.value] = read_proxy_data_S1csv_site(self.proxy_datadir,self.proxy_datafile,proxy_site)
-
-        self.nobs = len(self.value)
-        print self.id, ': Number of proxy obs. uploaded:', self.nobs
-
-        return
-
-# OTHER TREE RING WIDTH: Suppose we get a new tree ring record from jane doe; 
-# we can create a new class that inherits from an existing tree class
-# we'll probably override the file I/O and maybe some other things too
-#class proxy_jane_doe_tree_ring_width(proxy_tree_ring_width):
-#    proxy_type = 'jane_doe_tree_ring_width'
- 
-
-# -------------------------------------------------------------------------------
-# TREE RING WOOD DENSITY: 
-# -------------------------------------------------------------------------------
-class proxy_tree_ring_density(proxy_master):
-
-    proxy_type         = 'Tree ring_Density'
-
-    def read_proxy(self,proxy_site):
-
-        [self.id,self.lat,self.lon,self.alt,self.time,self.value] = read_proxy_data_S1csv_site(self.proxy_datadir,self.proxy_datafile,proxy_site)
-
-        self.nobs = len(self.value)
-        print self.id, ': Number of proxy obs. uploaded:', self.nobs
-
-        return
-
-# -------------------------------------------------------------------------------
-# CORAL DELTA O18: 
-# -------------------------------------------------------------------------------
-class proxy_coral_d18O(proxy_master):
-    
-    proxy_type         = 'Coral_d18O'
-
-    def read_proxy(self,proxy_site):
-
-        [self.id,self.lat,self.lon,self.alt,self.time,self.value] = read_proxy_data_S1csv_site(self.proxy_datadir,self.proxy_datafile,proxy_site)
-
-        self.nobs = len(self.value)
-        print self.id, ': Number of proxy obs. uploaded:', self.nobs
-
-        return
-
-# -------------------------------------------------------------------------------
-# CORAL LUMINESCENCE: 
-# -------------------------------------------------------------------------------
-class proxy_coral_luminescence(proxy_master):
-    
-    proxy_type         = 'Coral_Luminescence'
-
-    def read_proxy(self,proxy_site):
-
-        [self.id,self.lat,self.lon,self.alt,self.time,self.value] = read_proxy_data_S1csv_site(self.proxy_datadir,self.proxy_datafile,proxy_site)
-
-        self.nobs = len(self.value)
-        print self.id, ': Number of proxy obs. uploaded:', self.nobs
-
-        return
-
-# -------------------------------------------------------------------------------
-# ICE CORE DELTA O18: 
-# -------------------------------------------------------------------------------
-class proxy_ice_core_d18O(proxy_master):
-    
-    proxy_type         = 'Ice core_d18O'
-
-    def read_proxy(self,proxy_site):
-
-        [self.id,self.lat,self.lon,self.alt,self.time,self.value] = read_proxy_data_S1csv_site(self.proxy_datadir,self.proxy_datafile,proxy_site)
-
-        self.nobs = len(self.value)
-        print self.id, ': Number of proxy obs. uploaded:', self.nobs
-
-        return
-
-# -------------------------------------------------------------------------------
-# ICE CORE DELTA H2: 
-# -------------------------------------------------------------------------------
-class proxy_ice_core_d2H(proxy_master):
-    
-    proxy_type         = 'Ice core_d2H'
-
-    def read_proxy(self,proxy_site):
-
-        [self.id,self.lat,self.lon,self.alt,self.time,self.value] = read_proxy_data_S1csv_site(self.proxy_datadir,self.proxy_datafile,proxy_site)
-
-        self.nobs = len(self.value)
-        print self.id, ': Number of proxy obs. uploaded:', self.nobs
-
-        return
-
-# -------------------------------------------------------------------------------
-# ICE CORE ACCUMULATION: 
-# -------------------------------------------------------------------------------
-class proxy_ice_core_accumulation(proxy_master):
-    
-
-    proxy_type         = 'Ice core_Accumulation'
-
-    def read_proxy(self,proxy_site):
-
-        [self.id,self.lat,self.lon,self.alt,self.time,self.value] = read_proxy_data_S1csv_site(self.proxy_datadir,self.proxy_datafile,proxy_site)
-
-        self.nobs = len(self.value)
-        print self.id, ': Number of proxy obs. uploaded:', self.nobs
-
-        return
-
-# -------------------------------------------------------------------------------
-# LAKE SEDIMENT ALL annual types: 
-# -------------------------------------------------------------------------------
-class proxy_lake_sediment_all(proxy_master):
-    
-    proxy_type         = 'Lake sediment_All'
-
-    def read_proxy(self,proxy_site):
-
-        [self.id,self.lat,self.lon,self.alt,self.time,self.value] = read_proxy_data_S1csv_site(self.proxy_datadir,self.proxy_datafile,proxy_site)
-
-        self.nobs = len(self.value)
-        print self.id, ': Number of proxy obs. uploaded:', self.nobs
-
-        return
-
-# -------------------------------------------------------------------------------
-# MARINE SEDIMENT ALL annual types: 
-# -------------------------------------------------------------------------------
-class proxy_marine_sediment_all(proxy_master):
-    
-    proxy_type         = 'Marine sediment_All'
-
-    def read_proxy(self,proxy_site):
-
-        [self.id,self.lat,self.lon,self.alt,self.time,self.value] = read_proxy_data_S1csv_site(self.proxy_datadir,self.proxy_datafile,proxy_site)
-
-        self.nobs = len(self.value)
-        print self.id, ': Number of proxy obs. uploaded:', self.nobs
-
-        return
-
-# -------------------------------------------------------------------------------
-# SPELEOTHEM ALL annual types: 
-# -------------------------------------------------------------------------------
-class proxy_speleothem_all(proxy_master):
-    
-    proxy_type         = 'Speleothem_All'
-
-    def read_proxy(self,proxy_site):
-
-        [self.id,self.lat,self.lon,self.alt,self.time,self.value] = read_proxy_data_S1csv_site(self.proxy_datadir,self.proxy_datafile,proxy_site)
-
-        self.nobs = len(self.value)
-        print self.id, ': Number of proxy obs. uploaded:', self.nobs
-
-        return
-
-
-# -------------------------------------------------------------------------------
-# PSEUDO-PROXY TEMPERATURE
-# -------------------------------------------------------------------------------
-# hard wired for CCSM4 last millenium, but can generalize if needed
-class pseudo_proxy_temperature(proxy_master):
-
-    proxy_type         = 'pseduo_proxy_temperature'
-
-    # variable proxy_site is empty and not used, but here for compatability
-    def read_proxy(self,proxy_site):
-
-        # do we need self.alt? (see S1 read)
-        [self.time,self.lat,self.lon,self.value] = read_gridded_data_ccsm4_last_millenium(self.proxy_datadir,self.proxy_datafile,self.statevars)
-
-        return 
-=======
-
-
-# -------------------------------------------------------------------------------
-# *** Proxy type assignment  ----------------------------------------------------
-# -------------------------------------------------------------------------------
-# All logic for proxy object assignment
-
-def proxy_assignment(iproxy):
-    if iproxy == 'Tree ring_Width':
-        proxy_object = proxy_tree_ring_width()
-    elif iproxy == 'Tree ring_Density':
-        proxy_object = proxy_tree_ring_density()
-    elif iproxy == 'Coral_d18O':
-        proxy_object = proxy_coral_d18O()
-    elif iproxy == 'Coral_Luminescence':
-        proxy_object = proxy_coral_luminescence()
-    elif iproxy == 'Ice core_d18O':
-        proxy_object = proxy_ice_core_d18O()
-    elif iproxy == 'Ice core_d2H':
-        proxy_object = proxy_ice_core_d2H()
-    elif iproxy == 'Ice core_Accumulation':
-        proxy_object = proxy_ice_core_accumulation()
-    elif iproxy == 'Lake sediment_All':
-        proxy_object = proxy_lake_sediment_all()
-    elif iproxy == 'Marine sediment_All':
-        proxy_object = proxy_marine_sediment_all()
-    elif iproxy == 'Speleothem_All':
-        proxy_object = proxy_speleothem_all()
-    elif iproxy == 'JaneDoeTreeRing_Width':
-        proxy_object = proxy_jane_doe_tree_ring_width()
-    elif iproxy == 'pseudo_proxy_temperature':
-        proxy_object = pseudo_proxy_temperature()
-
-    return proxy_object
-
-# -------------------------------------------------------------------------------
-# *** Master class for proxies --------------------------------------------------
-# -------------------------------------------------------------------------------
-class proxy_master(object):
-    '''
-    This is the master proxy class. Turn this into a metaclass so one cannot instantiate directly; 
-    it is an abstract class.
-    '''
-
-    proxy_type         = 'master---do not instantiate here'
-
-    # Define the basic proxy system model (PSM)
-    def psm(self,C,X,state_info,X_coords):
-
-        import os.path
-        import numpy as np
-        from scipy import stats
-        import LMR_utils
-        from random import sample
-
-        try:
-          self.calibrate
-        except:
-          calibrate_check = False
-        else:
-          calibrate_check = True
-       
-        if not calibrate_check:
-            self.calibrate = True
-            # do calibration here:            
-            print 'Calibrating the PSM...'
-
-            # ------------------------
-            diag_output       = True
-            diag_output_figs  = False
-            calib_spatial_avg = False ; Npts = 9 # nb of neighboring pts used in smoothing
-            # ------------------------
-
-            # --------------------------------------------
-            # Use linear model (regression) as default PSM
-            # --------------------------------------------
-
-            # Form set of collocated calibration/proxy data in time & space
-            reg_x = [] # calib.
-            reg_y = [] # proxy
-
-            """ GH code block for random calibration year. not yet implemented in this new code
-            GH: new: random sample of calibration period. ncalib is the sample size (max = len(self.time))
-            ncalib = 75
-            rantimes = sample(range(0,len(self.time)),ncalib)
-            for i in rantimes:
-            """
-
-            # Look for indices of calibration grid point closest in space (in 2D) to proxy site
-            dist = np.empty([C.lat.shape[0], C.lon.shape[0]])
-            tmp  = np.array([ LMR_utils.haversine(self.lon,self.lat,C.lon[k],C.lat[j]) for j in xrange(len(C.lat)) for k in xrange(len(C.lon))])
-            dist = np.reshape(tmp,[len(C.lat),len(C.lon)])
-            # indices of nearest grid pt.
-            jind,kind = np.unravel_index(dist.argmin(), dist.shape) 
-            
-            # overlapping years
-            sc = set(C.time); sp = set(self.time)
-            common_time = list(sc.intersection(sp))
-            # respective indices in calib and proxy times
-            ind_c = [j for j, k in enumerate(C.time) if k in common_time]
-            ind_p = [j for j, k in enumerate(self.time) if k in common_time]
-
-            if calib_spatial_avg:                 
-                C2Dsmooth = np.zeros([C.time.shape[0],C.lat.shape[0],C.lon.shape[0]])
-                for m in ind_c:
-                    C2Dsmooth[m,:,:] = LMR_utils.smooth2D(C.temp_anomaly[m,:,:],n=Npts)
-                reg_x = [ C2Dsmooth[m,jind,kind] for m in ind_c ]
-            else:
-                reg_x = [ C.temp_anomaly[m,jind,kind] for m in ind_c ]
-
-            reg_y = [ self.value[m] for m in ind_p ]
-            # check for valid values
-            ind_c_ok = [j for j, k in enumerate(reg_x) if np.isfinite(k)]
-            ind_p_ok = [j for j, k in enumerate(reg_y) if np.isfinite(k)]
-            common_ok = list(set(ind_c_ok).intersection(set(ind_p_ok)))
-            # fill numpy arrays with values used in regression
-            reg_xa = np.array([reg_x[k] for k in common_ok]) # calib. values
-            reg_ya = np.array([reg_y[k] for k in common_ok]) # proxy values
-
-            # -------------------------
-            # Perform linear regression
-            # -------------------------
-            nobs = reg_ya.shape[0]
-            if nobs < 10: # skip rest if insufficient overlapping data 
-                return
-
-            # START NEW (GH) 21 June 2015
-            # detrend both the proxy and the calibration data
-            #
-            # save copies of the original data for residual estimates later
-            reg_xa_all = np.copy(reg_xa)
-            reg_ya_all = np.copy(reg_ya)
-            # proxy detrend: (1) linear regression, (2) fit, (3) detrend
-            xvar = range(len(reg_ya))
-            proxy_slope, proxy_intercept, r_value, p_value, std_err = stats.linregress(xvar,reg_ya)
-            proxy_fit = proxy_slope*np.squeeze(xvar) + proxy_intercept
-            #reg_ya = reg_ya - proxy_fit # expt 4: no detrend for proxy when commented out
-            # calibration detrend: (1) linear regression, (2) fit, (3) detrend
-            xvar = range(len(reg_xa))
-            calib_slope, calib_intercept, r_value, p_value, std_err = stats.linregress(xvar,reg_xa)
-            calib_fit = calib_slope*np.squeeze(xvar) + calib_intercept
-            #reg_xa = reg_xa - calib_fit # expt 4: no detrend for calib when commented out
-            # END NEW (GH) 21 June 2015
-
-            print 'Calib stats (x)              [min, max, mean, std]:', np.nanmin(reg_xa), np.nanmax(reg_xa), np.nanmean(reg_xa), np.nanstd(reg_xa)
-            print 'Proxy stats (y:original)     [min, max, mean, std]:', np.nanmin(reg_ya), np.nanmax(reg_ya), np.nanmean(reg_ya), np.nanstd(reg_ya)
-            # standardize proxy values over period of overlap with calibration data
-            #reg_ya = (reg_ya - np.nanmean(reg_ya))/np.nanstd(reg_ya)
-            #print 'Proxy stats (y:standardized) [min, max, mean, std]:', np.nanmin(reg_ya), np.nanmax(reg_ya), np.nanmean(reg_ya), np.nanstd(reg_ya)
-            # GH: note that std_err pertains to the slope, not the residuals!!!
-
-            self.slope, self.intercept, r_value, p_value, std_err = stats.linregress(reg_xa,reg_ya)
-
-            # Calculate stats on regression residuals
-            # GH: residuals have to be computed "by hand"
-            # this is the original approach, which when detrending misses error unless the original x and y are used
-            #fit = self.slope*np.squeeze(reg_xa) + self.intercept
-            #residuals = fit - reg_ya
-            # this is the proper way to do it, including detrending
-            fit = self.slope*np.squeeze(reg_xa_all) + self.intercept
-            residuals = fit - reg_ya_all
-            MSE = np.mean((residuals)**2)
-            self.R = MSE
-            self.corr = r_value
-
-            if diag_output:
-                # Some other diagnostics
-                varproxy = np.var(reg_ya); varresiduals = np.var(residuals)
-                varratio = np.divide(varproxy,varresiduals)
-                snr = np.absolute(r_value)/(np.sqrt(1.0-r_value**2))            
-                # Diagnostic output 
-                print "***PSM stats:"
-                print "Nobs                 :", nobs
-                print "slope                :", self.slope
-                print "intercept            :", self.intercept
-                print "correl.              :", r_value
-                print "r-squared            :", r_value**2
-                print "p_value              :", p_value
-                print "std_err              :", std_err
-                print "resid MSE            :", MSE
-                print "var(proxy)/var(resid):", varratio
-                print "SNR                  :", snr
-
-                if diag_output_figs:
-                    # Figure (scatter plot w/ summary statistics)
                     import pylab
                     line = self.slope*reg_xa+self.intercept
                     pylab.plot(reg_xa,line,'r-',reg_xa,reg_ya,'o',markersize=7,markerfacecolor='#5CB8E6',markeredgecolor='black',markeredgewidth=1)
@@ -919,5 +488,4 @@
         # do we need self.alt? (see S1 read)
         [self.time,self.lat,self.lon,self.value] = read_gridded_data_ccsm4_last_millenium(self.proxy_datadir,self.proxy_datafile,self.statevars)
 
-        return
->>>>>>> 68fb309e
+        return