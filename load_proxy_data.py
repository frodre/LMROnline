--- conflicted
+++ resolved
@@ -1,16 +1,3 @@
-<<<<<<< HEAD
-import sys
-import numpy as np
-import unicodedata
-import os
-from random import sample
-
-
-xlrd_dir = '/home/disk/ekman/rtardif/nobackup/lib/pylibs/xlrd/xlrd/'
-sys.path.append(xlrd_dir)
-import xlrd
-
-
 class EmptyError(Exception):
     print Exception
 
@@ -27,9 +14,14 @@
 # 
 #========================================================================================== 
 
+    import sys
+    import numpy as np
+    from random import sample
 
     # Library needed to read CSV file format
-
+    xlrd_dir = '/home/disk/ekman/rtardif/nobackup/lib/pylibs/xlrd/xlrd/'
+    sys.path.append(xlrd_dir)
+    import xlrd
 
     # Parsing dictionary of proxy definitions
     proxy_list  = {}; # dict list containing proxy types and associated proxy id's (sites)
@@ -92,7 +84,16 @@
 #
 # ... reads metadata worksheet from PAGES2K_DatabaseS1 dataset ...
 # 
-#==========================================================================================
+#========================================================================================== 
+
+    import sys
+    import numpy as np
+    from random import sample
+
+    # Library needed to read CSV file format
+    xlrd_dir = '/home/disk/ekman/rtardif/nobackup/lib/pylibs/xlrd/xlrd/'
+    sys.path.append(xlrd_dir)
+    import xlrd
 
     # Parsing dictionary of proxy definitions
     proxy_list = {}; # dict list containing proxy types and associated proxy id's (sites)
@@ -195,7 +196,15 @@
 #
 # ... reads metadata worksheet from PAGES2K_DatabaseS1 dataset ...
 # 
-#==========================================================================================
+#========================================================================================== 
+
+    import sys
+    import numpy as np
+
+    # Library needed to read CSV file format
+    xlrd_dir = '/home/disk/ekman/rtardif/nobackup/lib/pylibs/xlrd/xlrd/'
+    sys.path.append(xlrd_dir)
+    import xlrd
 
     # Uploading proxy data
     proxy_file = datadir_proxy + '/'+datafile_proxy;
@@ -241,7 +250,15 @@
 # ... reads data from a selected site (chronology) in PAGES2K_DatabaseS1 ... 
 # ... site is passed as argument ...
 # 
-#==========================================================================================
+#========================================================================================== 
+
+    import sys
+    import numpy as np
+
+    # Library needed to read CSV file format
+    xlrd_dir = '/home/disk/ekman/rtardif/nobackup/lib/pylibs/xlrd/xlrd/'
+    sys.path.append(xlrd_dir)
+    import xlrd
 
     # Uploading proxy data
     proxy_file = datadir_proxy + '/'+datafile_proxy;
@@ -356,7 +373,15 @@
 # ... reads data from all sites (chronologies) in PAGES2K_DatabaseS1 dataset meeting 
 #     selection criteria from NAMELIST ... 
 # 
-#==========================================================================================
+#========================================================================================== 
+
+    import sys
+    import numpy as np
+
+    # Library needed to read CSV file format
+    xlrd_dir = '/home/disk/ekman/rtardif/nobackup/lib/pylibs/xlrd/xlrd/'
+    sys.path.append(xlrd_dir)
+    import xlrd
 
     # Uploading proxy data
     proxy_file = datadir_proxy + '/'+datafile_proxy;
@@ -473,6 +498,7 @@
     except ValueError:
         pass
     try:
+        import unicodedata
         unicodedata.numeric(s)
         return True
     except (TypeError, ValueError):
@@ -488,11 +514,18 @@
 #
 # ... reads metadata worksheet for NCDC formatted proxy dataset ...
 # 
-#==========================================================================================
+#========================================================================================== 
+
+    import sys
+    import numpy as np
+    from random import sample
 
     # NEED TO THINK OF SOMETHING ELSE HERE... ... ... ... ... ... ... ... ...
     # ... provide this library as part of LMR distribution?
     # Library needed to read CSV file format
+    xlrd_dir = '/home/disk/ekman/rtardif/nobackup/lib/pylibs/xlrd/xlrd/'
+    sys.path.append(xlrd_dir)
+    import xlrd
 
     # Parsing dictionary of proxy definitions
     proxy_list = {}; # dict list containing proxy types and associated proxy id's (sites)
@@ -566,8 +599,6 @@
 
         nbsites = len(mergedlist)
         nbsites_assim = int(nbsites*proxy_frac)
-        print 'HELLO! nbsites_assim = ' + str(nbsites_assim)
-
         # random selection over merged site list
         ind_assim = sample(range(0, nbsites), nbsites_assim)
         ind_eval = set(range(0,nbsites)) - set(ind_assim) # list indices of sites not chosen
@@ -675,7 +706,9 @@
 # 
 #========================================================================================== 
     
-
+    import os
+    import numpy as np
+    
 
     # Possible header definitions of time in data files ...
     time_defs = ['age','Age_AD','age_AD','age_AD_ass','age_AD_int','Midpt_year',\
@@ -946,1010 +979,3 @@
 
     #return id, lat, lon, alt, time, value
     return id, lat, lon, alt, time_annual, value_annual
-
-
-if __name__ == '__main__':
-    from LMR_config import core, proxies
-    from os.path import join
-    import cPickle
-
-    datatag_calib    = proxies.datatag_calib
-    fnamePSM = join(join(core.lmr_path, 'psms'), 'PSMs_'+datatag_calib+'.pckl')
-    infile   = open(fnamePSM, 'rb')
-    psm_data = cPickle.load(infile)
-    infile.close()
-
-    locRad           = core.loc_rad
-    datadir_proxy    = proxies.datadir_proxy
-    datafile_proxy   = proxies.datafile_proxy
-    regions          = proxies.regions
-    PSM_r_crit       = proxies.psm_r_crit
-    proxy_resolution = proxies.proxy_resolution
-    proxy_assim      = proxies.proxy_assim
-    LMRpath          = core.lmr_path
-    proxy_frac       = core.proxy_frac
-    [sites_assim, sites_eval] = create_proxy_lists_from_metadata_S1csv(datadir_proxy,datafile_proxy,regions,proxy_resolution,proxy_assim,proxy_frac,psm_data,PSM_r_crit)
-=======
-
-class EmptyError(Exception):
-    print Exception
-
-#==========================================================================================
-#
-# 
-#========================================================================================== 
-
-def read_proxy_metadata_S1csv(datadir_proxy, datafile_proxy, proxy_region, proxy_resolution, \
-                              proxy_definition):
-#==========================================================================================
-#
-# ... reads metadata worksheet from PAGES2K_DatabaseS1 dataset ...
-# 
-#========================================================================================== 
-
-    import sys
-    import numpy as np
-    from random import sample
-
-    # Library needed to read CSV file format
-    xlrd_dir = '/home/disk/ekman/rtardif/nobackup/lib/pylibs/xlrd/xlrd/'
-    sys.path.append(xlrd_dir)
-    import xlrd
-
-    # Parsing dictionary of proxy definitions
-    proxy_list  = {}; # dict list containing proxy types and associated proxy id's (sites)
-    sites_assim = {}
-    sites_eval  = {}
-    proxy_types = proxy_definition.keys()
-
-    # check if dealing with with "order" digits or not in definition of proxies
-    try:
-        proxy_types_unordered = [i.split(':', 1)[1] for i in proxy_definition.keys()]
-    except:
-        proxy_types_unordered = proxy_types
-
-    for t in proxy_types:
-        proxy_list[t] = []
-        sites_assim[t] = []
-        sites_eval[t] = []
-
-    proxy_category = [item.split('_')[0] for item in proxy_types_unordered]
-
-    # Define name of file & open
-    proxy_file = datadir_proxy + '/'+datafile_proxy;
-    print 'Reading metadata file: ', proxy_file
-    workbook = xlrd.open_workbook(proxy_file);
-
-    # ====================
-    # Read in the metadata
-    # ====================
-    metadata = workbook.sheet_by_name('Metadata');
-    # Get columns headers
-    meta_fields = [metadata.cell(0,col_index).value for col_index in xrange(metadata.ncols)];    
-    proxy_metadata = []; # dict list containing proxy metadata
-    for row_index in xrange(1,metadata.nrows):
-        d = {meta_fields[col_index]: metadata.cell(row_index, col_index).value
-             for col_index in xrange(metadata.ncols)};
-        proxy_metadata.append(d)
-
-    # =================================================================
-    # Restrict to proxy_region and proxy_assim items listed in NAMELIST
-    # =================================================================
-    for row_index in xrange(0,metadata.nrows-1):
-        if proxy_metadata[row_index]['PAGES 2k Region'] in proxy_region:
-            if proxy_metadata[row_index]['Archive type'] in proxy_category:
-                if proxy_metadata[row_index]['Resolution (yr)'] in proxy_resolution:
-                    indt = [i for i, s in enumerate(proxy_definition) if proxy_metadata[row_index]['Archive type'] in s]
-                    proxy_measurement = [proxy_definition[proxy_types[indt[k]]] for k in xrange(len(indt))]
-                    indm = [i for i, s in enumerate(proxy_measurement) if proxy_metadata[row_index]['Proxy measurement'] in s]
-                    if indm: 
-                        indtype = indt[indm[0]]
-                        # Add chronology ID to appropriate list in dictionary
-                        proxy_list[proxy_types[indtype]].append(str(proxy_metadata[row_index]['PAGES ID']))                        
-
-    return proxy_list
-
-
-
-def create_proxy_lists_from_metadata_S1csv(datadir_proxy, datafile_proxy, proxy_region, proxy_resolution, \
-                                           proxy_definition, proxy_frac, psm_data, psm_r_crit):
-#==========================================================================================
-#
-# ... reads metadata worksheet from PAGES2K_DatabaseS1 dataset ...
-# 
-#========================================================================================== 
-
-    import sys
-    import numpy as np
-    from random import sample
-
-    # Library needed to read CSV file format
-    xlrd_dir = '/home/disk/ekman/rtardif/nobackup/lib/pylibs/xlrd/xlrd/'
-    sys.path.append(xlrd_dir)
-    import xlrd
-
-    # Parsing dictionary of proxy definitions
-    proxy_list = {}; # dict list containing proxy types and associated proxy id's (sites)
-    sites_assim = {}
-    sites_eval = {}
-    proxy_types = proxy_definition.keys()
-    proxy_types_unordered = [i.split(':', 1)[1] for i in proxy_definition.keys()]
-
-    for t in proxy_types:
-        proxy_list[t] = []
-        sites_assim[t] = []
-        sites_eval[t] = []
-
-    proxy_category = [item.split('_')[0] for item in proxy_types_unordered]
-
-
-    # Define name of file & open
-    proxy_file = datadir_proxy + '/'+datafile_proxy;
-    print 'Reading metadata file: ', proxy_file
-    workbook = xlrd.open_workbook(proxy_file);
-
-    # ====================
-    # Read in the metadata
-    # ====================
-    metadata = workbook.sheet_by_name('Metadata');
-    # Get columns headers
-    meta_fields = [metadata.cell(0,col_index).value for col_index in xrange(metadata.ncols)];    
-    proxy_metadata = []; # dict list containing proxy metadata
-    for row_index in xrange(1,metadata.nrows):
-        d = {meta_fields[col_index]: metadata.cell(row_index, col_index).value
-             for col_index in xrange(metadata.ncols)};
-        proxy_metadata.append(d)
-
-    # Restrict to proxy_region and proxy_assim items listed in NAMELIST
-    for row_index in xrange(0,metadata.nrows-1):
-        if proxy_metadata[row_index]['PAGES 2k Region'] in proxy_region:
-            if proxy_metadata[row_index]['Archive type'] in proxy_category:
-                if proxy_metadata[row_index]['Resolution (yr)'] in proxy_resolution:
-                    indt = [i for i, s in enumerate(proxy_definition) if proxy_metadata[row_index]['Archive type'] in s]
-                    proxy_measurement = [proxy_definition[proxy_types[indt[k]]] for k in xrange(len(indt))]
-                    indm = [i for i, s in enumerate(proxy_measurement) if proxy_metadata[row_index]['Proxy measurement'] in s]
-                    if indm: 
-                        indtype = indt[indm[0]]
-                        # Add chronology ID to appropriate list in dictionary
-                        proxy_list[proxy_types[indtype]].append(str(proxy_metadata[row_index]['PAGES ID']))                        
-
-    # =========================================================================
-    # Filter list to retain sites with PSM calibration correlation > PSM_r_crit
-    # =========================================================================
-    if psm_data is not None:
-        proxy_TypesSites_psm    = psm_data.keys()
-        proxy_TypesSites_psm_ok = [t for t in proxy_TypesSites_psm if abs(psm_data[t]['PSMcorrel']) > psm_r_crit]
-        proxy_list_ok = {}
-        for t in proxy_list.keys():
-            proxy = t.split(':', 1)[1]
-            list_ok = [proxy_TypesSites_psm_ok[k][1] for k in range(len(proxy_TypesSites_psm_ok)) if proxy_TypesSites_psm_ok[k][0] == proxy]
-            proxy_list_ok[t] = list_ok
-
-    else:
-        proxy_list_ok = proxy_list
-
-    # ================================================================
-    # Create lists of sites to assimilate / keep for recon. evaluation
-    # ================================================================
-    if proxy_frac < 1.0:
-        # List all sites, regardless of proxy type
-        mergedlist = []
-        tmp = [proxy_list_ok[x] for x in proxy_list_ok]
-        nbtype = len(tmp)
-
-        for k in xrange(nbtype):
-            mergedlist.extend(tmp[k])
-
-        nbsites = len(mergedlist)
-        nbsites_assim = int(nbsites*proxy_frac)
-        # random selection over entire site list
-        ind_assim = sample(range(0, nbsites), nbsites_assim)
-        ind_eval = set(range(0,nbsites)) - set(ind_assim) # list indices of sites not chosen
-        p_assim = [mergedlist[p] for p in ind_assim]
-        p_eval = [mergedlist[p] for p in ind_eval]
-
-        #ind = [i for i, s in enumerate(proxy_definition) if proxy_metadata[row_index]['Archive type'] in s]
-        # Re-populate lists by proxy type        
-        for t in proxy_types:
-            inda = [i for i, s in enumerate(p_assim) if s in proxy_list_ok[t]]
-            sites_assim[t] = [p_assim[k] for k in inda]
-            inde = [i for i, s in enumerate(p_eval) if s in proxy_list_ok[t]]
-            sites_eval[t] = [p_eval[k] for k in inde]
-    else:
-        sites_assim = proxy_list_ok
-        # leave sites_eval list empty
-
-    return sites_assim, sites_eval
-
-
-
-def read_proxy_metadata_S1csv_old(datadir_proxy, datafile_proxy, proxy_region, proxy_resolution, \
-                                  proxy_type, proxy_measurement):
-#==========================================================================================
-#
-# ... reads metadata worksheet from PAGES2K_DatabaseS1 dataset ...
-# 
-#========================================================================================== 
-
-    import sys
-    import numpy as np
-
-    # Library needed to read CSV file format
-    xlrd_dir = '/home/disk/ekman/rtardif/nobackup/lib/pylibs/xlrd/xlrd/'
-    sys.path.append(xlrd_dir)
-    import xlrd
-
-    # Uploading proxy data
-    proxy_file = datadir_proxy + '/'+datafile_proxy;
-    print 'Reading metadata file: ', proxy_file
-    workbook = xlrd.open_workbook(proxy_file);
-
-    # Read in the metadata
-    metadata = workbook.sheet_by_name('Metadata');
-    # Get columns headers
-    meta_fields = [metadata.cell(0,col_index).value for col_index in xrange(metadata.ncols)];
-    
-    proxy_metadata = []; # dict list containing proxy metadata
-    for row_index in xrange(1,metadata.nrows):
-        d = {meta_fields[col_index]: metadata.cell(row_index, col_index).value
-             for col_index in xrange(metadata.ncols)};
-        proxy_metadata.append(d)
-
-    # Restrict to proxy_region and proxy_assim items listed in NAMELIST
-    proxy_type_to_assim = [];
-    proxy_id_to_assim   = [];
-    proxy_lat_to_assim  = [];
-    proxy_lon_to_assim  = [];
-    for row_index in xrange(0,metadata.nrows-1):
-        if proxy_metadata[row_index]['PAGES 2k Region'] in proxy_region:
-            if proxy_metadata[row_index]['Archive type'] in proxy_type:
-                if proxy_metadata[row_index]['Proxy measurement'] in proxy_measurement:
-                    if proxy_metadata[row_index]['Resolution (yr)'] in proxy_resolution:
-                        proxy_id_to_assim.append(proxy_metadata[row_index]['PAGES ID'])
-                        proxy_type_to_assim.append(proxy_metadata[row_index]['Archive type'])
-                        proxy_lat_to_assim.append(proxy_metadata[row_index]['Lat (N)'])
-                        proxy_lon_to_assim.append(proxy_metadata[row_index]['Lon (E)'])
-    
-    site_list = [str(item) for item in proxy_id_to_assim]; # getting rid of unicode
-    site_lat  = proxy_lat_to_assim
-    site_lon  = proxy_lon_to_assim
-
-    return site_list, site_lat, site_lon
-
-
-def read_proxy_data_S1csv_site(datadir_proxy, datafile_proxy, proxy_site):
-#==========================================================================================
-#
-# ... reads data from a selected site (chronology) in PAGES2K_DatabaseS1 ... 
-# ... site is passed as argument ...
-# 
-#========================================================================================== 
-
-    import sys
-    import numpy as np
-
-    # Library needed to read CSV file format
-    xlrd_dir = '/home/disk/ekman/rtardif/nobackup/lib/pylibs/xlrd/xlrd/'
-    sys.path.append(xlrd_dir)
-    import xlrd
-
-    # Uploading proxy data
-    proxy_file = datadir_proxy + '/'+datafile_proxy;
-    #print 'Reading file: ', proxy_file
-    workbook = xlrd.open_workbook(proxy_file);
-
-    # Getting general (number & names of worksheets) info on file content
-    nb_worksheets  = workbook.nsheets;
-    #worksheet_list = workbook.sheet_names();
-    worksheet_list = [str(item) for item in workbook.sheet_names()]; # getting rid of unicode
-    
-    # Create list of worksheet names containing data
-    worksheet_list_data = worksheet_list;
-    del worksheet_list[worksheet_list_data.index('ReadMe')]
-    del worksheet_list[worksheet_list_data.index('Metadata')]
-
-    # Read in the metadata
-    metadata = workbook.sheet_by_name('Metadata');
-    # Get columns headers
-    meta_fields = [metadata.cell(0,col_index).value for col_index in xrange(metadata.ncols)];
-    
-    proxy_metadata = []; # dict list containing proxy metadata
-    for row_index in xrange(1,metadata.nrows):
-        d = {meta_fields[col_index]: metadata.cell(row_index, col_index).value
-             for col_index in xrange(metadata.ncols)};
-        proxy_metadata.append(d)
-
-    # Restrict to proxy_region and proxy_assim items listed in NAMELIST
-    proxy_type_to_assim = [];
-    proxy_id_to_assim   = [];
-    proxy_lat_to_assim  = [];
-    proxy_lon_to_assim  = [];
-    for row_index in xrange(0,metadata.nrows-1):
-        if proxy_metadata[row_index]['PAGES ID'] in proxy_site:
-            proxy_id_to_assim.append(proxy_metadata[row_index]['PAGES ID'])
-            proxy_type_to_assim.append(proxy_metadata[row_index]['Archive type'])
-            proxy_lat_to_assim.append(proxy_metadata[row_index]['Lat (N)'])
-            proxy_lon_to_assim.append(proxy_metadata[row_index]['Lon (E)'])
-
-    proxy_id_to_assim = [str(item) for item in proxy_id_to_assim]; # getting rid of unicode encoding
-    proxy_type_to_assim = [str(item) for item in proxy_type_to_assim]; # getting rid of unicode encoding
-
-
-    # ------------------------------------------
-    # Loop over worksheets containing proxy data
-    # ------------------------------------------
-    # Dictionary containing proxy metadata & data
-    proxy_data = {}
-    nb_ob = -1
-    for worksheet in worksheet_list_data:
-
-        data = workbook.sheet_by_name(worksheet)
-        num_cols = data.ncols - 1
-
-        # Get columns headers
-        tmp_headers = [data.cell(0,col_index).value for col_index in xrange(data.ncols)]
-        data_headers = [str(item) for item in tmp_headers]; # getting rid of unicode encoding
-        tmp_refs = [data.cell(1,col_index).value for col_index in xrange(data.ncols)]
-        data_refs = [str(item) for item in tmp_refs] # getting rid of unicode encoding
-        data_headers[0] = data_refs[0]; # correct tag for years
-
-        # Column indices of proxy id's in proxy_id_to_assim list
-        col_assim = [i for i, item in enumerate(data_headers) if item in proxy_id_to_assim]        
-        if col_assim: # if non-empty list
-            for row_index in xrange(2,data.nrows):
-                for col_index in col_assim:
-                    found = False
-                    # associate metadata to data record
-                    for meta_row_index in xrange(1,len(proxy_metadata)):                        
-                        if proxy_metadata[meta_row_index]['PAGES ID'] == data_headers[col_index]:
-                            found = True
-                            typedat    = proxy_metadata[meta_row_index]['Archive type']
-                            measure    = proxy_metadata[meta_row_index]['Proxy measurement']
-                            resolution = proxy_metadata[meta_row_index]['Resolution (yr)']
-                            lat        = proxy_metadata[meta_row_index]['Lat (N)']
-                            lon        = proxy_metadata[meta_row_index]['Lon (E)']
-                            alt        = 0.0 # no altitude info in data file
-                            if lon < 0:
-                                lon = 360 + lon
-                            
-
-                    if found:
-                        if data.cell(row_index, col_index).value: # only keep those with non-empty values
-                            nb_ob = nb_ob + 1
-                            proxy_data[nb_ob] = {}
-                            proxy_data[nb_ob]['id']    = data_headers[col_index]
-                            proxy_data[nb_ob]['type']  = str(typedat)
-                            proxy_data[nb_ob]['meas']  = str(measure)
-                            proxy_data[nb_ob]['resol'] = resolution
-                            proxy_data[nb_ob]['lat']   = lat
-                            proxy_data[nb_ob]['lon']   = lon
-                            proxy_data[nb_ob]['alt']   = alt
-                            proxy_data[nb_ob]['time']  = data.cell(row_index, 0).value
-                            proxy_data[nb_ob]['value'] = data.cell(row_index, col_index).value
-
-    id    = proxy_data[0]['id']
-    lat   = proxy_data[0]['lat']
-    lon   = proxy_data[0]['lon']
-    alt   = proxy_data[0]['alt']
-    # proxy time series
-    time  = [proxy_data[k]['time'] for k in xrange(0,len(proxy_data))]
-    value = [proxy_data[k]['value'] for k in xrange(0,len(proxy_data))]
-
-    return id, lat, lon, alt, time, value # could add more output here as we develop further
-    #return proxy_data
-
-
-
-def read_proxy_data_S1csv(self, datadir_proxy, datafile_proxy, proxy_region, proxy_type, proxy_measurement):
-#==========================================================================================
-#
-# ... reads data from all sites (chronologies) in PAGES2K_DatabaseS1 dataset meeting 
-#     selection criteria from NAMELIST ... 
-# 
-#========================================================================================== 
-
-    import sys
-    import numpy as np
-
-    # Library needed to read CSV file format
-    xlrd_dir = '/home/disk/ekman/rtardif/nobackup/lib/pylibs/xlrd/xlrd/'
-    sys.path.append(xlrd_dir)
-    import xlrd
-
-    # Uploading proxy data
-    proxy_file = datadir_proxy + '/'+datafile_proxy;
-    print 'Reading file: ', proxy_file
-    workbook = xlrd.open_workbook(proxy_file);
-
-    # Getting general (number & names of worksheets) info on file content
-    nb_worksheets  = workbook.nsheets;
-    #worksheet_list = workbook.sheet_names();
-    worksheet_list = [str(item) for item in workbook.sheet_names()]; # getting rid of unicode
-    
-    # Create list of worksheet names containing the data
-    worksheet_list_data = worksheet_list;
-    del worksheet_list[worksheet_list_data.index('ReadMe')]
-    del worksheet_list[worksheet_list_data.index('Metadata')]
-
-    # Read in the metadata
-    metadata = workbook.sheet_by_name('Metadata');
-    # Get columns headers
-    meta_fields = [metadata.cell(0,col_index).value for col_index in xrange(metadata.ncols)];
-    
-    proxy_metadata = []; # dict list containing proxy metadata
-    for row_index in xrange(1,metadata.nrows):
-        d = {meta_fields[col_index]: metadata.cell(row_index, col_index).value
-             for col_index in xrange(metadata.ncols)};
-        proxy_metadata.append(d)
-
-    # Restrict to proxy_region and proxy_assim items listed in NAMELIST
-    proxy_type_to_assim = [];
-    proxy_id_to_assim   = [];
-    proxy_lat_to_assim  = [];
-    proxy_lon_to_assim  = [];
-    for row_index in xrange(0,metadata.nrows-1):
-        if proxy_metadata[row_index]['PAGES 2k Region'] in proxy_region:
-            if proxy_metadata[row_index]['Archive type'] in proxy_type:
-                if proxy_metadata[row_index]['Proxy measurement'] in proxy_measurement:
-                    proxy_id_to_assim.append(proxy_metadata[row_index]['PAGES ID'])
-                    proxy_type_to_assim.append(proxy_metadata[row_index]['Archive type'])
-                    proxy_lat_to_assim.append(proxy_metadata[row_index]['Lat (N)'])
-                    proxy_lon_to_assim.append(proxy_metadata[row_index]['Lon (E)'])
-
-    # Loop over worksheets containing proxy data
-    # dictionary containing proxy metadata & data
-    proxy_data = {}
-    nb_ob = -1
-    for worksheet in worksheet_list_data:
-
-        #print 'worksheet: ', worksheet
-
-        data = workbook.sheet_by_name(worksheet)
-        num_cols = data.ncols - 1
-
-        # Get columns headers
-        tmp_headers = [data.cell(0,col_index).value for col_index in xrange(data.ncols)]
-        data_headers = [str(item) for item in tmp_headers]; # getting rid of unicode encoding
-        tmp_refs = [data.cell(1,col_index).value for col_index in xrange(data.ncols)]
-        data_refs = [str(item) for item in tmp_refs] # getting rid of unicode encoding
-        data_headers[0] = data_refs[0]; # correct tag for years
-
-        # Column indices of proxy id's in proxy_id_to_assim list
-        col_assim = [i for i, item in enumerate(data_headers) if item in proxy_id_to_assim]
-
-        if col_assim: # if non-empty list
-            for row_index in xrange(2,data.nrows):
-                for col_index in col_assim:
-                    found = False
-                    # associate metadata to data record
-                    for meta_row_index in xrange(1,len(proxy_metadata)):
-                        if proxy_metadata[meta_row_index]['PAGES ID'] == data_headers[col_index]:
-                            found = True
-                            typedat    = proxy_metadata[meta_row_index]['Archive type']
-                            measure    = proxy_metadata[meta_row_index]['Proxy measurement']
-                            resolution = proxy_metadata[meta_row_index]['Resolution (yr)']
-                            lat        = proxy_metadata[meta_row_index]['Lat (N)']
-                            lon        = proxy_metadata[meta_row_index]['Lon (E)']
-                            alt        = 0.0 # no altitude info in data file
-                
-                    if found:
-                        if data.cell(row_index, col_index).value: # only keep those with non-empty values
-                            nb_ob = nb_ob + 1
-                            proxy_data[nb_ob] = {}
-                            proxy_data[nb_ob]['id']    = data_headers[col_index]
-                            proxy_data[nb_ob]['type']  = str(typedat)
-                            proxy_data[nb_ob]['meas']  = str(measure)
-                            proxy_data[nb_ob]['resol'] = resolution
-                            proxy_data[nb_ob]['lat']   = lat
-                            proxy_data[nb_ob]['lon']   = lon
-                            proxy_data[nb_ob]['alt']   = alt
-                            proxy_data[nb_ob]['time']  = data.cell(row_index, 0).value
-                            proxy_data[nb_ob]['value'] = data.cell(row_index, col_index).value
-
-    id    = [proxy_data[k]['id'] for k in xrange(0,len(proxy_data))]
-    lat   = [proxy_data[k]['lat'] for k in xrange(0,len(proxy_data))]
-    lon   = [proxy_data[k]['lon'] for k in xrange(0,len(proxy_data))]
-    alt   = [proxy_data[k]['alt'] for k in xrange(0,len(proxy_data))]
-    time  = [proxy_data[k]['time'] for k in xrange(0,len(proxy_data))]
-    value = [proxy_data[k]['value'] for k in xrange(0,len(proxy_data))]
-
-    return id, lat, lon, alt, time, value # should add more output here as we develop further
-    #return proxy_data
-
-
-#==========================================================================================
-#
-# 
-#========================================================================================== 
-
-
-# =========================================================================================
-def is_number(s):
-    try:
-        float(s)
-        return True
-    except ValueError:
-        pass
-    try:
-        import unicodedata
-        unicodedata.numeric(s)
-        return True
-    except (TypeError, ValueError):
-        pass
-
-    return False
-
-# =========================================================================================
-def create_proxy_lists_from_metadata_NCDC(datadir_proxy, datafile_proxy, proxy_resolution, \
-                                          proxy_definition, proxy_frac):
-
-#==========================================================================================
-#
-# ... reads metadata worksheet for NCDC formatted proxy dataset ...
-# 
-#========================================================================================== 
-
-    import sys
-    import numpy as np
-    from random import sample
-
-    # NEED TO THINK OF SOMETHING ELSE HERE... ... ... ... ... ... ... ... ...
-    # ... provide this library as part of LMR distribution?
-    # Library needed to read CSV file format
-    xlrd_dir = '/home/disk/ekman/rtardif/nobackup/lib/pylibs/xlrd/xlrd/'
-    sys.path.append(xlrd_dir)
-    import xlrd
-
-    # Parsing dictionary of proxy definitions
-    proxy_list = {}; # dict list containing proxy types and associated proxy id's (sites)
-    sites_assim = {}
-    sites_eval = {}
-    proxy_types = proxy_definition.keys()
-    proxy_types_unordered = [i.split(':', 1)[1] for i in proxy_definition.keys()]
-
-    for t in proxy_types:
-        proxy_list[t]  = []
-        sites_assim[t] = []
-        sites_eval[t]  = []
-
-    proxy_category = [item.split('_')[0] for item in proxy_types_unordered]
-
-    # Define name of file & open
-    proxy_file = datadir_proxy + '/'+datafile_proxy;
-    print 'Reading metadata file: ', proxy_file
-    workbook = xlrd.open_workbook(proxy_file);
-
-    # ====================
-    # Read in the metadata
-    # ====================
-    metadata = workbook.sheet_by_name('Master Metadata File');
-    # Get columns headers
-    meta_fields = [metadata.cell(0,col_index).value for col_index in xrange(metadata.ncols)];    
-    proxy_metadata = []; # dict list containing proxy metadata
-    for row_index in xrange(1,metadata.nrows):
-        d = {meta_fields[col_index]: metadata.cell(row_index, col_index).value
-             for col_index in xrange(metadata.ncols)};
-        proxy_metadata.append(d)
-
-    # =================================================================
-    # Restrict to proxy_assim items listed in NAMELIST
-    # =================================================================
-
-    for row_index in xrange(0,metadata.nrows-1):
-        if proxy_metadata[row_index]['Archive'] in proxy_category:
-            if proxy_metadata[row_index]['Resolution'] in proxy_resolution:
-                indt = [i for i, s in enumerate(proxy_definition) if proxy_metadata[row_index]['Archive'] in s]
-                proxy_measurement = [proxy_definition[proxy_types[indt[k]]] for k in xrange(len(indt))]
-                l1 = proxy_metadata[row_index]['Variable Short Names'].split(",")
-                l2 = [item.strip("[").strip("]").strip("'").strip().strip("'") for item in l1] # clean the crud...
-                l3 = [str(l2[k]) for k in xrange(len(l2))]
-
-                # Common elements in lists?
-                for indm in xrange(len(proxy_measurement)):
-                    common_set = set(l3)&set(proxy_measurement[indm])
-                    if common_set: # if common element has been found
-                        indtype = indt[indm]
-                        # Add chronology ID to appropriate list in dictionary
-                        # Do a check on consistency between 'Unique Identifier' & 'Filename.txt' ... sometimes doesn't match!
-                        siteid_from_filename = proxy_metadata[row_index]['Filename.txt'][:-4] # strip the '.txt'
-                        if str(proxy_metadata[row_index]['Unique Identifier']) != siteid_from_filename:
-                            print 'Filename & Unique Identifier DO NOT MATCH: using filename instead ...', siteid_from_filename, \
-                                'vs', str(proxy_metadata[row_index]['Unique Identifier'])
-                            proxy_list[proxy_types[indtype]].append(str(siteid_from_filename))
-                        else:
-                            proxy_list[proxy_types[indtype]].append(str(proxy_metadata[row_index]['Unique Identifier']))
-
-
-    # Create lists of sites to assimilate / keep for recon. evaluation
-    if proxy_frac < 1.0:
-        # List all sites, regardless of proxy type
-        mergedlist = []
-        tmp = [proxy_list[x] for x in proxy_list]
-        nbtype = len(tmp)
-
-        for k in xrange(nbtype):
-            mergedlist.extend(tmp[k])
-
-        nbsites = len(mergedlist)
-        nbsites_assim = int(nbsites*proxy_frac)
-        # random selection over merged site list
-        ind_assim = sample(range(0, nbsites), nbsites_assim)
-        ind_eval = set(range(0,nbsites)) - set(ind_assim) # list indices of sites not chosen
-        p_assim = [mergedlist[p] for p in ind_assim]
-        p_eval = [mergedlist[p] for p in ind_eval]
-
-        #ind = [i for i, s in enumerate(proxy_definition) if proxy_metadata[row_index]['Archive type'] in s]
-        # Re-populate lists by proxy type        
-        for t in proxy_types:
-            inda = [i for i, s in enumerate(p_assim) if s in proxy_list[t]]
-            sites_assim[t] = [p_assim[k] for k in inda]
-            inde = [i for i, s in enumerate(p_eval) if s in proxy_list[t]]
-            sites_eval[t] = [p_eval[k] for k in inde]
-    else:
-        sites_assim = proxy_list
-        # leave sites_eval list empty
-
-
-
-#    print ' '
-#    for t in proxy_types:
-#        print t, proxy_list[t]
-#        print ' '
-
-    print 'Assim:', sites_assim
-    print ' '
-    print 'Eval:', sites_eval
-
-
-    return sites_assim, sites_eval
-
-
-# =========================================================================================
-def colonReader(string, fCon, fCon_low, end):
-    '''This function seeks a specified string (or list of strings) within
-    the transcribed file fCon (lowercase version fCon_low) until a specified
-    character (typically end of the line) is found.x
-    If a list of strings is provided, make sure they encompass all possibilities
-
-    From Julien Emile-Geay (Univ. of Southern California)
-    '''
-
-    if isinstance(string, basestring):
-        lstr = string + ': ' # append the annoying stuff
-        Index = fCon_low.find(lstr)
-        Len = len(lstr)
-
-        if Index != -1:
-            endlIndex = fCon_low[Index:].find(end)
-            rstring = fCon[Index+Len:Index+endlIndex]  # returned string
-            if rstring[-1:] == '\r':  # strip the '\r' character if it appears
-                rstring = rstring[:-1]
-            return rstring.strip()
-        else:
-            #print "Error: property " + string + " not found"           
-            return ""
-    else:
-        num_str = len(string)
-        rstring = "" # initialize returned string
-
-        for k in range(0,num_str):  # loop over possible strings
-            lstr = string[k] + ': ' # append the annoying stuff  
-            Index = fCon_low.find(lstr)
-            Len = len(lstr)
-            if Index != -1:
-                endlIndex = fCon_low[Index:].find(end)
-                rstring = fCon[Index+Len:Index+endlIndex]
-                if rstring[-1:] == '\r':  # strip the '\r' character if it appears
-                    rstring = rstring[:-1]
-
-        if rstring == "":
-            #print "Error: property " + string[0] + " not found"           
-            return ""
-        else:
-            return rstring.strip()
-
-# =========================================================================================
-
-
-def read_proxy_data_NCDCtxt_site(datadir, site, measurement):
-#==========================================================================================
-# Purpose: Reads data from a selected site (chronology) in NCDC proxy dataset
-# 
-# Input   :
-#      - datadir     : Directory where proxy data files are located.
-#      - site        : Site ID (ex. 00aust01a)
-#      - measurement : List of possible proxy measurement labels for specific proxy type
-#        (ex. ['d18O','d18o','d18o_stk','d18o_int','d18o_norm'] for delta 18 oxygen isotope
-#        measurements)
-#
-# Returns :
-#      - id      : Site id read from the data file
-#      - lat/lon : latitude & longitude of the site
-#      - alt     : Elevation of the site
-#      - time    : Array containing the time of uploaded data  
-#      - value   : Array of uploaded proxy data
-#
-# Author(s): Robert Tardif, Univ. of Washington, Dept. of Atmospheric Sciences 
-#            based on "ncdc_file_parser.py" code from Julien Emile-Geay 
-#            (Univ. of Southern California)
-#
-# Date     : March 2015
-#
-# Revision : None
-# 
-#========================================================================================== 
-    
-    import os
-    import numpy as np
-    
-
-    # Possible header definitions of time in data files ...
-    time_defs = ['age','Age_AD','age_AD','age_AD_ass','age_AD_int','Midpt_year',\
-                     'age_yb1950','yb_1950','yrb_1950',\
-                     'yb_1989','age_yb1989',\
-                     'yr_b2k','yb_2k','ky_b2k','kyb_2k','kab2k','ka_b2k','ky_BP','kyr_BP','ka_BP','age_kaBP',\
-                     'yr_BP','calyr_BP','Age(yrBP)','age_calBP']
-
-    filename = datadir+'/'+site+'.txt'
-
-    if os.path.isfile(filename):
-
-        print 'File:', filename
-
-        # Define root string for filename
-        file_s   = filename.replace(" ", '_')  # strip all whitespaces if present
-        fileroot = '_'.join(file_s.split('.')[:-1])
-
-        # Open the file and port content to a string object
-        filein      = open(filename,'U') # use the "universal newline mode" (U) to handle DOS formatted files
-        fileContent = filein.read()
-        fileContent_low = fileContent.lower()
-
-        # Initialize empty dictionary
-        d = {}
-
-        # Assign default values to some metadata  
-        d['ElevationUnit'] = 'm'
-        d['TimeUnit']      = 'y_ad'
-
-        # note: 8240/2030 ASCII code for "permil"
-
-        # ===========================================================================
-        # Extract metadata from file 
-        # ===========================================================================
-        try:
-            # 'Archive' is the proxy type
-            d['Archive']              = colonReader('archive', fileContent, fileContent_low, '\n')
-            # Other info
-            d['Title']                = colonReader('study_name', fileContent, fileContent_low, '\n')
-            investigators             = colonReader('investigators', fileContent, fileContent_low, '\n')
-            d['Investigators']        = investigators.replace(';',' and') # take out the ; so that turtle doesn't freak out.
-            d['PubDOI']               = colonReader('doi', fileContent, fileContent_low, '\n')
-            d['SiteName']             = colonReader('site_name', fileContent, fileContent_low, '\n')
-            str_lst = ['northernmost_latitude', 'northernmost latitude'] # documented instances of this field property
-            d['NorthernmostLatitude'] = float(colonReader(str_lst, fileContent, fileContent_low, '\n'))  
-            str_lst = ['southernmost_latitude', 'southernmost latitude'] # documented instances of this field property
-            d['SouthernmostLatitude'] = float(colonReader(str_lst, fileContent, fileContent_low, '\n'))
-            str_lst = ['easternmost_longitude', 'easternmost longitude'] # documented instances of this field property
-            d['EasternmostLongitude'] = float(colonReader(str_lst, fileContent, fileContent_low, '\n'))
-            str_lst = ['westernmost_longitude', 'westernmost longitude'] # documented instances of this field property
-            d['WesternmostLongitude'] = float(colonReader(str_lst, fileContent, fileContent_low, '\n'))
-            elev = colonReader('elevation', fileContent, fileContent_low, '\n')
-            if elev != 'nan' and len(elev)>0:
-                elev_s = elev.split(' ')
-                d['Elevation'] = float(''.join(c for c in elev_s[0] if c.isdigit())) # to only keep digits ...            
-            else:   
-                d['Elevation'] = float('NaN')
-
-            d['CollectionName']       = colonReader('collection_name', fileContent, fileContent_low, '\n')
-            d['EarliestYear']         = float(colonReader('earliest_year', fileContent, fileContent_low, '\n'))
-            d['MostRecentYear']       = float(colonReader('most_recent_year', fileContent, fileContent_low, '\n'))
-            d['TimeUnit']             = colonReader('time_unit', fileContent, fileContent_low, '\n')
-            if not d['TimeUnit']:
-                d['TimeUnit']         = colonReader('time unit', fileContent, fileContent_low, '\n')
-
-        except EmptyError, e:
-            print e
-
-        # ===========================================================================
-        # Extract information from the "Variables" section of the file
-        # ===========================================================================
-
-        # Find beginning of block
-        sline_begin = fileContent.find('# Variables:')
-        if sline_begin == -1:
-            sline_begin = fileContent.find('# Variables')
-        # Find end of block
-        sline_end = fileContent.find('# Data:')
-        if sline_end == -1:
-            sline_end = fileContent.find('# Data\n')
-
-        VarDesc = fileContent[sline_begin:sline_end].splitlines()
-        nvar = 0 # counter for variable number
-        for line in VarDesc:  # handle all the NCDC convention changes
-            # (TODO: more clever/general exception handling)
-            if line and line[0] != '' and line[0] != ' ' and line[0:2] != '#-' and line[0:2] != '# ' and line != '#':
-                #print line
-                nvar = nvar + 1
-                line2 = line.replace('\t',',') # clean up
-                sp_line = line2.split(',')     # split line along commas
-                if len(sp_line) < 9:
-                    continue
-                else:
-                    d['DataColumn' + format(nvar, '02') + '_ShortName']   = sp_line[0].strip('#').strip(' ')
-                    d['DataColumn' + format(nvar, '02') + '_LongName']    = sp_line[1]
-                    d['DataColumn' + format(nvar, '02') + '_Material']    = sp_line[2]
-                    d['DataColumn' + format(nvar, '02') + '_Uncertainty'] = sp_line[3]
-                    d['DataColumn' + format(nvar, '02') + '_Units']       = sp_line[4]
-                    d['DataColumn' + format(nvar, '02') + '_Seasonality'] = sp_line[5]
-                    d['DataColumn' + format(nvar, '02') + '_Archive']     = sp_line[6]
-                    d['DataColumn' + format(nvar, '02') + '_Detail']      = sp_line[7]
-                    d['DataColumn' + format(nvar, '02') + '_Method']      = sp_line[8]
-                    d['DataColumn' + format(nvar, '02') + '_CharOrNum']   = sp_line[9].strip(' ')
-
-
-        # ===========================================================================
-        # Extract the data from the "Data" section of the file
-        # ===========================================================================
-
-        # Find line number at beginning of data block
-        sline = fileContent.find('# Data:')
-        if sline == -1:
-            sline = fileContent.find('# Data\n')
-
-        fileContent_datalines = fileContent[sline:].splitlines()
-        start_line_index = 0
-        line_nb = 0
-        for line in fileContent_datalines:  # skip lines without actual data
-            #print line
-            if not line or line[0]=='#' or line[0] == ' ':
-                start_line_index += 1
-            else:
-                start_line_index2 = line_nb
-                break
-
-            line_nb +=1
-        
-        #print start_line_index, start_line_index2
-
-        # Extract column descriptions (headers) of the data matrix    
-        DataColumn_headers = fileContent_datalines[start_line_index].splitlines()[0].split('\t')
-        # Strip possible blanks in column headers 
-        DataColumn_headers = [item.strip() for item in  DataColumn_headers]
-        nc = len(DataColumn_headers)
-
-        #print '-:' + str(nvar) + ' variables identified in metadata'
-        #print '-:' + str(nc) + ' columns in data matrix'    
-
-        # Which column contains the important data (time & proxy values) to be extracted?
-        time_list = []
-        data_list = []
-
-        # Time
-        TimeColumn_ided = False
-        TimeColumn_tag = list(set(DataColumn_headers).intersection(time_defs))
-        if len(TimeColumn_tag) > 0:
-            if len(TimeColumn_tag) == 1: # single match -> ok
-                time_col_index = DataColumn_headers.index(', '.join(TimeColumn_tag))
-                TimeColumn_ided = True
-            else:
-                print 'TimeColumn: More than one match ...do what then?'                
-
-        # Proxy data
-        DataColumn_ided = False
-        DataColumn_tag = list(set(DataColumn_headers).intersection(measurement))
-        if len(DataColumn_tag) > 0:
-            if len(DataColumn_tag) == 1: # single match -> ok
-                data_col_index = DataColumn_headers.index(', '.join(DataColumn_tag))
-                DataColumn_ided = True
-            else:
-                print 'DataColumn: More than one match ...do what then?'
-                print 'Taking first one...'
-                DataColumn_tag.remove(DataColumn_tag[1])
-                data_col_index = DataColumn_headers.index(', '.join(DataColumn_tag))
-                DataColumn_ided = True
-
-        # If both columns identified, then load arrays with the data
-        if TimeColumn_ided and DataColumn_ided:
-            datalines = fileContent_datalines[start_line_index+1:] # +1 to skip 1st line (header line)
-            for line in datalines:
-                datalist = line.split()
-                # if line not empty
-                if datalist:
-                    try:
-                        # If data not empty, not NaN & only digits -> OK then fill lists
-                        if datalist and datalist[time_col_index] and datalist[data_col_index] and \
-                                is_number(datalist[data_col_index]) and datalist[data_col_index].lower() != 'nan':
-                            time_list.append(datalist[time_col_index])
-                            data_list.append(datalist[data_col_index])
-                    except:
-                        continue
-        
-        # transform to numpy arrays => proxy time series
-        time  = np.asarray(time_list,dtype=np.float64)
-        value = np.asarray(data_list,dtype=np.float64)
-
-        # proxy identifier and geo location
-        id  = d['CollectionName']
-        alt = d['Elevation']
-    
-        # Something crude in assignement of lat/lon:
-        if d['NorthernmostLatitude'] != d['SouthernmostLatitude']:
-            lat = (d['NorthernmostLatitude'] + d['SouthernmostLatitude'])/2.0
-        else:
-            lat = d['NorthernmostLatitude']
-        if d['EasternmostLongitude'] != d['WesternmostLongitude']:
-            lon = (d['EasternmostLongitude'] + d['WesternmostLongitude'])/2.0
-        else:
-            lon = d['EasternmostLongitude']
-
-        # Modify "time" array into "years AD" if not already
-        #print 'TimeUnit:', d['TimeUnit']
-        tdef = d['TimeUnit']
-        tdef_parsed = tdef.split('_')
-        if len(tdef_parsed) == 2 and tdef_parsed[0] and tdef_parsed[1]:
-            # tdef has expected structure ...
-            if tdef_parsed[0] == 'yb' and is_number(tdef_parsed[1]):
-                time = float(tdef_parsed[1]) - time
-            elif tdef_parsed[0] == 'kyb' and is_number(tdef_parsed[1]):
-                time = float(tdef_parsed[1]) - 1000.0*time
-            elif tdef_parsed[0] == 'y' and tdef_parsed[1] == 'ad':
-                pass # do nothing, time already in years_AD
-            else:
-                print 'Unrecognized time definition. Returning empty arrays!'
-                time  = np.asarray([],dtype=np.float64)
-                value = np.asarray([],dtype=np.float64)                
-        else:
-            print '*** WARNING *** Unexpected time definition: string has more elements than expected. Returning empty arrays!'
-            time  = np.asarray([],dtype=np.float64)
-            value = np.asarray([],dtype=np.float64)
-
-# Old code ... to handle the mishmash of time definitions ...
-#        if tdef == 'kaB1950' or tdef == 'KYrBP' or tdef == 'kyr BP' or tdef == 'ky BP':
-#            time = 1950.0 - 1000.0*time
-#        elif tdef == 'yb 1950' or tdef == 'yb_1950' or tdef == 'yrb_1950' or tdef == 'age_yb1950' or tdef == 'years before 1950' \
-#                or tdef == 'years before 1950 AD' or tdef == 'cal yr BP' or tdef == 'cal year BP' or tdef == 'yrs BP':
-#            time = 1950.0 - time
-#        elif tdef == 'yb 1989' or tdef == 'age_yb1989':
-#            time = 1989.0 - time
-#        elif tdef == 'years before 2000 AD' or tdef == 'yrs b2k' or tdef == 'yb 2k' or tdef == 'yrs b2k' or tdef == 'yrs b2k AD':
-#            time = 2000.0 - time
-#        elif tdef == 'ka b2k' or tdef == 'kyb 2k' or tdef == 'kyb_2k' or tdef == 'ky b2k':
-#            time = 2000.0 - 1000.0*time
-#        else:
-#            # be careful: all else is considered years_AD
-#            time = time
-
-
-
-        # If subannual, average up to annual --------------------------------------------------------
-        years_all = [int(time[k]) for k in xrange(0,len(time))]
-        years = list(set(years_all)) # 'set' is used to get unique values in list
-        years.sort # sort the list
-        time_annual  = np.asarray(years,dtype=np.float64)
-        value_annual = np.empty(len(years), dtype=np.float64)
-        # Loop over years in dataset
-        for i in xrange(0,len(years)):     
-            ind = [j for j, k in enumerate(years_all) if k == years[i]]
-            value_annual[i] = np.nanmean(value[ind],axis=0)
-
-
-
-
-        # Transform longitude in [0,360] domain
-        if lon < 0:
-            lon = 360 + lon
-
-    else:
-        print 'File NOT FOUND:', filename
-        # return empty arrays
-        id    = site
-        lat   = []
-        lon   = []
-        alt   = []
-        time  = np.asarray([],dtype=np.float64)
-        value = np.asarray([],dtype=np.float64)
-
-    #return id, lat, lon, alt, time, value
-    return id, lat, lon, alt, time_annual, value_annual
->>>>>>> 68fb309e
