--- conflicted
+++ resolved
@@ -57,7 +57,6 @@
 
     cfg.core.curr_iter = iter_num
     cfg.core.seed = seeds[iter_num]
-<<<<<<< HEAD
     itr_dir = os.path.join(expdir, 'r' + str(iter_num))
     core.datadir_output = itr_dir
 
@@ -80,74 +79,6 @@
         print e
 
         # removing the work output directory
-=======
-
-    for a_val, infl_val in itertools.product(a, infl_vals):
-        cfg.core.hybrid_a = a_val
-        cfg.core.inf_factor = infl_val
-
-        # Define work directory
-        ad_folder_name = 'a{:1.1f}_infl{:1.2f}'.format(a_val, infl_val)
-        core.datadir_output = os.path.join(itr_dir, ad_folder_name)
-
-        # Check if it exists, if not create it
-        if not os.path.isdir(core.datadir_output):
-            os.makedirs(core.datadir_output)
-        elif os.path.isdir(core.datadir_output) and core.clean_start:
-            print (' **** clean start --- removing existing files in iteration'
-                   ' output directory')
-            os.system('rm -f {}'.format(core.datadir_output + '/*'))
-
-        # Call the driver
-        try:
-            all_proxy_objs = LMR.LMR_driver_callable(cfg)
-        except LMR.FilterDivergenceError as e:
-            print e
-
-            # removing the work output directory
-            cmd = 'rm -f -r ' + loc_dir
-            print cmd
-            os.system(cmd)
-            continue
-
-        # write the analysis ensemble mean and variance to separate files (per
-        # state variable)
-        ensemble_stats(core.datadir_output, all_proxy_objs)
-
-        # start: DO NOT DELETE
-        # move files from local disk to an archive location
-
-        loc_dir = core.datadir_output
-        arc_dir = os.path.join(core.archive_dir, core.nexp)
-        mc_dir = os.path.join(arc_dir, 'r' + str(iter_num), ad_folder_name)
-
-        # scrub the monte carlo subdirectory if this is a clean start
-        if os.path.isdir(mc_dir):
-            if core.clean_start:
-                print (' **** clean start --- removing existing files in'
-                       ' iteration output directory')
-                os.system('rm -f -r {}'.format(mc_dir + '/*'))
-        else:
-            os.makedirs(mc_dir)
-
-        # or just move select files and delete the rest
-
-        cmd = 'mv -f ' + loc_dir+'/*.npz' + ' ' + mc_dir + '/'
-        print cmd
-        os.system(cmd)
-        cmd = 'mv -f ' + loc_dir+'/*.pckl' + ' ' + mc_dir + '/'
-        print cmd
-        os.system(cmd)
-        cmd = 'mv -f ' + loc_dir+'/assim*' + ' ' + mc_dir + '/'
-        print cmd
-        os.system(cmd)
-        cmd = 'mv -f ' + loc_dir+'/nonassim*' + ' ' + mc_dir + '/'
-        print cmd
-        os.system(cmd)
-
-        # removing the work output directory once selected files have been
-        #  moved
->>>>>>> 52c6bcc6
         cmd = 'rm -f -r ' + loc_dir
         print cmd
         os.system(cmd)
