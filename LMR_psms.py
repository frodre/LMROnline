"""
Module: LMR_psms.py

Purpose: Module containing methods for various Proxy System Models (PSMs)
         Adapted from LMR_proxy and LMR_calibrate using OOP by Andre Perkins

Originator: Andre Perkins, U. of Washington

Revisions: 
          - Use of new more efficient "get_distance" function to calculate the
            distance between proxy sites and analysis grid points.
            [R. Tardif, U. of Washington, February 2016]
          - Added the "LinearPSM_TorP" class, allowing the use of
            temperature-calibrated *OR* precipitation-calibrated linear PSMs.
            For each proxy record to be assimilated, the selection of the PSM
            (i.e. T vs P) is perfomed on the basis of the smallest MSE of
            regression residuals.
            [R. Tardif, U. of Washington, April 2016]
          - Added the "h_interpPSM" psm class for use of isotope-enabled GCM 
            data as prior: Ye values are taken as the prior isotope field either 
            at the nearest grid pt. or as the weighted-average of values at grid 
            points surrounding the assimilated isotope proxy site.
            [ R. Tardif, U. of Washington, June 2016 ]
          - Added the "BilinearPSM" class for PSMs based on bivariate linear 
            regressions w/ temperature AND precipitation/PSDI as independent 
            variables.
            [ R. Tardif, Univ. of Washington, June 2016 ]
          - Added the capability of calibrating/using PSMs calibrated on the basis 
            of a proxy record seasonality metadata.
            [ R. Tardif, Univ. of Washington, July 2016 ]
          - Added the capability of objectively calibrating/using PSMs calibrated 
            on the basis objectively-derived seasonality. 
            [ R. Tardif, Univ. of Washington, December 2016 ]
          - Added the "BayesRegUK37PSM" class, the forward model used in 
            the assimilation of alkenone uk37 proxy data. Code based on 
            spline coefficients provided by J. Tierney (U of Arizona).
            [ R. Tardif, Univ. of Washington, January 2017 ]
          - Calibration of statistical PSMs now all referenced to anomalies w.r.t.
            20th century.
            [ R. Tardif, Univ. of Washington, August 2017 ]
"""
import numpy as np
import logging
<<<<<<< HEAD
import LMR_gridded
import pickle
from LMR_utils import haversine, get_distance, smooth2D, get_data_closest_gridpt, class_docs_fixer
=======
import os.path
import LMR_calibrate
from LMR_utils import (haversine, get_distance, smooth2D,
                       get_data_closest_gridpt, class_docs_fixer)
>>>>>>> 4c00d3f9

import pandas as pd
from scipy.stats import linregress
import statsmodels.formula.api as sm

from abc import ABCMeta, abstractmethod

import matplotlib.pyplot as plt
from mpl_toolkits.mplot3d import Axes3D

# Needed in BayesRegUK37PSM class
#import matlab.engine # for old matlab implementation
from scipy.io import loadmat
import scipy.interpolate as interpolate

# Logging output utility, configuration controlled by driver
logger = logging.getLogger(__name__)

class BasePSM(metaclass=ABCMeta):
    """
    Proxy system model.

    Parameters
    ----------
    config: LMR_config
        Configuration module used for current LMR run.
    proxy_obj: BaseProxyObject like
        Proxy object that this PSM is being attached to
    psm_kwargs: dict (unpacked)
        Specfic arguments for the target PSM
    """

    def __init__(self, config, proxy_obj, **psm_kwargs):
        self.lat = None
        self.lon = None
        pass

    @abstractmethod
    def psm(self, prior_obj):
        """
        Maps a given state to observations for the given proxy

        Parameters
        ----------
        prior_obj BasePriorObject
            Prior to be mapped to observation space (Ye).

        Returns
        -------
        Ye:
            Equivalent observation from prior
        """
        pass

    @abstractmethod
    def error(self):
        """
        Error model for given PSM.
        """
        pass

    @staticmethod
    @abstractmethod
    def get_kwargs(config):
        """
        Returns keyword arguments required for instantiation of given PSM.

        Parameters
        ----------
        config: LMR_config
            Configuration module used for current LMR run.

        Returns
        -------
        kwargs: dict
            Keyword arguments for given PSM
        """
        pass

    def get_close_grid_point_data(self, data, lon, lat):
        """
        Extracts data along the sampling dimension that is closest to the
        grid point (lat/lon) of the current PSM object.

        Parameters
        ----------
        data: ndarray
            Gridded data matching dimensions of (sample, lat, lon) or
            (sample, lat*lon).
        lon: ndarray
            Longitudes pertaining to the input data.  Can have shape as a single
            vector (lat), a grid (lat, lon), or a flattened grid (lat*lon).
        lat: ndarray
            Latitudes pertaining to the input data. Can have shape as a single
            vector (lon), a grid (lat, lon), or a flattened grid (lat*lon).

        Returns
        -------
        tmp_dat: ndarray
            Grid point data closes to the lat/lon of the current PSM object
        """

        lonshp = lon.shape
        latshp = lat.shape

        # If not equal we got a single vector?
        if lonshp != latshp:
            lon, lat = np.meshgrid(lon, lat)

        if len(lon.shape) > 1:
            lon = lon.ravel()
            lat = lat.ravel()

        # Calculate distance
        dist = haversine(self.lon, self.lat, lon, lat)

        if len(dist) in data.shape:
            loc_idx = dist.argmin()
            tmp_dat = data[..., loc_idx]
        else:
            # TODO: This is not general lat/lon being swapped, OK for now...
            [min_dist_lat_idx,
             min_dist_lon_idx] = np.unravel_index(dist.argmin(),
                                                  data.shape[-2:])
            tmp_dat = data[..., min_dist_lat_idx, min_dist_lon_idx]

        return tmp_dat

    def _get_gridpoint_data_from_state(self, var_key, state_object):
        var_data = state_object.get_var_data(var_key)
        var_lat = state_object.var_coords[var_key]['lat']
        var_lon = state_object.var_coords[var_key]['lon']

        return self.get_close_grid_point_data(var_data.T, var_lon, var_lat)


@class_docs_fixer
class LinearPSM(BasePSM):
    """
    PSM based on linear regression.

    Attributes
    ----------
    lat: float
        Latitude of associated proxy site
    lon: float
        Longitude of associated proxy site
    elev: float
        Elevation/depth of proxy sitex
    corr: float
        Correlation of proxy record against calibration data
    slope: float
        Linear regression slope of proxy/calibration fit
    intercept: float
        Linear regression y-intercept of proxy/calibration fit
    R: float
        Mean-squared error of proxy/calibration fit

    Parameters
    ----------
    config: LMR_config
        Configuration module used for current LMR run.
    proxy_obj: BaseProxyObject like
        Proxy object that this PSM is being attached to
    psm_data: dict
        Pre-calibrated PSM dictionary containing current associated
        proxy site's calibration information

    Raises
    ------
    ValueError
        If PSM is below critical correlation threshold.
    """

    def __init__(self, psm_config, proxy_obj, psm_data=None, calib_obj=None,
                 diag_out=None, diag_fig=None, on_the_fly_calib=False):

        self.psm_key = 'linear'
        linear_psm_cfg = psm_config.linear

        proxy = proxy_obj.type
        site = proxy_obj.id
        r_crit = linear_psm_cfg.psm_r_crit
        self.lat  = proxy_obj.lat
        self.lon  = proxy_obj.lon
        self.elev = proxy_obj.elev

        # Variable is used temporarily
        self._calib_object = None
        self.nobs = None

        self.datatag = linear_psm_cfg.datatag
        self.avg_interval = linear_psm_cfg.avg_interval

        self.datainfo = linear_psm_cfg.datainfo
        self.psm_vartype = self.datainfo['psm_vartype']
        self.sensitivity = list(self.psm_vartype.keys())[0]

        try:
            # Try using pre-calibrated psm_data
            if psm_data is None:
                psm_data = self._load_psm_data(linear_psm_cfg)

            psm_site_data = psm_data[(proxy, site)]
            self.corr = psm_site_data['PSMcorrel']
            self.slope = psm_site_data['PSMslope']
            self.intercept = psm_site_data['PSMintercept']
            self.R = psm_site_data['PSMmse']

            # check if seasonality defined in the psm data
            # if it is, return as an attribute
            if 'Seasonality' in list(psm_site_data.keys()):
                self.seasonality = psm_site_data['Seasonality']

        except KeyError as e:
            raise ValueError('Proxy in database but not found in pre-calibration file... '
                             'Skipping: {}'.format(proxy_obj.id))
        except IOError as e:
            # No precalibration found, have to do it for this proxy
            print('No pre-calibration file found for'
                   ' {} ({}) ... calibrating ...'.format(proxy_obj.id,
                                                         proxy_obj.type))

            # If calibration load required need to pass on to other proxies
            # so the class attr _calib_obj is set
            # The Proxy2 loadall function will see that this is set
            # and hold the object there (reseting _calib_object to None) until
            # all proxies are loaded
            print('No pre-calibration found for {}'.format(proxy_obj.id))
            if not on_the_fly_calib:
                raise e
            else:
                print (' ... calibrating on the fly')

            # TODO: Fix call and Calib Module
            if calib_obj is None:
                source = linear_psm_cfg.datatag
                calib_class = LMR_gridded.get_analysis_var_class(source)
                calib_obj = calib_class.load(linear_psm_cfg)

                self._calib_object = calib_obj

            self.calibrate(calib_obj, proxy_obj,
                           diag_output=diag_out, diag_output_figs=diag_fig)

        # Raise exception if critical correlation value not met
        if abs(self.corr) < r_crit:
            raise ValueError(('Proxy model correlation ({:.2f}) does not meet '
                              'critical threshold ({:.2f}).'
                              ).format(self.corr, r_crit))

    # TODO: Ideally prior state info and coordinates should all be in single obj
    def psm(self, state_object):
        """
        Maps a given state to observations for the given proxy

        Parameters
        ----------
        state_object: LMR_gridded.State
            State vector to be mapped into observation space (stateDim x ensDim)

        Returns
        -------
        Ye:
            Equivalent observation from prior
        """

        # ----------------------
        # Calculate the Ye's ...
        # ----------------------

<<<<<<< HEAD
        # Get state var for psm
=======
        # Associate state variable with PSM calibration dataset
        # TODO: possible calibration sources hard coded for now... should define associations at config level
        if self.datatag_calib in ['GISTEMP', 'MLOST', 'NOAAGlobalTemp', 'HadCRUT', 'BerkeleyEarth']:
            # temperature
            state_var = 'tas_sfc_Amon'
        elif self.datatag_calib in ['GPCC','DaiPDSI']:
            # moisture 
            if self.datatag_calib == 'GPCC':
                state_var = 'pr_sfc_Amon'
            elif self.datatag_calib == 'DaiPDSI':
                state_var = 'scpdsi_sfc_Amon'
            else:
                raise KeyError('Unrecognized moisture calibration source.'
                               ' State variable not identified for Ye calculation.')
        else:
            raise KeyError('Unrecognized calibration-state variable association.'
                           ' State variable not identified for Ye calculation.')
>>>>>>> 4c00d3f9

        state_var = state_object.get_psm_var_key(self.psm_vartype)
        gridpoint_data = self._get_gridpoint_data_from_state(state_var,
                                                             state_object)

        Ye = self.basic_psm(gridpoint_data)

        return Ye

    def basic_psm(self, data):
        """
        A PSM that doesn't need to do the state unpacking steps...

        Parameters
        ----------
        data: ndarray
            Data to be used in the psm calculation of estimated observations
            (Ye)

        Returns
        -------
        Ye: ndarray
            Estimated observations from the proxy system model
        """

        return self.slope * data + self.intercept

    # Define the error model for this proxy
    @staticmethod
    def error():
        return 0.1

    # TODO: Simplify a lot of the actions in the calibration
    def calibrate(self, calib_obj, proxy, diag_output=False, diag_output_figs=False):
        """
        Calibrate given proxy record against observation data and set relevant
        PSM attributes.

        Parameters
        ----------
        calib_obj: calibration_master like
            Calibration object containing data, time, lat, lon info
        proxy: BaseProxyObject like
            Proxy object to fit to the calibration data
        diag_output, diag_output_figs: bool, optional
            Diagnostic output flags for calibration method
        """

        calib_spatial_avg = False
        Npts = 9  # nb of neighboring pts used in smoothing

        #print 'Calibrating: ', '{:25}'.format(proxy.id), '{:35}'.format(proxy.type)

        # --------------------------------------------
        # Use linear model (regression) as default PSM
        # --------------------------------------------

        nbmaxnan = 0

        # Look for indices of calibration grid point closest in space (in 2D)
        # to proxy site
        dist = get_distance(proxy.lon, proxy.lat, calib_obj.lon, calib_obj.lat)
        # indices of nearest grid pt.
        jind, kind = np.unravel_index(dist.argmin(), dist.shape)

        if calib_spatial_avg:
            C2Dsmooth = np.zeros([calib_obj.time.shape[0], calib_obj.lat.shape[0], calib_obj.lon.shape[0]])
            for m in range(calib_obj.time.shape[0]):
                C2Dsmooth[m, :, :] = smooth2D(calib_obj.temp_anomaly[m, :, :], n=Npts)
            calvals = C2Dsmooth[:, jind, kind]
        else:
            calvals = calib_obj.temp_anomaly[:, jind, kind]

        # TODO: it's a mess from here on out
        # -------------------------------------------------------
        # Calculate averages of calibration data over appropriate
        # intervals (annual or according to proxy seasonality)
        # -------------------------------------------------------
        if self.avg_interval == 'annual':
            # Simply use annual averages
            avgMonths = [1,2,3,4,5,6,7,8,9,10,11,12]
        elif 'season' in self.avg_interval:
            # Consider the seasonality of the proxy record
            avgMonths =  proxy.seasonality
        else:
            print('ERROR: Unrecognized value for avgPeriod! Exiting!')
            exit(1)

        nbmonths = len(avgMonths)
        cyears = np.asarray(list(set([calib_obj.time[k].year for k in range(len(calib_obj.time))]))) # 'set' is used to get unique values
        nbcyears = len(cyears)
        reg_x = np.zeros(shape=[nbcyears])
        reg_x[:] = np.nan # initialize with nan's

        for i in range(nbcyears):
            # monthly data from current year
            indsyr = [j for j,v in enumerate(calib_obj.time) if v.year == cyears[i] and v.month in avgMonths]
            # check if data from previous year is to be included
            indsyrm1 = []
            if any(m < 0 for m in avgMonths):
                year_before = [abs(m) for m in avgMonths if m < 0]
                indsyrm1 = [j for j,v in enumerate(calib_obj.time) if v.year == cyears[i] - 1. and v.month in year_before]
            # check if data from following year is to be included
            indsyrp1 = []
            if any(m > 12 for m in avgMonths):
                year_follow = [m-12 for m in avgMonths if m > 12]
                indsyrp1 = [j for j,v in enumerate(calib_obj.time) if v.year == cyears[i] + 1. and v.month in year_follow]

            inds = indsyrm1 + indsyr + indsyrp1
            if len(inds) == nbmonths: # all months are in the data
                tmp = np.nanmean(calvals[inds],axis=0)
                nancount = np.isnan(calvals[inds]).sum(axis=0)
                if nancount > nbmaxnan: tmp = np.nan
            else:
                tmp = np.nan
            reg_x[i] = tmp
<<<<<<< HEAD


        # making sure calibration anomalies are referenced to ref_period
        # --------------------------------------------------------------
        # indices of elements in calibration set within ref_period
        inds, = np.where((cyears>=ref_period[0]) & (cyears<=ref_period[1]))
        # remove mean over reference period
        reg_x = reg_x - np.nanmean(reg_x[inds])


=======
        
        
>>>>>>> 4c00d3f9
        # ------------------------
        # Set-up linear regression
        # ------------------------
        # Use pandas DataFrame to store proxy & calibration data side-by-side
        header = ['variable', 'y']
        # Fill-in proxy data
        df = pd.DataFrame({'time':proxy.time, 'y': proxy.values})
        df.columns = header
        # Add calibration data
        frame = pd.DataFrame({'variable':cyears, 'Calibration':reg_x})
        df = df.merge(frame, how='outer', on='variable')

        col0 = df.columns[0]
        df.set_index(col0, drop=True, inplace=True)
        df.index.name = 'time'
        df.sort_index(inplace=True)

        # ensure all df entries are floats: if not, sm.ols gives garbage
        df = df.astype(np.float)


        # Perform the regression
        try:
            regress = sm.ols(formula="y ~ Calibration", data=df).fit()
            # number of data points used in the regression
            nobs = int(regress.nobs)

        except:
            nobs = 0


        if nobs < 25:  # skip rest if insufficient overlapping data
            raise ValueError


        # START NEW (GH) 21 June 2015... RT edit June 2016
        # detrend both the proxy and the calibration data
        #
        # RT: This code is old and not fully compatible with more recent modifications
        # (use of pandas and sm.OLS for calculation of regression...)
        # The following few lines of code ensures better management and compatibility

        detrend_proxy = False
        detrend_calib = False
        standardize_proxy = False

        # This block is to ensure compatibility with GH's code below
        y_ok =  df['y'][ df['y'].notnull()]
        calib_ok =  df['Calibration'][ df['Calibration'].notnull()]
        time_common = np.intersect1d(y_ok.index.values, calib_ok.index.values)
        reg_ya = df['y'][time_common].values
        reg_xa = df['Calibration'][time_common].values


        # if any of the flags above are activated, run the following code. Otherwise, just ignore it all.
        if detrend_proxy or detrend_calib or standardize_proxy:

            # save copies of the original data for residual estimates later
            reg_xa_all = np.copy(reg_xa)
            reg_ya_all = np.copy(reg_ya)

            if detrend_proxy:
                # proxy detrend: (1) linear regression, (2) fit, (3) detrend
                xvar = list(range(len(reg_ya)))
                proxy_slope, proxy_intercept, r_value, p_value, std_err = \
                            linregress(xvar, reg_ya)
                proxy_fit = proxy_slope*np.squeeze(xvar) + proxy_intercept
                reg_ya = reg_ya - proxy_fit # detrend for proxy

            if detrend_calib:
                # calibration detrend: (1) linear regression, (2) fit, (3) detrend
                xvar = list(range(len(reg_xa)))
                calib_slope, calib_intercept, r_value, p_value, std_err = \
                            linregress(xvar, reg_xa)
                calib_fit = calib_slope*np.squeeze(xvar) + calib_intercept
                reg_xa = reg_xa - calib_fit

            if standardize_proxy:
                print('Calib stats (x)              [min, max, mean, std]:', np.nanmin(
                    reg_xa), np.nanmax(reg_xa), np.nanmean(reg_xa), np.nanstd(reg_xa))
                print('Proxy stats (y:original)     [min, max, mean, std]:', np.nanmin(
                    reg_ya), np.nanmax(reg_ya), np.nanmean(reg_ya), np.nanstd(reg_ya))

                # standardize proxy values over period of overlap with calibration data
                reg_ya = (reg_ya - np.nanmean(reg_ya))/np.nanstd(reg_ya)
                print('Proxy stats (y:standardized) [min, max, mean, std]:', np.nanmin(
                    reg_ya), np.nanmax(reg_ya), np.nanmean(reg_ya), np.nanstd(reg_ya))
                # GH: note that std_err pertains to the slope, not the residuals!!!


            # Build new pandas DataFrame that contains the modified data:
            # Use pandas DataFrame to store proxy & calibration data side-by-side
            header = ['variable', 'y']
            # Fill-in proxy data
            dfmod = pd.DataFrame({'time':common_time, 'y': reg_ya})
            dfmod.columns = header
            # Add calibration data
            frame = pd.DataFrame({'variable':common_time, 'Calibration':reg_xa})
            dfmod = dfmod.merge(frame, how='outer', on='variable')

            col0 = dfmod.columns[0]
            dfmod.set_index(col0, drop=True, inplace=True)
            dfmod.index.name = 'time'
            dfmod.sort_index(inplace=True)

            # Perform the regression using updated arrays
            regress = sm.ols(formula="y ~ Calibration", data=dfmod).fit()


        # END NEW (GH) 21 June 2015 ... RT edit June 2016


        # Assign PSM calibration attributes
        # Extract the needed regression parameters
        self.intercept         = regress.params[0]
        self.slope             = regress.params[1]
        self.NbPts             = nobs
        self.corr              = np.sqrt(regress.rsquared)
        if self.slope < 0: self.corr = -self.corr

        # Stats on fit residuals
        MSE = np.mean((regress.resid) ** 2)
        self.R = MSE
        SSE = np.sum((regress.resid) ** 2)
        self.SSE = SSE

        # Model information
        self.AIC   = regress.aic
        self.BIC   = regress.bic
        self.R2    = regress.rsquared
        self.R2adj = regress.rsquared_adj

        # Extra diagnostics
        self.calib_time = time_common
        self.calib_refer_values = reg_xa
        self.calib_proxy_values = reg_ya
        fit = self.slope * reg_xa + self.intercept
        self.calib_proxy_fit = fit


        if diag_output:
            # Diagnostic output
            print("***PSM stats:")
            print(regress.summary())

            if diag_output_figs:
                # Figure (scatter plot w/ summary statistics)
                line = self.slope * reg_xa + self.intercept
                plt.plot(reg_xa, line, 'r-', reg_xa, reg_ya, 'o',
                           markersize=7, markerfacecolor='#5CB8E6',
                           markeredgecolor='black', markeredgewidth=1)
                # GH: I don't know how this ran in the first place; must exploit
                # some global namespace
                plt.title('%s: %s' % (proxy.type, proxy.id))
                plt.xlabel('Calibration data')
                plt.ylabel('Proxy data')
                xmin, xmax, ymin, ymax = plt.axis()
                # Annotate with summary stats
                ypos = ymax - 0.05 * (ymax - ymin)
                xpos = xmin + 0.025 * (xmax - xmin)
                plt.text(xpos, ypos, 'Nobs = %s' % str(nobs), fontsize=12,
                           fontweight='bold')
                ypos = ypos - 0.05 * (ymax - ymin)
                plt.text(xpos, ypos,
                           'Slope = %s' % "{:.4f}".format(self.slope),
                           fontsize=12, fontweight='bold')
                ypos = ypos - 0.05 * (ymax - ymin)
                plt.text(xpos, ypos,
                           'Intcpt = %s' % "{:.4f}".format(self.intercept),
                           fontsize=12, fontweight='bold')
                ypos = ypos - 0.05 * (ymax - ymin)
                plt.text(xpos, ypos, 'Corr = %s' % "{:.4f}".format(self.corr),
                           fontsize=12, fontweight='bold')
                ypos = ypos - 0.05 * (ymax - ymin)
                plt.text(xpos, ypos, 'Res.MSE = %s' % "{:.4f}".format(MSE),
                           fontsize=12, fontweight='bold')

                plt.savefig('proxy_%s_%s_LinearModel_calib.png' % (
                    proxy.type.replace(" ", "_"), proxy.id),
                              bbox_inches='tight')
                plt.close()

    @staticmethod
    def get_kwargs(config):
        try:
            psm_data = LinearPSM._load_psm_data(config)
            return {'psm_data': psm_data}
        except IOError as e:
            print(e)
            return {}

    @staticmethod
    def _load_psm_data(linear_psm_cfg):
        """Helper method for loading from dataframe"""
        pre_calib_file = linear_psm_cfg.pre_calib_datafile

        if pre_calib_file is None:
            raise IOError('No pre-calibration file specified.')

        with open(pre_calib_file, mode='rb') as f:
            data = pickle.load(f)

        return data


class LinearPSM_TorP(BasePSM):
    """
    PSM based on linear regression w.r.t. temperature or precipitation
    
    **Important note: This class assumes that all linear PSMs have been 
                      pre-calibrated w.r.t. to temperature and precipitation, 
                      using the "LinearPSM" class defined above.
                      No attempts at calibration are performed here! 
                      The following code only assigns PSM linear regression 
                      parameters to individual proxies from fits to temperature
                      OR precipitation/moisture according to a measure of
                      "goodness-of-fit" criteria (here, MSE of the resisduals).

    Attributes
    ----------
    sensitivity: string
        Indicates the sensitivity (temperature vs moisture) of the proxy record
    lat: float
        Latitude of associated proxy site
    lon: float
        Longitude of associated proxy site
    elev: float
        Elevation/depth of proxy site
    corr: float
        Correlation of proxy record against calibration data
    slope: float
        Linear regression slope of proxy/calibration fit
    intercept: float
        Linear regression y-intercept of proxy/calibration fit
    R: float
        Mean-squared error of proxy/calibration fit

    Parameters
    ----------
    config: LMR_config
        Configuration module used for current LMR run.
    proxy_obj: BaseProxyObject like
        Proxy object that this PSM is being attached to
    psm_data: dict
        Pre-calibrated PSM dictionary containing current associated
        proxy site's calibration information

    Raises
    ------
    ValueError
        If PSM is below critical correlation threshold.
    """

    def __init__(self, psm_config, proxy_obj, psm_data_T=None, psm_data_P=None):

        self.psm_key = 'linear_TorP'
        linearTorP_cfg = psm_config.linear_TorP

        proxy = proxy_obj.type
        site = proxy_obj.id
        r_crit = linearTorP_cfg.psm_r_crit
        metric = linearTorP_cfg.metric
        self.lat  = proxy_obj.lat
        self.lon  = proxy_obj.lon
        self.elev = proxy_obj.elev

        self.datatag_T = linearTorP_cfg.datatag_T
        self.datatag_P = linearTorP_cfg.datatag_P

        self.avg_interval = linearTorP_cfg.avg_interval

        # Try loading pre-calibrated PSM for temperature
        try:
            psm_obj_T = LinearPSM(linearTorP_cfg.tempearature, proxy_obj,
                                  psm_data=psm_data_T)
        except (KeyError, IOError) as e:
            # No precalibration found for temperature
            print(' PSM(temperature) not calibrated for:' +
                  str((proxy, site)))

        # Try loading pre-calibrated PSM for moisture
        try:
            psm_obj_P = LinearPSM(linearTorP_cfg.moisture, proxy_obj,
                                  psm_data=psm_data_P)
        except (KeyError, IOError) as e:
            # No precalibration found for moisture
            print(' PSM(moisture) not calibrated for:' +
                  str((proxy, site)))

<<<<<<< HEAD
        if psm_obj_T is not None and psm_obj_P is not None:
            if metric == 'corr':
                compare_T = psm_obj_T.corr
                compare_P = psm_obj_P.corr
            else:
                compare_T = psm_obj_T.R
                compare_P = psm_obj_P.R

            if abs(compare_T) >= abs(compare_P):
=======
        # Check if PSM is calibrated w.r.t. temperature and/or w.r.t.
        # precipitation/moisture. Assign proxy "sensitivity" based on
        # PSM calibration.

        # First check if required PSM calibration data is available      
        psm_ok = True
        if not psm_data_T:
            print ('In "LinearPSM_TorP" class: Cannot find PSM calibration data for temperature.')
            psm_ok = False
        if not psm_data_P:
            print ('In "LinearPSM_TorP" class: Cannot find PSM calibration data for moisture.')
            psm_ok = False
        if not psm_ok:
            print('Exiting! You must use the PSMbuild facility to generate the appropriate calibrated PSMs')
            raise SystemExit(1)

        # Now check about temperature vs. moisture ...
        if (proxy, site) in psm_data_T.keys() and (proxy, site) in psm_data_P.keys():
            # calibrated for temperature AND for precipitation, check relative goodness of fit 
            # and assign "sensitivity" & corresponding PSM parameters according to best fit.x
            # ... based on PSM R^2
            if abs(psm_site_data_T['PSMcorrel']) >= abs(psm_site_data_P['PSMcorrel']):
                # better fit w.r.t. temperature
>>>>>>> 4c00d3f9
                self.sensitivity = 'temperature'
            else:
<<<<<<< HEAD
=======
                # better fit w.r.t. precipitation/moisture
>>>>>>> 4c00d3f9
                self.sensitivity = 'moisture'
        elif psm_obj_T is not None:
            self.sensitivity = 'temperature'
        elif psm_obj_P is not None:
            self.sensitivity = 'moisture'
        else:
<<<<<<< HEAD
            raise SystemExit('Exiting! You must use the PSMbuild facility to '
                             'generate the appropriate calibrated PSMs')

        if self.sensitivity == 'temperature':
            self.psm_obj = psm_obj_T
            self.psm = psm_obj_T.psm
        else:
            self.psm_obj = psm_obj_P
            self.psm = psm_obj_P.psm
=======
            raise ValueError('Proxy in database but not found in pre-calibration files... '
                             'Skipping: {}'.format(proxy_obj.id))
>>>>>>> 4c00d3f9

        # Raise exception if critical correlation value not met
        if abs(self.psm_obj.corr) < r_crit:
            raise ValueError(('Proxy model correlation ({:.2f}) does not meet '
                              'critical threshold ({:.2f}).'
                              ).format(self.corr, r_crit))

    # Define the error model for this proxy
    @staticmethod
    def error():
        return 0.1

    def calibrate(self, calib_obj, proxy, diag_output=False, diag_output_figs=False):
        """
        Calibrate given proxy record against observation data and set relevant
        PSM attributes.

        Parameters
        ----------
        calib_obj: calibration_master like
            Calibration object containing data, time, lat, lon info
        proxy: BaseProxyObject like
            Proxy object to fit to the calibration data
        diag_output, diag_output_figs: bool, optional
            Diagnostic output flags for calibration method
        """

        print('Calibration not performed in this psm class!')
        pass

    @staticmethod
    def get_kwargs(config):
        try:
            psm_data_T = LinearPSM_TorP._load_psm_data(config,calib_var='temperature')
            psm_data_P = LinearPSM_TorP._load_psm_data(config,calib_var='moisture')

            return {'psm_data_T': psm_data_T, 'psm_data_P': psm_data_P}
        except IOError as e:
            print(e)
            return {}

    @staticmethod
    def _load_psm_data(psm_config, calib_var):
        """Helper method for loading from dataframe"""
        if calib_var == 'temperature':
            pre_calib_file = psm_config.psm.linear_TorP.pre_calib_datafile_T
        elif calib_var == 'moisture':
            pre_calib_file = psm_config.psm.linear_TorP.pre_calib_datafile_P
        else:
            raise ValueError('Unrecognized calibration variable'
                             ' to calibrate psm.')

        with open(pre_calib_file, mode='r') as f:
            data = pickle.load(f)

        return data


class BilinearPSM(BasePSM):
    """
    PSM based on bivariate linear regression w.r.t. temperature AND precipitation/moisture
    

    Attributes
    ----------
    lat: float
        Latitude of associated proxy site
    lon: float
        Longitude of associated proxy site
    elev: float
        Elevation/depth of proxy site
    corr: float
        Correlation of proxy record against calibration data
    slope: float
        Linear regression slope of proxy/calibration fit
    intercept: float
        Linear regression y-intercept of proxy/calibration fit
    R: float
        Mean-squared error of proxy/calibration fit

    Parameters
    ----------
    config: LMR_config
        Configuration module used for current LMR run.
    proxy_obj: BaseProxyObject like
        Proxy object that this PSM is being attached to
    psm_data: dict
        Pre-calibrated PSM dictionary containing current associated
        proxy site's calibration information

    Raises
    ------
    ValueError
        If PSM is below critical correlation threshold.
    """

    def __init__(self, psm_config, proxy_obj, psm_data=None, calib_obj_T=None,
                 calib_obj_P=None, on_the_fly_calib=False):

        self.psm_key = 'bilinear'
        bilinear_cfg = psm_config.bilinear

        proxy = proxy_obj.type
        site = proxy_obj.id
        r_crit = bilinear_cfg.psm_r_crit
        self.lat  = proxy_obj.lat
        self.lon  = proxy_obj.lon
        self.elev = proxy_obj.elev

        self.avg_interval = bilinear_cfg.avg_interval
        self.psm_vartype_T = bilinear_cfg.temperature.datainfo['psm_vartype']
        self.psm_vartype_P = bilinear_cfg.moisture.datainfo['psm_vartype']

        # Assign sensitivity as temperature_moisture
        self.sensitivity = 'temperature_moisture'

        # Try using pre-calibrated psm_data
        try:
            if psm_data is None:
                psm_data = self._load_psm_data(bilinear_cfg)
            psm_site_data = psm_data[(proxy, site)]

            self.corr = psm_site_data['PSMcorrel']
            self.slope_temperature = psm_site_data['PSMslope_temperature']
            self.slope_moisture = psm_site_data['PSMslope_moisture']
            self.intercept = psm_site_data['PSMintercept']
            self.R = psm_site_data['PSMmse']

            self.calib_temperature = psm_site_data['calib_temperature']
            self.calib_moisture = psm_site_data['calib_moisture']

            # check if seasonality defined in the psm data
            # if it is, return as an attribute of psm object
            if 'Seasonality' in list(psm_site_data.keys()):
                self.seasonality = psm_site_data['Seasonality']

        except KeyError as e:
            raise ValueError('Proxy in database but not found in pre-calibration file... '
                             'Skipping: {}'.format(proxy_obj.id))
        except IOError as e:
            # No precalibration found, have to do it for this proxy
            print('No pre-calibration found for {}:{}'.format(proxy_obj.id,
                                                              proxy_obj.type))
            if not on_the_fly_calib:
                raise e
            else:
                print (' ... calibrating on the fly')

            self.calibrate(calib_obj_T, calib_obj_P, proxy_obj)

        # Raise exception if critical correlation value not met
        if abs(self.corr) < r_crit:
            raise ValueError(('Proxy model correlation ({:.2f}) does not meet '
                              'critical threshold ({:.2f}).'
                              ).format(self.corr, r_crit))


    # TODO: Ideally prior state info and coordinates should all be in single obj
    def psm(self, state_object):
        """
        Maps a given state to observations for the given proxy

        Parameters
        ----------
        state_object: LMR_gridded.State
            State vector to be mapped into observation space (stateDim x ensDim)
        X_state_info: dict
            Information pertaining to variables in the state vector
        X_coords: ndarray
            Coordinates for the state vector (stateDim x 2)

        Returns
        -------
        Ye:
            Equivalent observation from prior
        """

        # ----------------------
        # Calculate the Ye's ...
        # ----------------------
        state_var_T = state_object.get_psm_var_key(self.psm_vartype_T)
        state_var_P = state_object.get_psm_var_key(self.psm_vartype_P)

        gridpoint_data_T = self._get_gridpoint_data_from_state(state_var_T,
                                                               state_object)

        gridpoint_data_P = self._get_gridpoint_data_from_state(state_var_P,
                                                               state_object)

        Ye = self.basic_psm(gridpoint_data_T, gridpoint_data_P)

        return Ye

    def basic_psm(self, data_T, data_P):

        coef_T = self.slope_temperature
        coef_P = self.slope_moisture
        return coef_T*data_T + coef_P*data_P + self.intercept

    # Define the error model for this proxy
    @staticmethod
    def error():
        return 0.1

    # TODO: Simplify a lot of the actions in the calibration
    def calibrate(self, C_T, C_P, proxy, diag_output=False, diag_output_figs=False):
        """
        Calibrate given proxy record against observation data and set relevant
        PSM attributes.

        Parameters
        ----------
        C_T: calibration_master like
            Calibration object containing temperature data, time, lat, lon info
        C_P: calibration_master like
            Calibration object containing precipitation/moisture data, time, lat, lon info
        proxy: BaseProxyObject like
            Proxy object to fit to the calibration data
        diag_output, diag_output_figs: bool, optional
            Diagnostic output flags for calibration method
        """
<<<<<<< HEAD

         # reference period (years) over which calibration anomalies are referenced
        ref_period = (1900,2000)

=======
        
>>>>>>> 4c00d3f9
        calib_spatial_avg = False
        Npts = 9  # nb of neighboring pts used in smoothing

        #print 'Calibrating: ', '{:25}'.format(proxy.id), '{:35}'.format(proxy.type)

        # ----------------------------------------------
        # Use bilinear model (regression) as default PSM
        # ----------------------------------------------

        nbmaxnan = 0

        # Look for indices of calibration grid point closest in space (in 2D)
        # to proxy site
        # For temperature calibration dataset
        dist_T = get_distance(proxy.lon, proxy.lat, C_T.lon, C_T.lat)
        # indices of nearest grid pt.
        jind_T, kind_T = np.unravel_index(dist_T.argmin(), dist_T.shape)
        # For precipitation/moisture calibration dataset
        dist_P = get_distance(proxy.lon, proxy.lat, C_P.lon, C_P.lat)
        # indices of nearest grid pt.
        jind_P, kind_P = np.unravel_index(dist_P.argmin(), dist_P.shape)

        # Apply spatial smoother to calibration gridded data, if option is activated
        if calib_spatial_avg:
            # temperature
            C2Dsmooth = np.zeros([C_T.time.shape[0], C_T.lat.shape[0], C_T.lon.shape[0]])
            for m in range(C_T.time.shape[0]):
                C2Dsmooth[m, :, :] = smooth2D(C_T.temp_anomaly[m, :, :], n=Npts)
            calvals_T = C2Dsmooth[:, jind_T, kind_T]

            # precipitation/moisture
            C2Dsmooth = np.zeros([C_P.time.shape[0], C_P.lat.shape[0], C_P.lon.shape[0]])
            for m in range(C_P.time.shape[0]):
                C2Dsmooth[m, :, :] = smooth2D(C_P.temp_anomaly[m, :, :], n=Npts)
            calvals_P = C2Dsmooth[:, jind_P, kind_P]

        else:
            calvals_T = C_T.temp_anomaly[:, jind_T, kind_T]
            calvals_P = C_P.temp_anomaly[:, jind_P, kind_P]


        # -------------------------------------------------------
        # Calculate averages of calibration data over appropriate
        # intervals (annual or according to proxy seasonality
        # -------------------------------------------------------
        if self.avg_interval == 'annual':
            # Simply use annual averages
            avgMonths_T = [1,2,3,4,5,6,7,8,9,10,11,12]
            avgMonths_P = [1,2,3,4,5,6,7,8,9,10,11,12]
        elif 'season' in self.avg_interval:

            # Distinction btw temperature & moisture seasonalities?
            if hasattr(proxy,'seasonality_T') and  hasattr(proxy,'seasonality_P'):
                avgMonths_T =  proxy.seasonality_T
                avgMonths_P =  proxy.seasonality_P
            else:
                # Revert to the seasonality of the proxy record from the
                # original metadata
                avgMonths_T =  proxy.seasonality
                avgMonths_P =  proxy.seasonality

        else:
            print ('ERROR: Unrecognized value for avgPeriod! Exiting!' )
            exit(1)

        nbmonths_T = len(avgMonths_T)
        nbmonths_P = len(avgMonths_P)

        # Temperature data
        cyears_T = np.asarray(list(set([C_T.time[k].year for k in range(len(C_T.time))]))) # 'set' is used to get unique values
        nbcyears_T = len(cyears_T)
        reg_x_T = np.zeros(shape=[nbcyears_T])
        reg_x_T[:] = np.nan # initialize with nan's

        for i in range(nbcyears_T):
            # monthly data from current year
            indsyr = [j for j,v in enumerate(C_T.time) if v.year == cyears_T[i] and v.month in avgMonths_T]
            # check if data from previous year is to be included
            indsyrm1 = []
            if any(m < 0 for m in avgMonths_T):
                year_before = [abs(m) for m in avgMonths_T if m < 0]
                indsyrm1 = [j for j,v in enumerate(C_T.time) if v.year == cyears_T[i]-1. and v.month in year_before]
            # check if data from following year is to be included
            indsyrp1 = []
            if any(m > 12 for m in avgMonths_T):
                year_follow = [m-12 for m in avgMonths_T if m > 12]
                indsyrp1 = [j for j,v in enumerate(C_T.time) if v.year == cyears_T[i]+1. and v.month in year_follow]

            inds = indsyrm1 + indsyr + indsyrp1
            if len(inds) == nbmonths_T: # all months are in the data
                tmp = np.nanmean(calvals_T[inds],axis=0)
                nancount = np.isnan(calvals_T[inds]).sum(axis=0)
                if nancount > nbmaxnan: tmp = np.nan
            else:
                tmp = np.nan
            reg_x_T[i] = tmp


        # Moisture data
        cyears_P = np.asarray(list(set([C_P.time[k].year for k in range(len(C_P.time))]))) # 'set' is used to get unique values
        nbcyears_P = len(cyears_P)
        reg_x_P = np.zeros(shape=[nbcyears_P])
        reg_x_P[:] = np.nan # initialize with nan's

        for i in range(nbcyears_P):
            # monthly data from current year
            indsyr = [j for j,v in enumerate(C_P.time) if v.year == cyears_P[i] and v.month in avgMonths_P]
            # check if data from previous year is to be included
            indsyrm1 = []
            if any(m < 0 for m in avgMonths_P):
                year_before = [abs(m) for m in avgMonths_P if m < 0]
                indsyrm1 = [j for j,v in enumerate(C_P.time) if v.year == cyears_P[i]-1. and v.month in year_before]
            # check if data from following year is to be included
            indsyrp1 = []
            if any(m > 12 for m in avgMonths_P):
                year_follow = [m-12 for m in avgMonths_P if m > 12]
                indsyrp1 = [j for j,v in enumerate(C_P.time) if v.year == cyears_P[i]+1. and v.month in year_follow]

            inds = indsyrm1 + indsyr + indsyrp1
            if len(inds) == nbmonths_P: # all months are in the data
                tmp = np.nanmean(calvals_P[inds],axis=0)
                nancount = np.isnan(calvals_P[inds]).sum(axis=0)
                if nancount > nbmaxnan: tmp = np.nan
            else:
                tmp = np.nan
            reg_x_P[i] = tmp


<<<<<<< HEAD
        # making sure calibration anomalies are referenced to ref_period
        # --------------------------------------------------------------
        # indices of elements in calibration set within ref_period
        indsT, = np.where((cyears_T>=ref_period[0]) & (cyears_T<=ref_period[1]))
        indsP, = np.where((cyears_P>=ref_period[0]) & (cyears_P<=ref_period[1]))
        # remove mean over reference period
        reg_x_T = reg_x_T - np.nanmean(reg_x_T[indsT])
        reg_x_P = reg_x_P - np.nanmean(reg_x_P[indsP])


=======
>>>>>>> 4c00d3f9
        # ---------------------------
        # Perform bilinear regression
        # ---------------------------

        # Use panda DataFrame to store proxy & calibration data side-by-side
        header = ['variable', 'y']
        # Fill-in proxy data
        df = pd.DataFrame({'time':proxy.time, 'y': proxy.values})
        df.columns = header
        # Add temperature calibration data
        frameT = pd.DataFrame({'variable':cyears_T, 'Temperature':reg_x_T})
        df = df.merge(frameT, how='outer', on='variable')
        # Add precipitation/moisture calibration data
        frameP = pd.DataFrame({'variable':cyears_P, 'Moisture':reg_x_P})
        df = df.merge(frameP, how='outer', on='variable')
        col0 = df.columns[0]
        df.set_index(col0, drop=True, inplace=True)
        df.index.name = 'Time'
        df.sort_index(inplace=True)

        # ensure all df entries are floats: if not, sm.ols gives garbage
        df = df.astype(np.float)

        # Perform the regression
        try:
            regress = sm.ols(formula="y ~ Temperature + Moisture", data=df).fit()
            #regress = sm.ols(formula="y ~ Temperature * Moisture", data=df).fit() # w/ interaction term
            #regress = sm.ols(formula="y ~ Temperature + Moisture +Temperature:Moisture", data=df).fit() # w/ interaction term
            # number of data points used in the regression
            nobs = int(regress.nobs)
        except:
            nobs = 0

        if nobs < 25:  # skip rest if insufficient overlapping data
            raise ValueError('Insufficent observation/calibration overlap'
                             ' to calibrate psm.')


        # extract the needed regression parameters
        self.intercept         = regress.params[0]
        self.slope_temperature = regress.params[1]
        self.slope_moisture    = regress.params[2]

        self.NbPts = nobs
        self.corr  = np.sqrt(regress.rsquared)

        # Stats on fit residuals
        MSE = np.mean((regress.resid) ** 2)
        self.R = MSE
        SSE = np.sum((regress.resid) ** 2)
        self.SSE = SSE

        # Model information
        self.AIC   = regress.aic
        self.BIC   = regress.bic
        self.R2    = regress.rsquared
        self.R2adj = regress.rsquared_adj

        # Extra diagnostics
        # ... add here ...

        y_ok =  df['y'][ df['y'].notnull()]
        calib_T_ok =  df['Temperature'][ df['Temperature'].notnull()]
        calib_P_ok =  df['Moisture'][ df['Moisture'].notnull()]
        calib_ok =  np.intersect1d(calib_T_ok.index.values,calib_P_ok.index.values)
        time_common = np.intersect1d(y_ok.index.values, calib_ok)

        reg_ya = df['y'][time_common].values
        reg_xa_T = df['Temperature'][time_common].values
        reg_xa_P = df['Moisture'][time_common].values

        self.calib_time = time_common
        self.calib_proxy_values = reg_ya
        self.calib_temperature_refer_values = reg_xa_T
        self.calib_moisture_refer_values = reg_xa_P
        fit = self.slope_temperature * reg_xa_T + self.slope_moisture * reg_xa_P + self.intercept
        self.calib_proxy_fit = fit


        diag_output = False
        diag_output_figs = False

        if diag_output:
            # Diagnostic output
            print("***PSM stats:")
            print(regress.summary())
            print(' ')
            print('Pairwise correlations:')
            print('----------------------')
            print(df.corr())
            print(' ')
            print(' ')
            if diag_output_figs:
                # Figure (scatter plot w/ summary statistics)

                y = df['y']
                X = df[['Temperature','Moisture']]

                xx1, xx2 = np.meshgrid(np.linspace(X.Temperature.min(),X.Temperature.max(),200),
                                       np.linspace(X.Moisture.min(),X.Moisture.max(),200))
                Model = self.intercept + self.slope_temperature*xx1 + self.slope_moisture*xx2

                fig = plt.figure(figsize=(10,7))
                ax = Axes3D(fig,azim=-130,elev=15)

                # plot hyperplane
                surf = ax.plot_surface(xx1,xx2,Model,cmap=plt.cm.RdBu_r,alpha=0.6,linewidth=0)

                # plot data points
                resid = y - (self.intercept + self.slope_temperature*X['Temperature'] + self.slope_temperature*X['Moisture'])
                ax.scatter(X[resid>=0.].Temperature,X[resid>=0.].Moisture,y[resid>=0.], color='black', alpha=1.0,facecolor='white')
                ax.scatter(X[resid<0.].Temperature,X[resid<0.].Moisture,y[resid<0.], color='black', alpha=1.0)

                # axis labels
                plt.suptitle('%s: %s' % (proxy.type, proxy.id),fontsize=16,fontweight='bold')

                ax.set_xlabel('Calibration temperature')
                ax.set_ylabel('Calibration moisture')
                ax.set_zlabel('Proxy data')

                xmin, xmax = ax.get_xlim()
                ymin, ymax = ax.get_ylim()
                zmin, zmax = ax.get_zlim()

                ax.text2D(0.05,0.92, 'Nobs=%s  Correlation=%s  MSE=%s' %(self.NbPts, "{:.4f}".format(self.corr),"{:.4f}".format(self.R)), transform=ax.transAxes, fontsize=14)
                ax.text2D(0.05,0.89, 'proxy = %s + (%s x Temperature) + (%s x Moisture)' %("{:.4f}".format(self.intercept),
                                                                                                 "{:.4f}".format(self.slope_temperature),
                                                                                                 "{:.4f}".format(self.slope_moisture)), transform=ax.transAxes, fontsize=14)

                plt.savefig('proxy_%s_%s_BilinearModel_calib.png' % (
                    proxy.type.replace(" ", "_"), proxy.id),
                              bbox_inches='tight')
                plt.close()


    @staticmethod
    def get_kwargs(config):
        try:
            psm_data = BilinearPSM._load_psm_data(config)
            return {'psm_data': psm_data}
        except IOError as e:
            print(e)
            return {}

    @staticmethod
    def _load_psm_data(bilinear_psm_cfg):
        """Helper method for loading from dataframe"""

        pre_calib_file = bilinear_psm_cfg.pre_calib_datafile

        if pre_calib_file is None:
            raise IOError('No pre-calibration file specified.')

        with open(pre_calib_file, mode='r') as f:
            data = pickle.load(f)

        return data


class h_interpPSM(BasePSM):
    """
    Horizontal interpolator as a PSM.
    Interpolator is a distance-weighted average of surrounding gridpoint values, 
    with weights determined by exponentially-decaying function calculated using
    a user-defined influence radius.

    Attributes
    ----------
    RadiusInfluence: float
        Distance-scale used the calculation of exponentially-decaying weights in interpolator (in km)
    sensitivity: string
        Indicates the sensitivity (temperature vs moisture) of the proxy record
        Here set to "None" as this information is irrelevant, but given for 
        compatibility with other PSM classes
    lat: float
        Latitude of associated proxy site
    lon: float
        Longitude of associated proxy site
    elev: float
        Elevation/depth of proxy site
    R: float
        Obs. error variance associated to proxy site

    Parameters
    ----------
    config: LMR_config
        Configuration module used for current LMR run.
    proxy_obj: BaseProxyObject like
        Proxy object that this PSM is being attached to

    Raises
    ------
    ValueError
        ...
    """

    def __init__(self, config, proxy_obj, R_data=None):

        self.psm_key = 'h_interp'

        self.proxy = proxy_obj.type
        self.site = proxy_obj.id
        self.lat  = proxy_obj.lat
        self.lon  = proxy_obj.lon
        try:
            self.elev = proxy_obj.elev
        except:
            self.elev = None
        self.sensitivity = None
        self.RadiusInfluence = config.psm.h_interp.radius_influence

        # Try finding file containing obs. error variance info for **d18O** ??
        # and assign the R value to proxy psm object
        try:
            if R_data is None:
                R_data = self._load_psm_data(config)
            self.R = R_data[(self.proxy, self.site)]
        except (KeyError, IOError) as e:
            # No obs. error variance file found
            print(e)
            print(('Cannot find obs. error variance data for:' + str((
                   self.proxy, self.site))))


    # TODO: Ideally prior state info and coordinates should all be in single obj
    def psm(self, Xb, X_state_info, X_coords):
        """
        Maps a given state to observations for the given proxy

        Parameters
        ----------
        Xb: ndarray
            State vector to be mapped into observation space (stateDim x ensDim)
        X_state_info: dict
            Information pertaining to variables in the state vector
        X_coords: ndarray
            Coordinates for the state vector (stateDim x 2)

        Returns
        -------
        Ye:
            Equivalent observation from prior
        """

        # ----------------------
        # Calculate the Ye's ...
        # ----------------------

        # define state variable (which isotope) that should be interpolated to proxy site
        # Now, d18O is the only isotope considered, irrespective of the proxy type to be assimilated.
        # (TODO: more comprehensive & flexible way to do this...)
        state_var = 'd18O_sfc_Amon'

        if state_var not in list(X_state_info.keys()):
            raise KeyError('Needed variable not in state vector for Ye'
                           ' calculation.')

        # TODO: end index should already be +1, more pythonic
        statevar_startidx, statevar_endidx = X_state_info[state_var]['pos']
        ind_lon = X_state_info[state_var]['spacecoords'].index('lon')
        ind_lat = X_state_info[state_var]['spacecoords'].index('lat')

        # Find row index of X for which [X_lat,X_lon] corresponds to closest
        # grid point to location of proxy site [self.lat,self.lon]

        # Calclulate distances from proxy site.
        stateDim = statevar_endidx - statevar_startidx + 1
        ensDim = Xb.shape[1]
        dist = np.empty(stateDim)
        dist = haversine(self.lon, self.lat,
                          X_coords[statevar_startidx:(statevar_endidx+1), ind_lon],
                          X_coords[statevar_startidx:(statevar_endidx+1), ind_lat])

        # Check if RadiusInfluence is defined (not None). Use weighted-averaging as interpolator if it is.
        # Otherwise, seek value at nearest gridpoint to proxy location
        if self.RadiusInfluence:
            # Calculate weighted-average
            #  exponential decay
            L =  self.RadiusInfluence
            weights = np.exp(-np.square(dist)/np.square(L))
            # make the weights sum to one
            weights /=weights.sum(axis=0)

            Ye = np.dot(weights.T,Xb[statevar_startidx:(statevar_endidx+1), :])
        else:
            # Pick value at nearest grid point
            # row index of nearest grid pt. in prior (minimum distance)
            kind = np.unravel_index(dist.argmin(), dist.shape)[0] + statevar_startidx

            Ye = np.squeeze(Xb[kind, :])


        return Ye

    # Define a default error model for this proxy
    @staticmethod
    def error():
        return 0.1

    @staticmethod
    def get_kwargs(config):
        try:
            # obs. error variabce data
            R_data = h_interpPSM._load_psm_data(config)
            return {'R_data': R_data}
        except IOError as e:
            print(e)
            print('In "h_interpPSM" class: Cannot find PSM calibration file: %s. Exiting!' % pre_calib_file)
            raise SystemExit
    
    @staticmethod
    def _load_psm_data(config):
        """Helper method for loading from dataframe"""

        R_data_file = config.psm.h_interp.datafile_obsError

        if R_data_file:
            # check if file exists
            if not os.path.isfile(R_data_file):
                print('In "h_interpPSM" class: Cannot find PSM calibration file: %s. Exiting!' % pre_calib_file)
                raise SystemExit(1)

            else:
                # This returns a python dictionary with entries as: {(proxy type, proxy name): Rvalue}
                Rdata_dict={}
                with open(R_data_file,'r') as f:
                    linenb = 0
                    for line in f:
                        try:
                            ptype,pname,Rval = line.split(',') # expects commas as field separator
                            Rval = Rval.strip('\n') # remove end-or-line chars
                            # removes quotes (single or double) around the R value if present
                            if (Rval.startswith('"') and Rval.endswith('"')) or \
                               (Rval.startswith("'") and Rval.endswith("'")):
                                Rval = Rval[1:-1]
                            # populate dictionary entry, make sure R value is a float
                            Rdata_dict[(ptype,pname)] = float(Rval)
                        except:
                            print('WARNING: In "h_interpPSM", load_psm_data: Error reading/parsing data on line', linenb, ':', line)

                linenb +=1

        else:
            Rdata_dict = {}

        return Rdata_dict


@class_docs_fixer
class BayesRegUK37PSM(BasePSM):
    """
    ... 

    Attributes
    ----------

    ...

    lat: float
        Latitude of associated proxy site
    lon: float
        Longitude of associated proxy site
    elev: float
        Elevation/depth of proxy site
    R: float
        Obs. error variance associated to proxy site

    Parameters
    ----------
    config: LMR_config
        Configuration module used for current LMR run.
    proxy_obj: BaseProxyObject like
        Proxy object that this PSM is being attached to.

    Raises
    ------
    ValueError
        ...
    """

    def __init__(self, config, proxy_obj, Bayes_data=None):

        self.psm_key = 'bayesreg_uk37'

        proxy = proxy_obj.type
        site = proxy_obj.id
        self.lat  = proxy_obj.lat
        self.lon  = proxy_obj.lon
        self.elev = proxy_obj.elev

        self.sensitivity = 'sst'

        # Matlab engine # for old matlab implementation
        #self.MatlabEng = config.psm.bayesreg_uk37.MatlabEng

        self.psm_required_variables = config.psm.bayesreg_uk37.psm_required_variables
        self.datafile_BayesRegressionData = config.psm.bayesreg_uk37.datafile_BayesRegressionData

        try:
            if Bayes_data is None:
                Bayes_data = self._load_psm_data(config)
            self.tau2 = Bayes_data['tau2']
            self.Bspline = Bayes_data['Bspline']
            # Getting the info for obs. error variance (R)
            self.R = np.mean(Bayes_data['tau2'])
        except (KeyError, IOError) as e:
            # No obs. error variance file found
            logger.error(e)
            logger.info('Cannot find obs. error variance data for:' + str((self.proxy, self.site)))


    def psm(self, Xb, X_state_info, X_coords):
        """
        Maps a given state to observations for the given proxy

        Parameters
        ----------
        Xb: ndarray
            State vector to be mapped into observation space (stateDim x ensDim)
        X_state_info: dict
            Information pertaining to variables in the state vector
        X_coords: ndarray
            Coordinates for the state vector (stateDim x 2)

        Returns
        -------
        Ye:
            Equivalent observation from prior
        """

        # ----------------------
        # Calculate the Ye's ...
        # ----------------------

        # Defining state variables to consider in the calculation of Ye's

        state_var = list(self.psm_required_variables.keys())[0]

        if state_var not in list(X_state_info.keys()):
            raise KeyError('Needed variable not in state vector for Ye'
                           ' calculation.')

        var_startidx, var_endidx = X_state_info[state_var]['pos']
        ind_lon = X_state_info[state_var]['spacecoords'].index('lon')
        ind_lat = X_state_info[state_var]['spacecoords'].index('lat')
        X_lons = X_coords[var_startidx:(var_endidx+1), ind_lon]
        X_lats = X_coords[var_startidx:(var_endidx+1), ind_lat]
        var_data = Xb[var_startidx:(var_endidx+1), :]

        # get prior data at proxy site
        gridpoint_data = get_data_closest_gridpt(var_data,X_lons,X_lats,self.lon,self.lat,getvalid=True)

        # check if gridpoint_data is in K: need deg. C for forward model
        # crude check...
        if np.nanmin(var_data) > 200.0:
            gridpoint_data = gridpoint_data - 273.15

        order = 2  # 3 in MATLAB
        knots = np.array([-0.4, 15, 24, 26, 29.6])
        heads = [knots[0]] * order
        tails = [knots[-1]] * order
        tck = [np.concatenate([heads, knots, tails]), self.Bspline, order]
        outdat = interpolate.splev(x = gridpoint_data, tck = tck, ext = 0)
        out_ens = np.random.normal(outdat, np.sqrt(self.tau2))
        Ye_ens = out_ens.T

        """
        # Matlab implementation ...
        # Making the input array matlab-friendly. Can do it through a list. 
        tmp = np.array(gridpoint_data)[np.newaxis]        
        MATgridpoint_data = matlab.double((tmp.T).tolist())
        # Ye_mat is a matlab array. It contains an *ensemble* of estimates for every
        # prior ensemble member.
        Ye_mat = self.MatlabEng.UK37_forward_model_func(self.datafile_BayesRegressionData,
                                                        MATgridpoint_data)
        # convert to numpy array for good measure
        Ye_ens = np.array(Ye_mat)
        """

        # take the mean of the ensemble of estimates
        Ye = np.mean(Ye_ens, axis=1)

        return Ye


    # Define a default error model for this proxy
    @staticmethod
    def error():
        return 0.1

    @staticmethod
    def _load_psm_data(config):
        """Helper method for loading from dataframe"""

        data_file = config.psm.bayesreg_uk37.datafile_BayesRegressionData

        if data_file:
            # check if file exists
            if not os.path.isfile(data_file):
                print('In "BayesRegUK37PSM" class: Cannot find file containing obs. error info.: %s. Exiting!' % data_file)
                raise SystemExit(1)
            else:
                # Load in the data
                regression_data = loadmat(data_file)
                tau2_data = regression_data['tau2_draws_final']
                B_data = regression_data['b_draws_final']
                BayesData_dict = {'Bspline': B_data, 'tau2': tau2_data}
        else:
            BayesData_dict = {}

        return BayesData_dict

    @staticmethod
    def get_kwargs(config):
        pass


# Mapping dict to PSM object type, this is where proxy_type/psm relations
# should be specified (I think.) - AP
_psm_classes = {'linear': LinearPSM, 'linear_TorP': LinearPSM_TorP,
                'bilinear': BilinearPSM,'h_interp': h_interpPSM,
                'bayesreg_uk37': BayesRegUK37PSM}

def get_psm_class(psm_type):
    """
    Retrieve psm class type to be instantiated.

    Parameters
    ----------
    psm_type: str
        Dict key to retrieve correct PSM class type.

    Returns
    -------
    BasePSM like:
        Class type to be instantiated and attached to a proxy.
    """
    return _psm_classes[psm_type]
<|MERGE_RESOLUTION|>--- conflicted
+++ resolved
@@ -41,16 +41,11 @@
 """
 import numpy as np
 import logging
-<<<<<<< HEAD
 import LMR_gridded
 import pickle
-from LMR_utils import haversine, get_distance, smooth2D, get_data_closest_gridpt, class_docs_fixer
-=======
 import os.path
-import LMR_calibrate
 from LMR_utils import (haversine, get_distance, smooth2D,
                        get_data_closest_gridpt, class_docs_fixer)
->>>>>>> 4c00d3f9
 
 import pandas as pd
 from scipy.stats import linregress
@@ -322,27 +317,7 @@
         # Calculate the Ye's ...
         # ----------------------
 
-<<<<<<< HEAD
         # Get state var for psm
-=======
-        # Associate state variable with PSM calibration dataset
-        # TODO: possible calibration sources hard coded for now... should define associations at config level
-        if self.datatag_calib in ['GISTEMP', 'MLOST', 'NOAAGlobalTemp', 'HadCRUT', 'BerkeleyEarth']:
-            # temperature
-            state_var = 'tas_sfc_Amon'
-        elif self.datatag_calib in ['GPCC','DaiPDSI']:
-            # moisture 
-            if self.datatag_calib == 'GPCC':
-                state_var = 'pr_sfc_Amon'
-            elif self.datatag_calib == 'DaiPDSI':
-                state_var = 'scpdsi_sfc_Amon'
-            else:
-                raise KeyError('Unrecognized moisture calibration source.'
-                               ' State variable not identified for Ye calculation.')
-        else:
-            raise KeyError('Unrecognized calibration-state variable association.'
-                           ' State variable not identified for Ye calculation.')
->>>>>>> 4c00d3f9
 
         state_var = state_object.get_psm_var_key(self.psm_vartype)
         gridpoint_data = self._get_gridpoint_data_from_state(state_var,
@@ -459,9 +434,8 @@
             else:
                 tmp = np.nan
             reg_x[i] = tmp
-<<<<<<< HEAD
-
-
+
+        # TODO: Check where this ref period stuff is in production
         # making sure calibration anomalies are referenced to ref_period
         # --------------------------------------------------------------
         # indices of elements in calibration set within ref_period
@@ -470,10 +444,6 @@
         reg_x = reg_x - np.nanmean(reg_x[inds])
 
 
-=======
-        
-        
->>>>>>> 4c00d3f9
         # ------------------------
         # Set-up linear regression
         # ------------------------
@@ -763,7 +733,6 @@
             print(' PSM(moisture) not calibrated for:' +
                   str((proxy, site)))
 
-<<<<<<< HEAD
         if psm_obj_T is not None and psm_obj_P is not None:
             if metric == 'corr':
                 compare_T = psm_obj_T.corr
@@ -772,24 +741,6 @@
                 compare_T = psm_obj_T.R
                 compare_P = psm_obj_P.R
 
-            if abs(compare_T) >= abs(compare_P):
-=======
-        # Check if PSM is calibrated w.r.t. temperature and/or w.r.t.
-        # precipitation/moisture. Assign proxy "sensitivity" based on
-        # PSM calibration.
-
-        # First check if required PSM calibration data is available      
-        psm_ok = True
-        if not psm_data_T:
-            print ('In "LinearPSM_TorP" class: Cannot find PSM calibration data for temperature.')
-            psm_ok = False
-        if not psm_data_P:
-            print ('In "LinearPSM_TorP" class: Cannot find PSM calibration data for moisture.')
-            psm_ok = False
-        if not psm_ok:
-            print('Exiting! You must use the PSMbuild facility to generate the appropriate calibrated PSMs')
-            raise SystemExit(1)
-
         # Now check about temperature vs. moisture ...
         if (proxy, site) in psm_data_T.keys() and (proxy, site) in psm_data_P.keys():
             # calibrated for temperature AND for precipitation, check relative goodness of fit 
@@ -797,22 +748,17 @@
             # ... based on PSM R^2
             if abs(psm_site_data_T['PSMcorrel']) >= abs(psm_site_data_P['PSMcorrel']):
                 # better fit w.r.t. temperature
->>>>>>> 4c00d3f9
                 self.sensitivity = 'temperature'
             else:
-<<<<<<< HEAD
-=======
                 # better fit w.r.t. precipitation/moisture
->>>>>>> 4c00d3f9
                 self.sensitivity = 'moisture'
         elif psm_obj_T is not None:
             self.sensitivity = 'temperature'
         elif psm_obj_P is not None:
             self.sensitivity = 'moisture'
         else:
-<<<<<<< HEAD
-            raise SystemExit('Exiting! You must use the PSMbuild facility to '
-                             'generate the appropriate calibrated PSMs')
+            raise ValueError('Proxy in database but not found in pre-calibration files... '
+                             'Skipping: {}'.format(proxy_obj.id))
 
         if self.sensitivity == 'temperature':
             self.psm_obj = psm_obj_T
@@ -820,10 +766,6 @@
         else:
             self.psm_obj = psm_obj_P
             self.psm = psm_obj_P.psm
-=======
-            raise ValueError('Proxy in database but not found in pre-calibration files... '
-                             'Skipping: {}'.format(proxy_obj.id))
->>>>>>> 4c00d3f9
 
         # Raise exception if critical correlation value not met
         if abs(self.psm_obj.corr) < r_crit:
@@ -1045,14 +987,7 @@
         diag_output, diag_output_figs: bool, optional
             Diagnostic output flags for calibration method
         """
-<<<<<<< HEAD
-
-         # reference period (years) over which calibration anomalies are referenced
-        ref_period = (1900,2000)
-
-=======
-        
->>>>>>> 4c00d3f9
+
         calib_spatial_avg = False
         Npts = 9  # nb of neighboring pts used in smoothing
 
@@ -1181,7 +1116,6 @@
             reg_x_P[i] = tmp
 
 
-<<<<<<< HEAD
         # making sure calibration anomalies are referenced to ref_period
         # --------------------------------------------------------------
         # indices of elements in calibration set within ref_period
@@ -1192,8 +1126,6 @@
         reg_x_P = reg_x_P - np.nanmean(reg_x_P[indsP])
 
 
-=======
->>>>>>> 4c00d3f9
         # ---------------------------
         # Perform bilinear regression
         # ---------------------------
