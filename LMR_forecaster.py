from abc import ABCMeta, abstractmethod
import numpy as  np
import os.path as path
import os

import pylim.LIM as LIM
import pylim.DataTools as DT
from LMR_utils2 import class_docs_fixer, augment_docstr, regrid_sphere


class BaseForecaster:
    """
    Class defining methods for LMR forecasting
    """

    @abstractmethod
    def __init__(self, config):
        pass

    @abstractmethod
    def forecast(self, t0_data):
        """
        Perform forecast

        Parameters
        ----------
        t0_data: ndarray-like
            Initial data to forecast from (stateDim x nens)

        Returns
        -------
        ndarray-like
            Forecast results (stateDim x nens)
        :return:
        """
        pass


@class_docs_fixer
class LIMForecaster:
    """
    Linear Inverse Model Forecaster
    """

    def __init__(self, config):
        cfg = config.forecaster.LIM
        infile = cfg.calib_filename
        varname = cfg.calib_varname
        fmt = cfg.dataformat
        eig_adjust = cfg.eig_adjust
        ignore_precalib = cfg.ignore_precalib
        is_anomaly = cfg.calib_is_anomaly
        is_runmean = cfg.calib_is_runmean

        # Search for pre-calibrated LIM to save time
        fpath, fname = path.split(infile)
        precalib_path = path.join(fpath, 'lim_precalib')
        precalib_fname = path.splitext(fname)[0] + '.lim.pckl'
        precalib_pathfname = path.join(precalib_path, precalib_fname)

        if not ignore_precalib:
            try:
                self.lim = LIM.LIM.from_precalib(precalib_pathfname)
                print ('Pre-calibrated lim loaded from '
                       '{}'.format(precalib_pathfname))
                return
            except IOError:
                print ('No pre-calibrated LIM found.')

        if fmt == 'NCD':
            print ('Loading LIM calibration from ' + infile)
            data_obj = DT.BaseDataObject.from_netcdf(infile, varname)
            do_regrid = True
        elif fmt == 'POSNCD':
            data_obj = DT.posterior_ncf_to_data_obj(infile, varname)
<<<<<<< HEAD
=======
            do_regrid = False
        elif fmt == 'PCKL':
            data_obj = DT.BaseDataObject.from_pickle(infile)
>>>>>>> 6a1cb293
            do_regrid = False
        else:
            raise TypeError('Unsupported calibration data'
                            ' type for LIM: {}'.format(fmt))

        coords = data_obj.get_dim_coords(['lat', 'lon', 'time'])
        data_obj.is_run_mean = is_runmean
        data_obj.is_anomaly = is_anomaly

        if do_regrid:
            # TODO: May want to tie this more into LMR regridding
            # Truncate the calibration data
            print 'Regridding calibration data...'
            dat_new, lat_new, lon_new = regrid_sphere(len(coords['lat'][1]),
                                                      len(coords['lon'][1]),
                                                      len(coords['time'][1]),
                                                      data_obj.data.T,
                                                      42)

            new_coords = {'time': coords['time'],
                          'lat': (1, lat_new[:, 0]),
                          'lon': (2, lon_new[0])}
            new_shp = (len(new_coords['time'][1]),
                       len(new_coords['lat'][1]),
                       len(new_coords['lon'][1]))
            dat_new = dat_new.T.reshape(new_shp)

            calib_obj = DT.BaseDataObject(dat_new, dim_coords=new_coords,
                                          force_flat=True,
                                          time_units=data_obj.time_units,
                                          time_cal=data_obj.time_cal,
                                          is_anomaly=is_anomaly, is_run_mean=is_runmean)
            # calib_obj.save_dataobj_pckl(pre_avg_fname)
        else:
            calib_obj = data_obj

        self.lim = LIM.LIM(calib_obj, cfg.wsize, cfg.fcast_times,
                           cfg.fcast_num_pcs, detrend_data=cfg.detrend,
                           L_eig_bump=eig_adjust)

        if not path.exists(precalib_path):
            os.makedirs(precalib_path)

        self.lim.save_precalib(precalib_pathfname)

    def forecast(self, state_obj):

        assert state_obj.resolution == 1.0, 'Annual data required to forecast.'

        state_var = 'tas_sfc_Amon'
        var_data = state_obj.get_var_data(state_var, idx=0)

        fcast_data = self._forecast_helper(var_data)

        # var_data is returned as a view for annual, so this re-assigns
        var_data[:] = fcast_data

    def _forecast_helper(self, t0_data):

        # TODO: Check anomaly stuff
        # dummy time coordinate
        time_coord = {'time': (0, range(t0_data.shape[1]))}
        fcast_obj = DT.BaseDataObject(t0_data.T, dim_coords=time_coord,
                                      force_flat=True,
                                      is_run_mean=True,
                                      is_anomaly=True,
                                      is_detrended=True)

        fcast, eofs = self.lim.forecast(fcast_obj)

        # return physical forecast (dimensions of stateDim x nens)
        return np.dot(eofs, np.squeeze(fcast))


_forecaster_classes = {'lim': LIMForecaster}


def get_forecaster_class(key):
    """
    Retrieve forecaster class type to be instantiated.

    Parameters
    ----------
    key: str
        Dict key to retrieve correct Forecaster class type.

    Returns
    -------
    BaseForecaster-like:
        Forecaster class to be instantiated
    """
    return _forecaster_classes[key]



<|MERGE_RESOLUTION|>--- conflicted
+++ resolved
@@ -73,12 +73,9 @@
             do_regrid = True
         elif fmt == 'POSNCD':
             data_obj = DT.posterior_ncf_to_data_obj(infile, varname)
-<<<<<<< HEAD
-=======
             do_regrid = False
         elif fmt == 'PCKL':
             data_obj = DT.BaseDataObject.from_pickle(infile)
->>>>>>> 6a1cb293
             do_regrid = False
         else:
             raise TypeError('Unsupported calibration data'
