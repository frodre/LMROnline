--- conflicted
+++ resolved
@@ -213,18 +213,12 @@
   info:
     multiple_vars: True
     template: '[vardef_template]'
-<<<<<<< HEAD
     available_vars: ['tas_sfc_Amon', 'tas_sfc_Adec', 'psl_sfc_Adec',
                      'ts_sfc_Adec', 'tos_sfc_Odec', 'sos_sfc_Odec']
-=======
-    available_vars: ['tas_sfc_Adec', 'psl_sfc_Adec',
-                     'tos_sfc_Odec', 'sos_sfc_Odec']
->>>>>>> a3fb01cb
 
   datadir: null
   datafile: '[vardef_template]_CCSM3_TraCE21ka.nc'
   dataformat: NCD
-
 
 
 # Non - default Datasets
