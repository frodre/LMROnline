--- conflicted
+++ resolved
@@ -14,11 +14,8 @@
         prior_object = prior_ccsm4_preindustrial_control()
     elif iprior == 'mpi-esm-p_last_millenium':
         prior_object = prior_mpi_esm_p_last_millenium()
-<<<<<<< HEAD
-=======
     elif iprior == 'gfdl-cm3_preindustrial_control':
         prior_object = prior_gfdl_cm3_preindustrial_control()
->>>>>>> cf7f1518
     elif iprior == '20cr':
         prior_object = prior_20cr()
     elif iprior == 'era20c':
@@ -193,7 +190,6 @@
         from load_gridded_data import read_gridded_data_CMIP5_model
         self.prior_dict = read_gridded_data_CMIP5_model(self.prior_datadir,self.prior_datafile,self.statevars)
         return
-<<<<<<< HEAD
 
 # class for the MPI-ESM-P Last Millenniun simulation
 class prior_mpi_esm_p_last_millenium(prior_master):
@@ -203,16 +199,6 @@
         self.prior_dict = read_gridded_data_CMIP5_model(self.prior_datadir,self.prior_datafile,self.statevars)
         return
 
-=======
-
-# class for the MPI-ESM-P Last Millenniun simulation
-class prior_mpi_esm_p_last_millenium(prior_master):
-
-    def read_prior(self):
-        from load_gridded_data import read_gridded_data_CMIP5_model
-        self.prior_dict = read_gridded_data_CMIP5_model(self.prior_datadir,self.prior_datafile,self.statevars)
-        return
-
 # class for the GFDL-CM3 Pre-Industrial Control simulation
 class prior_gfdl_cm3_preindustrial_control(prior_master):
 
@@ -221,7 +207,6 @@
         self.prior_dict = read_gridded_data_CMIP5_model(self.prior_datadir,self.prior_datafile,self.statevars)
         return
 
->>>>>>> cf7f1518
 # class for NOAA's 20th century reanalysis (20CR)
 class prior_20cr(prior_master):
 
