"""
Module: LMR_prior.py

Purpose: Contains definitions of classes defining the various sources
         (i.e. model simulations and reanalyses) which may be used as to
         populate the prior in the LMR. Also contains the code used to 
         randomly pick model states along the temporal domain to populate
         the prior ensemble. 

Originator: Robert Tardif | Dept. of Atmospheric Sciences, Univ. of Washington
                          | January 2015

Revisions: 
          - Added the ERA20CM (ECMWF 20th century ensemble simulation) as a 
            possible source of prior data to be used by the LMR.
            [R. Tardif, U. of Washington, December 2015]
          - Added the option of detrending the prior
            [R. Tardif, U. of Washington, March 2016]
          - Added the 'ccsm4_isotope_controlrun' as a possible prior source.
            Contains simulated isotope (d18O) field. 
            [R. Tardif, U. of Washington, May 2016]
          - Added 'ccsm3_trace21ka' (simulation of the transient climate of 
            the last 21k years) as a possible prior source
            [R. Tardif, U. of Washington, Nov 2016]

"""

import numpy as np
from random import sample, seed
from copy import deepcopy

# -------------------------------------------------------------------------------
# *** Prior source assignment  --------------------------------------------------
# -------------------------------------------------------------------------------
# All logic for prior object assignment
def prior_assignment(iprior):
    if iprior == 'generic':
        prior_object = prior_generic()
    elif iprior == 'GISTEMP':
        prior_object = prior_gistemp()
    elif iprior == 'ccsm4_last_millenium':
        prior_object = prior_ccsm4_last_millenium()
    elif iprior == 'ccsm4_preindustrial_control':
        prior_object = prior_ccsm4_preindustrial_control()
    elif iprior == 'ccsm4_isotope_controlrun':
        prior_object = prior_ccsm4_isotope_controlrun()
    elif iprior == 'mpi-esm-p_last_millenium':
        prior_object = prior_mpi_esm_p_last_millenium()
    elif iprior == 'gfdl-cm3_preindustrial_control':
        prior_object = prior_gfdl_cm3_preindustrial_control()
    elif iprior == '20cr':
        prior_object = prior_20cr()
    elif iprior == 'era20c':
        prior_object = prior_era20c()
    elif iprior == 'era20cm':
        prior_object = prior_era20cm()
    elif iprior == 'ccsm3_trace21ka':
        prior_object = prior_ccsm3_trace21ka()

    return prior_object


# -------------------------------------------------------------------------------
# *** Master class for model data as prior --------------------------------------
# -------------------------------------------------------------------------------
class prior_master(object):
    '''
    This is the master class for the prior data. Inherent to create classes for each prior source.
    '''

    # Populate the prior ensemble from gridded model/analysis data
    def populate_ensemble(self,prior_source, prior_cfg):

        # Load prior data from file(s) - multiple state variables
        self.read_prior()        
        
        Nens_max = len(self.prior_dict[self.prior_dict.keys()[0]]['years'])
        if self.Nens and self.Nens > Nens_max:
            raise SystemExit('ERROR in populate_ensemble! Specified ensemble size too large for available nb of states. '
            'Max allowed with current configuration: %d' %Nens_max)

        
        nbvars = len(self.statevars)
        # Check consistency between specified state variables and uploaded dictionary
        if len(self.prior_dict.keys()) != nbvars:
            raise SystemExit('Problem with load of prior state variables. Exiting!')

        
        # Defining content of state vector => dictionary: state_vect_content
        # NOTE: now assumes that dims of state variables are (lat,lon) only !!!
        state_vect_info = {}
        
        # Loop over state variables
        Nx = 0
        timedim = []
        for var in self.prior_dict.keys():

            vartype = self.prior_dict[var]['vartype']

            dct = {}
            timedim.append(len(self.prior_dict[var]['years']))

            spacecoords = self.prior_dict[var]['spacecoords']

            if '2D' in vartype:

                dim1, dim2 = spacecoords

                # How are these defined? Check dims of arrays
                if len(self.prior_dict[var][dim1].shape) == 2 and len(self.prior_dict[var][dim2].shape) == 2:
                    # we have a field defined on an irregular lat/lon grid, requiring lat & lon
                    # each be defined with a 2d array
                    ndim1 = self.prior_dict[var][dim1].shape[0]
                    ndim2 = self.prior_dict[var][dim1].shape[1]
                    
                elif len(self.prior_dict[var][dim1].shape) == 1 and len(self.prior_dict[var][dim2].shape) == 1:
                    # regular lat/lon array : lat and lon can be defined with 1d arrays
                    ndim1 = len(self.prior_dict[var][dim1])
                    ndim2 = len(self.prior_dict[var][dim2])

                else:
                    raise SystemExit('ERROR in populate_ensemble: Unrecognized info on spatial dimensions. Exiting!')

                ndimtot = ndim1*ndim2
                
                dct['pos'] = (Nx,Nx+(ndimtot)-1)
                dct['spacecoords'] = spacecoords
                dct['spacedims'] = (ndim1,ndim2)

                if 'lat' in spacecoords and 'lon' in spacecoords:
                    dct['vartype'] = '2D:horizontal'
                elif 'lat' in spacecoords and 'lev' in spacecoords:
                    dct['vartype'] = '2D:meridional_vertical'
                else:
                    raise SystemExit('ERROR in populate_ensemble: Unrecognized info on spatial dimensions. Exiting!')
                
            elif vartype == '1D:meridional':
                dim1,  = spacecoords
                ndim1 = self.prior_dict[var][dim1].shape[0]
                ndimtot = ndim1
                dct['pos'] = (Nx,Nx+(ndimtot)-1)
                dct['spacecoords'] = spacecoords
                dct['spacedims'] = (ndim1,)
                dct['vartype'] = vartype
                
            else:
                # variable is simple time series'
                ndimtot = 1
                dct['pos'] = (Nx,Nx+(ndimtot)-1)
                dct['spacecoords'] = None
                dct['spacedims'] = None
                dct['vartype'] = '0D:time series'
                
            # assign to master dictionary
            state_vect_info[var] = dct

            # determining length of state vector
            Nx = Nx + (ndimtot)

        # Looped through all state variables, now a summary:
        print ' '
        print 'State vector information:'
        print 'Nx =', Nx
        print 'state_vect_info=', state_vect_info
        
        # time dimension consistent across variables?
        if all(x == timedim[0] for x in timedim):
            ntime = timedim[0]
        else:
            raise SystemExit('ERROR im populate_ensemble: time dimension not consistent across all state variables. Exiting!')

        # If Nens is None, use all of prior with no random sampling
        if self.Nens is None:
            take_sample = False
            self.Nens = ntime
        else:
            take_sample = True

        # Array that will contain the prior ensemble (state vector)
        Xb = np.zeros(shape=[Nx,self.Nens]) # no time dimension now...
        # ***NOTE: Following code assumes that data for a given year are located at same array time index across all state variables

        if take_sample:
            print 'Random selection of', str(self.Nens), 'ensemble members'
            # Populate prior ensemble from randomly sampled states
            seed(prior_cfg.seed)
            ind_ens = sample(range(ntime), self.Nens)
        else:
            print 'Using entire consecutive years in prior dataset.'
            ind_ens = range(ntime)

        self.prior_sample_indices = ind_ens

        # To keep spatial coords of gridpoints (needed geo. information)
        Xb_coords = np.empty(shape=[Nx,2]) # 2 is max nb of spatial dim a variable can take
        Xb_coords[:,:] = np.NAN # initialize with Nan's

        for var in self.prior_dict.keys():

            vartype = self.prior_dict[var]['vartype']
            
            indstart = state_vect_info[var]['pos'][0]
            indend   = state_vect_info[var]['pos'][1]

            if '2D' in vartype:
                    # Loop over ensemble members
                    for i in range(0,self.Nens):
                        Xb[indstart:indend+1,i] = self.prior_dict[var]['value'][ind_ens[i],:,:].flatten()

                    # get the name of the spatial coordinates for state variable 'var'
                    coordname1, coordname2 = state_vect_info[var]['spacecoords']
                    # load in the coord values from data dictionary 
                    coord1 = self.prior_dict[var][coordname1]
                    coord2 = self.prior_dict[var][coordname2]

                    # check how coords are defined:
                    # 1d (regular lat/lon grid) or 2d (irregular lat/lon grid)
                    if len(coord1.shape) == 1 and len(coord2.shape) == 1:
                        ndim1 = coord1.shape[0]
                        ndim2 = coord2.shape[0]
                        X_coord1 =  np.array([coord1,]*ndim2).transpose()
                        X_coord2 =  np.array([coord2,]*ndim1)
                    elif len(coord1.shape) == 2 and len(coord2.shape) == 2:
                        ndim1, ndim2 = coord1.shape
                        X_coord1 =  coord1
                        X_coord2 =  coord2

                    Xb_coords[indstart:indend+1,0] = X_coord1.flatten()
                    Xb_coords[indstart:indend+1,1] = X_coord2.flatten()

                    # Some cleanup
                    del coord1
                    del coord2
                    del X_coord1
                    del X_coord2

            elif vartype == '1D:meridional':
                # Loop over ensemble members
                for i in range(0,self.Nens):
                    Xb[indstart:indend+1,i] = self.prior_dict[var]['value'][ind_ens[i],:].flatten()

                    # get the name of the spatial coordinate for state variable 'var'
                    coordname1, = state_vect_info[var]['spacecoords']
                    # load in the coord values from data dictionary 
                    X_coord1 = self.prior_dict[var][coordname1]

                    Xb_coords[indstart:indend+1,0] = X_coord1.flatten()

                    # Some cleanup
                    del X_coord1                    

            elif vartype == '0D:time series':
                # Loop over ensemble members
                for i in range(0,self.Nens):
                    Xb[indstart:indend+1,i] = self.prior_dict[var]['value'][ind_ens[i]].flatten()
                
            else:
                raise SystemExit('ERROR im populate_ensemble: variable of unrecognized spatial dimensions. Exiting!')


<<<<<<< HEAD
            """
            # RT dev ... ... ...
            # if anom_reference period is defined, re-centering sample around a mean of zero ? ...
            
            print self.prior_dict[var]['climo'].shape
            print self.prior_dict[var]['value'][ind_ens[0]].shape


            print np.mean(Xb[indstart:indend+1,:], axis=1)

            sample_mean = np.mean(Xb[indstart:indend+1,:], axis=1)
            
            Xb[indstart:indend+1,:] = Xb[indstart:indend+1,:] - sample_mean[:,np.newaxis]

            print np.mean(Xb[indstart:indend+1,:], axis=1)
            
            exit(1)
            # RT dev ... ... ...
            """
        
        # Returning state vector Xb as masked array, if it contains
        # at least one invalid value
        if np.isnan(Xb).any():        
            Xb_mask = np.ma.masked_invalid(Xb)
            # Set fill_value to np.nan
            np.ma.set_fill_value(Xb_mask, np.nan)
=======
        if np.any(np.isnan(Xb)):
            # Returning state vector Xb as masked array
            Xb_res = np.ma.masked_invalid(Xb)

            # Set fill_value to np.nan
            np.ma.set_fill_value(Xb_res, np.nan)
        
            # array indices of masked & valid elements
            inds_mask = np.nonzero(Xb_res.mask)
            inds_valid = np.nonzero(~Xb_res.mask)
        else:
            Xb_res = Xb
>>>>>>> a3fb01cb
        
            # array indices of masked & valid elements
            inds_mask = np.nonzero(Xb_mask.mask)
            inds_valid = np.nonzero(~Xb_mask.mask)

        else:
            Xb_mask = Xb            
        
        # Assign return variables
        self.ens = Xb_res
        self.coords = Xb_coords
        self.full_state_info = state_vect_info
        
        return


# -------------------------------------------------------------------------------
# Classes for specific model/simulation -----------------------------------------
# -------------------------------------------------------------------------------


# class for generic object
class prior_generic(prior_master):
    pass

# class for GISTEMP gridded surface temperature dataset
class prior_gistemp(prior_master):
    pass

# class for BerkeleyEarth gridded surface temperature dataset
class prior_BerkeleyEarth(prior_master):
    pass

# class for the CCSM4 Last Millennium simulation
class prior_ccsm4_last_millenium(prior_master):

    def read_prior(self):
    
        from load_gridded_data import read_gridded_data_CMIP5_model
        self.prior_dict = read_gridded_data_CMIP5_model(self.prior_datadir,
                                                        self.prior_datafile,
                                                        self.statevars,
                                                        self.avgInterval,
                                                        self.detrend,
                                                        self.statevars_info)
        return

# class for the CCSM4 Pre-Industrial Control simulation
class prior_ccsm4_preindustrial_control(prior_master):

    def read_prior(self):
        from load_gridded_data import read_gridded_data_CMIP5_model
        self.prior_dict = read_gridded_data_CMIP5_model(self.prior_datadir,
                                                        self.prior_datafile,
                                                        self.statevars,
                                                        self.avgInterval,
                                                        self.detrend,
                                                        self.statevars_info)
        return

# class for the CCSM4 isotope-enabled control simulation (from D. Noone)
class prior_ccsm4_isotope_controlrun(prior_master):

    def read_prior(self):
        from load_gridded_data import read_gridded_data_CMIP5_model
        self.prior_dict = read_gridded_data_CMIP5_model(self.prior_datadir,
                                                        self.prior_datafile,
                                                        self.statevars,
                                                        self.avgInterval,
                                                        self.detrend,
                                                        self.statevars_info)
        return
    
# class for the MPI-ESM-P Last Millenniun simulation
class prior_mpi_esm_p_last_millenium(prior_master):

    def read_prior(self):
        from load_gridded_data import read_gridded_data_CMIP5_model
        self.prior_dict = read_gridded_data_CMIP5_model(self.prior_datadir,
                                                        self.prior_datafile,
                                                        self.statevars,
                                                        self.avgInterval,
                                                        self.detrend,
                                                        self.statevars_info)
        return

# class for the GFDL-CM3 Pre-Industrial Control simulation
class prior_gfdl_cm3_preindustrial_control(prior_master):

    def read_prior(self):
        from load_gridded_data import read_gridded_data_CMIP5_model
        self.prior_dict = read_gridded_data_CMIP5_model(self.prior_datadir,
                                                        self.prior_datafile,
                                                        self.statevars,
                                                        self.avgInterval,
                                                        self.detrend,
                                                        self.statevars_info)
        return

# class for NOAA's 20th century reanalysis (20CR)
class prior_20cr(prior_master):

    def read_prior(self):
        from load_gridded_data import read_gridded_data_CMIP5_model
        self.prior_dict = read_gridded_data_CMIP5_model(self.prior_datadir,
                                                        self.prior_datafile,
                                                        self.statevars,
                                                        self.avgInterval,
                                                        self.detrend,
                                                        self.statevars_info)
        return

# class for ECMWF's 20th century reanalysis (ERA20C)
class prior_era20c(prior_master):

    def read_prior(self):
        from load_gridded_data import read_gridded_data_CMIP5_model
        self.prior_dict = read_gridded_data_CMIP5_model(self.prior_datadir,
                                                        self.prior_datafile,
                                                        self.statevars,
                                                        self.avgInterval,
                                                        self.detrend,
                                                        self.statevars_info)
        return

# class for ECMWF's 20th century model ensemble (ERA20CM)
class prior_era20cm(prior_master):

    def read_prior(self):
        from load_gridded_data import read_gridded_data_CMIP5_model_ensemble
        self.prior_dict = read_gridded_data_CMIP5_model_ensemble(self.prior_datadir,
                                                                 self.prior_datafile,
                                                                 self.statevars)
        return

# class for the simulation of the transient climate of the last 21k years (TraCE21ka)
class prior_ccsm3_trace21ka(prior_master):

    def read_prior(self):
        from load_gridded_data import read_gridded_data_TraCE21ka
        self.prior_dict = read_gridded_data_TraCE21ka(self.prior_datadir,
                                                      self.prior_datafile,
                                                      self.statevars,
                                                      self.avgInterval,
                                                      self.detrend,
                                                      self.anom_reference)        
        return<|MERGE_RESOLUTION|>--- conflicted
+++ resolved
@@ -258,7 +258,7 @@
                 raise SystemExit('ERROR im populate_ensemble: variable of unrecognized spatial dimensions. Exiting!')
 
 
-<<<<<<< HEAD
+
             """
             # RT dev ... ... ...
             # if anom_reference period is defined, re-centering sample around a mean of zero ? ...
@@ -281,11 +281,7 @@
         
         # Returning state vector Xb as masked array, if it contains
         # at least one invalid value
-        if np.isnan(Xb).any():        
-            Xb_mask = np.ma.masked_invalid(Xb)
-            # Set fill_value to np.nan
-            np.ma.set_fill_value(Xb_mask, np.nan)
-=======
+
         if np.any(np.isnan(Xb)):
             # Returning state vector Xb as masked array
             Xb_res = np.ma.masked_invalid(Xb)
@@ -298,14 +294,6 @@
             inds_valid = np.nonzero(~Xb_res.mask)
         else:
             Xb_res = Xb
->>>>>>> a3fb01cb
-        
-            # array indices of masked & valid elements
-            inds_mask = np.nonzero(Xb_mask.mask)
-            inds_valid = np.nonzero(~Xb_mask.mask)
-
-        else:
-            Xb_mask = Xb            
         
         # Assign return variables
         self.ens = Xb_res
