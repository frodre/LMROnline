--- conflicted
+++ resolved
@@ -1,8 +1,6 @@
-<<<<<<< HEAD
-=======
-
-#
->>>>>>> 68fb309e
+
+
+#
 # verify statistics related to the global-mean 2m air temperature
 #
 # started from LMR_plots.py r-86
@@ -649,8 +647,5 @@
         plt.savefig(fname)
 
 # display all figures at the end:
-<<<<<<< HEAD
 plt.show()
-=======
-plt.show()
->>>>>>> 68fb309e
+
