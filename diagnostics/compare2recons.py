--- conflicted
+++ resolved
@@ -12,17 +12,8 @@
 
 """
 import glob
-<<<<<<< HEAD
-import os
-import sys
-=======
 import re
 import pickle
-import numpy as np
-from scipy.interpolate import griddata
->>>>>>> e93b0fc2
-
-import matplotlib.pyplot as plt
 import numpy as np
 from mpl_toolkits.basemap import Basemap
 from scipy.interpolate import griddata
@@ -167,7 +158,7 @@
         recon_times_refe  = gmt_data_refe['recon_times']
 
         # check available times in both reconstructions (vs year_range)
-        
+
         if (year_range[0] not in recon_times_refe) or (year_range[1] not in recon_times_refe):
             print('Years in reference reconstruction are inconsistent '
             'with user-specified year_range. Please make necessary adjustements.')
@@ -176,7 +167,7 @@
             print('Years in test reconstruction are inconsistent '
             'with user-specified year_range. Please make necessary adjustements.')
             raise SystemExit()
-        
+
         if infile == 'gmt':
             recon_gmt_data_test          = gmt_data_test['gmt_save']
             [nbproxy_test, nbtimes_test] = recon_gmt_data_test.shape
@@ -509,13 +500,13 @@
         # -------------------------------------
         # Calculate differences (ensemble mean)
         # -------------------------------------
-        #recon_diff_years = recon_refe_years 
+        #recon_diff_years = recon_refe_years
 
         yrs_refe = recon_refe_years[0,:]
         yrs_test = recon_test_years[0,:]
         recon_diff_years =  yrs_refe[(yrs_refe>=year_range[0]) & (yrs_refe<=year_range[1])]
-        
-        
+
+
 
         
         recon_diff_gmt_ensmean = recon_test_gmt_ensmean[(yrs_test>=year_range[0]) & (yrs_test<=year_range[1])] - \
@@ -532,8 +523,8 @@
                                   recon_refe_shmt_ensmean[(yrs_refe>=year_range[0]) & (yrs_refe<=year_range[1])]
         prior_diff_shmt_ensmean = prior_test_shmt_ensmean[(yrs_test>=year_range[0]) & (yrs_test<=year_range[1])] - \
                                   prior_refe_shmt_ensmean[(yrs_refe>=year_range[0]) & (yrs_refe<=year_range[1])]
-        
-        
+
+
         # -----------------------------------------------
         # Plotting time series of global mean temperature
         # -----------------------------------------------
