--- conflicted
+++ resolved
@@ -76,11 +76,7 @@
     archive_dir: str
         Absolute path to LMR reconstruction archive directory
     """
-<<<<<<< HEAD
     nexp = 'testdev_paramsearch_online_nolim'
-=======
-    nexp = 'testdev_inflsearch_blendedinf_ccm4gis_mpilim'
->>>>>>> 310d7911
     lmr_path = '/home/disk/chaos2/wperkins/data/LMR'
     online_reconstruction = True
     clean_start = True
@@ -362,21 +358,12 @@
         calib_varname='tas'
         #calib_filename = ('/home/disk/chaos2/wperkins/data/20CR/air.2m.mon.mean.nc')
         #calib_varname = 'air'
-<<<<<<< HEAD
         calib_filename = ('/home/disk/chaos2/wperkins/data/LMR/data/'
                           'analyses/Experimental/tas_run_mean_berkely_'
                           'earth_monthly_195701-201412.nc')
         calib_varname = 'tas_run_mean'
         calib_is_anomaly = True
         calib_is_runmean = True
-=======
-        # calib_filename = ('/home/disk/chaos2/wperkins/data/LMR/data/'
-        #                   'analyses/Experimental/tas_run_mean_berkely_'
-        #                   'earth_monthly_195701-201412.nc')
-        #calib_varname = 'tas_run_mean' 
-        calib_is_anomaly = False
-        calib_is_runmean = False
->>>>>>> 310d7911
         dataformat = 'NCD'
         fcast_times = [1]
         wsize = 12
