--- conflicted
+++ resolved
@@ -1,4 +1,3 @@
-<<<<<<< HEAD
 """
 Class based config module to help with passing information to LMR modules for
 reconstruction experiments.
@@ -42,7 +41,7 @@
     # TODO: More pythonic to make last time a non-inclusive edge
     recon_period = [1850, 2000]
     nens = 100
-    iter_range = [0, 3]
+    iter_range = [0, 0]
     curr_iter = iter_range[0]
     loc_rad = None
 
@@ -69,7 +68,7 @@
     """
 
     use_from = ['pages']
-    proxy_frac = 1.0
+    proxy_frac = 0.75
 
     class pages:
         """
@@ -197,9 +196,12 @@
         psm_r_crit: float
             Usage threshold for correlation of linear PSM
         """
-        datatag_calib = 'GISTEMP'
+        #datatag_calib = 'GISTEMP'
+        #datafile_calib = 'gistemp1200_ERSST.nc'
+        datatag_calib = 'MLOST'
+        datafile_calib = 'MLOST_air.mon.anom_V3.5.4.nc'
+
         datadir_calib = join(core.lmr_path, 'data', 'analyses')
-        datafile_calib = 'gistemp1200_ERSST.nc'
         dataformat_calib = 'NCD'
 
         pre_calib_datafile = join(core.lmr_path,
@@ -226,253 +228,6 @@
     """
     # Prior data directory & model source
     prior_source = 'ccsm4_last_millenium'
-    datadir_prior = join(core.lmr_path, 'data', 'model', prior_source)
-    #datafile_prior = 'tas_Amon_CCSM4_past1000_r1i1p1_085001-185012.nc'
-    datafile_prior   = '[vardef_template]_CCSM4_past1000_085001-185012.nc'
-    dataformat_prior = 'NCD'
-    state_variables = ['tas_sfc_Amon']
-=======
-"""
-Class based config module to help with passing information to LMR modules for
-reconstruction experiments.
-
-Adapted from LMR_exp_NAMELIST by AndreP
-"""
-
-from os.path import join
-
-
-class core:
-    """
-    High-level parameters of reconstruction experiment
-
-    Attributes
-    ----------
-    nexp: str
-        Name of reconstruction experiment
-    lmr_path: str
-        Absolute path for the experiment
-    clean_start: bool
-        Delete existing files in output directory (otherwise they will be used
-        as the prior!)
-    recon_period: list(int)
-        Time period for reconstruction
-    nens: int
-        Ensemble size
-    iter_range: list(int)
-        Number of Monte-Carlo iterations to perform
-    loc_rad: float
-        Localization radius for DA (in km)
-    datadir_output: str
-        Absolute path to working directory output for LMR
-    archive_dir: str
-        Absolute path to LMR reconstruction archive directory
-    """
-    # *Note: Series with Near Sfc temperature, 500 hPa height and AMOC index as state variables
-    #nexp = 'p1rl_CCSM4_LastMillenium_ens100_cGISTEMP_allAnnualProxyTypes_pf0.75'
-    #nexp = 'p1rl_MPIESMP_LastMillenium_ens100_cGISTEMP_allAnnualProxyTypes_pf0.75'
-    #nexp = 'p1rl_20CR_ens100_cGISTEMP_allAnnualProxyTypes_pf0.75'
-    #nexp = 'p1rl_ERA20C_ens100_cGISTEMP_allAnnualProxyTypes_pf0.75'
-    #nexp = 'p1rl_GFDLCM3_PiControl_ens100_cGISTEMP_allAnnualProxyTypes_pf0.75'
-    # *Note: As "p1rl", with OHC in various ocean basins added to state variables
-    #nexp = 'p2rl_CCSM4_LastMillenium_ens100_cGISTEMP_allAnnualProxyTypes_pf0.75'
-    #nexp = 'p2rl_CCSM4_LastMillenium_ens100_cMLOST_allAnnualProxyTypes_pf0.75'
-    #nexp = 'p2rlrc0_CCSM4_LastMillenium_ens100_cGISTEMP_allAnnualProxyTypes_pf0.75'
-
-    nexp = 'testdev_add_scalar_ens_output'
-    lmr_path = '/home/disk/kalman3/rtardif/LMR'
-    online_reconstruction = False
-    clean_start = True
-    # TODO: More pythonic to make last time a non-inclusive edge
-    recon_period = [1970, 2000]
-    nens = 100
-    iter_range = [0, 0]
-    curr_iter = iter_range[0]
-    loc_rad = None
-
-    datadir_output = '/home/chaos2/wperkins/data/LMR/output/working'
-    #datadir_output  = '/home/disk/kalman3/rtardif/LMR/output/wrk'
-    #datadir_output  = '/home/disk/ekman/rtardif/nobackup/LMR/output'
-    #datadir_output  = '/home/disk/ice4/hakim/svnwork/python-lib/trunk/src/ipython_notebooks/data'
-
-    archive_dir = '/home/chaos2/wperkins/data/LMR/output/archive'
-    #archive_dir = '/home/disk/kalman3/rtardif/LMR/output'
-    #archive_dir = '/home/disk/kalman3/hakim/LMR/'
-
-class proxies:
-    """
-    Parameters for proxy data
-
-    Attributes
-    ----------
-    use_from: list(str)
-        A list of keys for proxy classes to load from.  Keys available are
-        stored in LMR_proxy2.
-    proxy_frac: float
-        Fraction of available proxy data (sites) to assimilate
-    """
-
-    use_from = ['pages']
-    proxy_frac = 0.75
-
-    class pages:
-        """
-        Parameters for PagesProxy class
-
-        Attributes
-        ----------
-        datadir_proxy: str
-            Absolute path to proxy data
-        datafile_proxy: str
-            Absolute path to proxy records file
-        metafile_proxy: str
-            Absolute path to proxy meta data
-        dataformat_proxy: str
-            File format of the proxy data
-        regions: list(str)
-            List of proxy data regions (data keys) to use.
-        proxy_resolution: list(float)
-            List of proxy time resolutions to use
-        proxy_order: list(str):
-            Order of assimilation by proxy type key
-        proxy_assim2: dict{ str: list(str)}
-            Proxy types to be assimilated.
-            Uses dictionary with structure {<<proxy type>>: [.. list of measuremant
-            tags ..] where "proxy type" is written as
-            "<<archive type>>_<<measurement type>>"
-        proxy_type_mapping: dict{(str,str): str}
-            Maps proxy type and measurement to our proxy type keys.
-            (e.g. {('Tree ring', 'TRW'): 'Tree ring_Width'} )
-        simple_filters: dict{'str': Iterable}
-            List mapping Pages2k metadata sheet columns to a list of values
-            to filter by.
-        """
-
-        datadir_proxy = join(core.lmr_path, 'data', 'proxies')
-        datafile_proxy = join(datadir_proxy,
-                              'Pages2k_Proxies.df.pckl')
-        metafile_proxy = join(datadir_proxy,
-                              'Pages2k_Metadata.df.pckl')
-        dataformat_proxy = 'DF'
-
-        regions = ['Antarctica', 'Arctic', 'Asia', 'Australasia', 'Europe',
-                   'North America', 'South America']
-        proxy_resolution = [1.0]
-
-        # DO NOT CHANGE FORMAT BELOW
-
-        proxy_order = ['Tree ring_Width',
-                       'Tree ring_Density',
-                       'Ice core_d18O',
-                       'Ice core_d2H',
-                       'Ice core_Accumulation',
-                       'Coral_d18O',
-                       'Coral_Luminescence',
-                       'Lake sediment_All',
-                       'Marine sediment_All',
-                       'Speleothem_All']
-
-        proxy_assim2 = {
-            'Tree ring_Width': ['Ring width',
-                                'Tree ring width',
-                                'Total ring width',
-                                'TRW'],
-            'Tree ring_Density': ['Maximum density',
-                                  'Minimum density',
-                                  'Earlywood density',
-                                  'Latewood density',
-                                  'MXD'],
-            'Ice core_d18O': ['d18O'],
-            'Ice core_d2H': ['d2H'],
-            'Ice core_Accumulation': ['Accumulation'],
-            'Coral_d18O': ['d18O'],
-            'Coral_Luminescence': ['Luminescence'],
-            'Lake sediment_All': ['Varve thickness',
-                                  'Thickness',
-                                  'Mass accumulation rate',
-                                  'Particle-size distribution',
-                                  'Organic matter',
-                                  'X-ray density'],
-            'Marine sediment_All': ['Mg/Ca'],
-            'Speleothem_All': ['Lamina thickness'],
-            }
-
-        # Create mapping for Proxy Type/Measurement Type to type names above
-        proxy_type_mapping = {}
-        for type, measurements in proxy_assim2.iteritems():
-            # Fetch proxy type name that occurs before underscore
-            type_name = type.split('_', 1)[0]
-            for measure in measurements:
-                proxy_type_mapping[(type_name, measure)] = type
-
-        simple_filters = {'PAGES 2k Region': regions,
-                          'Resolution (yr)': proxy_resolution}
-
-
-class psm:
-    """
-    Parameters for PSM classes
-
-    Attributes
-    ----------
-    use_psm: dict{str: str}
-        Maps proxy class key to psm class key.  Used to determine which psm
-        is associated with what Proxy type.
-    """
-
-    use_psm = {'pages': 'linear'}
-
-    class linear:
-        """
-        Parameters for the linear fit PSM.
-
-        Attributes
-        ----------
-        datatag_calib: str
-            Source of calibration data for PSM
-        datadir_calib: str
-            Absolute path to calibration data
-        datafile_calib: str
-            Filename for calibration data
-        dataformat_calib: str
-            Data storage type for calibration data
-        pre_calib_datafile: str
-            Absolute path to precalibrated Linear PSM data
-        psm_r_crit: float
-            Usage threshold for correlation of linear PSM
-        """
-        #datatag_calib = 'GISTEMP'
-        #datafile_calib = 'gistemp1200_ERSST.nc'
-        datatag_calib = 'MLOST'
-        datafile_calib = 'MLOST_air.mon.anom_V3.5.4.nc'
-
-        datadir_calib = join(core.lmr_path, 'data', 'analyses')
-        dataformat_calib = 'NCD'
-
-        pre_calib_datafile = join(core.lmr_path,
-                                  'PSM',
-                                  'PSMs_' + datatag_calib + '.pckl')
-        psm_r_crit = 0.0
-
-class prior:
-    """
-    Parameters for the ensDA prior
-
-    Attributes
-    ----------
-    prior_source: str
-        Source of prior data
-    datadir_prior: str
-        Absolute path to prior data
-    datafile_prior: str
-        Name of prior file to use
-    dataformat_prior: str
-        Datatype of prior container
-    state_variables: list(str)
-        List of variables to use in the state vector for the prior
-    """
-    # Prior data directory & model source
-    prior_source = 'ccsm4_last_millenium'
     datafile_prior   = '[vardef_template]_CCSM4_past1000_085001-185012.nc'
 
     #prior_source     = 'ccsm4_preindustrial_control'
@@ -498,4 +253,3 @@
                        'ohcAtlanticNH_0-700m_Omon', 'ohcAtlanticSH_0-700m_Omon',
                        'ohcPacificNH_0-700m_Omon', 'ohcPacificSH_0-700m_Omon',
                        'ohcIndian_0-700m_Omon', 'ohcSouthern_0-700m_Omon']
->>>>>>> 045f0788
