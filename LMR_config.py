--- conflicted
+++ resolved
@@ -34,49 +34,12 @@
     archive_dir: str
         Absolute path to LMR reconstruction archive directory
     """
-<<<<<<< HEAD
     nexp = 'testdev_onlineDA_comparison'
     lmr_path = '/home/chaos2/wperkins/data/LMR'
     online_reconstruction = False
     clean_start = True
     # TODO: More pythonic to make last time a non-inclusive edge
     recon_period = [1850, 2000]
-=======
-    # *Note: Series with Near Sfc temperature, 500 hPa height and AMOC index as state variables
-    #nexp = 'p1rl_CCSM4_LastMillenium_ens100_cGISTEMP_allAnnualProxyTypes_pf0.75'
-    #nexp = 'p1rl_MPIESMP_LastMillenium_ens100_cGISTEMP_allAnnualProxyTypes_pf0.75'
-    #nexp = 'p1rl_20CR_ens100_cGISTEMP_allAnnualProxyTypes_pf0.75'
-    #nexp = 'p1rl_ERA20C_ens100_cGISTEMP_allAnnualProxyTypes_pf0.75'
-    #nexp = 'p1rl_GFDLCM3_PiControl_ens100_cGISTEMP_allAnnualProxyTypes_pf0.75'
-    # *Note: As "p1rl", with OHC in various ocean basins added to state variables
-    #nexp = 'p2rl_CCSM4_LastMillenium_ens100_cGISTEMP_allAnnualProxyTypes_pf0.75'
-    #nexp = 'p2rl_CCSM4_LastMillenium_ens100_cMLOST_allAnnualProxyTypes_pf0.75'
-    #nexp = 'p2rl_GFDLCM3_PiControl_ens100_cGISTEMP_allAnnualProxyTypes_pf0.75'
-    # *Note: As "p2rl", but with r_crit = 0
-    #nexp = 'p2rlrc0_CCSM4_LastMillenium_ens100_cGISTEMP_allAnnualProxyTypes_pf0.75'
-    #nexp = 'p2rlrc0bf_CCSM4_LastMillenium_ens100_cGISTEMP_allAnnualProxyTypes_pf0.75'
-    # ---
-    #nexp = 'p3rlrc0_CCSM4_LastMillenium_ens100_cGISTEMP_allAnnualProxyTypes_pf0.75'
-    #nexp = 'p3rlrc0_CCSM4_PiControl_ens100_cGISTEMP_allAnnualProxyTypes_pf0.75'
-    #nexp = 'p3rlrc0_GFDLCM3_PiControl_ens100_cGISTEMP_allAnnualProxyTypes_pf0.75'
-    #nexp = 'p3rlrc0_MPIESMP_LastMillenium_ens100_cGISTEMP_allAnnualProxyTypes_pf0.75'
-    #nexp = 'p3rlrc0_20CR_ens100_cGISTEMP_allAnnualProxyTypes_pf0.75'
-    #nexp = 'p3rlrc0_ERA20C_ens100_cGISTEMP_allAnnualProxyTypes_pf0.75'
-    #nexp = 'p3rlrc0_CCSM4_LastMillenium_ens100_cMLOST_allAnnualProxyTypes_pf0.75'
-    #nexp = 'p3rlrc0_GFDLCM3_PiControl_ens100_cMLOST_allAnnualProxyTypes_pf0.75'
-    #nexp = 'p3rlrc0_MPIESMP_LastMillenium_ens100_cMLOST_allAnnualProxyTypes_pf0.75'
-    #nexp = 'p3rlrc0_20CR_ens100_cMLOST_allAnnualProxyTypes_pf0.75'
-    #nexp = 'p3rlrc0_ERA20C_ens100_cMLOST_allAnnualProxyTypes_pf0.75'
-    # ---
-    nexp = 'p4rlrc0_CCSM4_LastMillenium_ens100_cGISTEMP_allAnnualProxyTypes_pf0.75'
-
-    #lmr_path = '/home/chaos2/wperkins/data/LMR'
-    lmr_path = '/home/disk/kalman3/rtardif/LMR'
-    online_reconstruction = False
-    clean_start = True
-    # TODO: More pythonic to make last time a non-inclusive edge
-    recon_period = [1800, 2000]
->>>>>>> 670f221c
     nens = 100
     iter_range = [75, 100]
     curr_iter = iter_range[0]
@@ -244,12 +207,7 @@
         pre_calib_datafile = join(core.lmr_path,
                                   'PSM',
                                   'PSMs_' + datatag_calib + '.pckl')
-<<<<<<< HEAD
         psm_r_crit = 0.2
-=======
-        #psm_r_crit = 0.2
-        psm_r_crit = 0.0
->>>>>>> 670f221c
 
 class prior:
     """
@@ -269,11 +227,11 @@
         List of variables to use in the state vector for the prior
     """
     # Prior data directory & model source
-    prior_source     = 'ccsm4_last_millenium'
+    prior_source = 'ccsm4_last_millenium'
     datafile_prior   = '[vardef_template]_CCSM4_past1000_085001-185012.nc'
 
     #prior_source     = 'ccsm4_preindustrial_control'
-    #datafile_prior   = '[vardef_template]_CCSM4_piControl_080001-130012.nc'
+    #datafile_prior   = '[vardef_template]_CCSM4_piControl_080001-130012.nc
 
     #prior_source     = 'gfdl-cm3_preindustrial_control'
     #datafile_prior   = '[vardef_template]_GFDL-CM3_piControl_000101-050012.nc'
@@ -291,5 +249,7 @@
     dataformat_prior = 'NCD'
     #state_variables = ['tas_sfc_Amon', 'zg_500hPa_Amon']
     #state_variables = ['tas_sfc_Amon', 'zg_500hPa_Amon', 'AMOCindex_Omon']
-    #state_variables = ['tas_sfc_Amon','zg_500hPa_Amon','AMOCindex_Omon','ohcAtlanticNH_0-700m_Omon','ohcAtlanticSH_0-700m_Omon','ohcPacificNH_0-700m_Omon','ohcPacificSH_0-700m_Omon','ohcIndian_0-700m_Omon','ohcSouthern_0-700m_Omon']
-    state_variables = ['tas_sfc_Amon','zg_500hPa_Amon','AMOCindex_Omon','AMOC26N1000m_Omon','AMOC45N1000m_Omon','AMOC26Nmax_Omon','ohcAtlanticNH_0-700m_Omon','ohcAtlanticSH_0-700m_Omon','ohcPacificNH_0-700m_Omon','ohcPacificSH_0-700m_Omon','ohcIndian_0-700m_Omon','ohcSouthern_0-700m_Omon','ohcArctic_0-700m_Omon']+    state_variables = ['tas_sfc_Amon', 'zg_500hPa_Amon', 'AMOCindex_Omon',
+                       'ohcAtlanticNH_0-700m_Omon', 'ohcAtlanticSH_0-700m_Omon',
+                       'ohcPacificNH_0-700m_Omon', 'ohcPacificSH_0-700m_Omon',
+                       'ohcIndian_0-700m_Omon', 'ohcSouthern_0-700m_Omon']
