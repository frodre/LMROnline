"""
Class based config module to help with passing information to LMR modules for
reconstruction experiments.

Adapted from LMR_exp_NAMELIST by AndreP
"""

from os.path import join


class constants:

    class file_types:
        netcdf = 'NCD'
        ascii = 'ASC'
        numpy = 'NPY'
        numpy_zip = 'NPZ'
        dataframe = 'DF'

    calib = {}
    calib['GISTEMP'] = {'fname': 'gistemp1200_ERSST.nc',
                       'varname': 'tempanomaly',
                       'type': 'NCD'}

    calib['HadCRUT'] = {'fname': 'HadCRUT.4.3.0.0.median.nc',
                        'varname': 'temperature_anomaly',
                        'type': 'NCD'}

    calib['BerkeleyEarth'] = {'fname': 'Land_and_Ocean_LatLong1.nc',
                              'varname': 'temperature',
                              'type': 'NCD'}

    calib['MLOST'] = {'fname': 'MLOST_air.mon.anom.V3.5.4.nc',
                      'varname': 'air',
                      'type': 'NCD'}

    calib['NOAA'] = {'fname': 'er-ghcn-sst.nc',
                     'varname': 'data',
                     'type': 'NCD'}

    prior = {}
    prior['ccsm4_last_millenium'] = \
        {'fname': 'tas_Amon_CCSM4_past1000_r1i1p1_085001-185012.nc',
         'type': 'NCD',
         'state_vars': ['tas_sfc_Amon']}

    prior['mpi-esm-p_last_millenium'] = \
        {'fname': '[vardef_template]_MPI-ESM-P_past1000_085001-185012.nc',
         'type': 'NCD',
         'state_vars': ['tas_sfc_Amon']}

class core:
    """
    High-level parameters of reconstruction experiment

    Attributes
    ----------
    nexp: str
        Name of reconstruction experiment
    lmr_path: str
        Absolute path for the experiment
    clean_start: bool
        Delete existing files in output directory (otherwise they will be used
        as the prior!)
    recon_period: list(int)
        Time period for reconstruction
    nens: int
        Ensemble size
    iter_range: list(int)
        Number of Monte-Carlo iterations to perform
    loc_rad: float
        Localization radius for DA (in km)
    datadir_output: str
        Absolute path to working directory output for LMR
    archive_dir: str
        Absolute path to LMR reconstruction archive directory
    """
<<<<<<< HEAD
    nexp = 'testdev_paramsearch_noxbblend_a0a9pt2_d0_25itr'
=======
    nexp = 'testdev_adaptive_inflate'
>>>>>>> d325a516
    lmr_path = '/home/chaos2/wperkins/data/LMR'
    online_reconstruction = True
    clean_start = True
    ignore_pre_avg_file = False
    overwrite_pre_avg_file = True
    # TODO: More pythonic to make last time a non-inclusive edge
    recon_period = [1850, 2000]
    nens = 100
    seed = 2
<<<<<<< HEAD
    iter_range = [9, 24]
=======
    iter_range = [0, 1]
>>>>>>> d325a516
    curr_iter = iter_range[0]
    loc_rad = None
    assimilation_time_res = [1.0]  # in yrs
    # maps year shift (in years) to resolution
    res_yr_shift = {0.5: 0.25, 1.0: 0.0}

    # Forecasting Hybrid Update
    hybrid_update = True
    hybrid_update &= online_reconstruction
<<<<<<< HEAD
    hybrid_a = 0.75
    blend_prior = True
=======
    hybrid_a = 0

    # Adaptive Covariance Inflation
    adaptive_inflate = True
>>>>>>> d325a516


    # TODO: add rules for shift?
    # If shifting on smaller time scales than smallest time chunk it becomes
    # the base resolution
    sub_base_res = assimilation_time_res[0]
    for res, shift in res_yr_shift.iteritems():
        if (res in assimilation_time_res and
           shift < sub_base_res and
           shift != 0.0):
            sub_base_res = shift

    datadir_output = '/home/chaos2/wperkins/data/LMR/output/working'
    #datadir_output  = '/home/disk/kalman3/rtardif/LMR/output/wrk'
    #datadir_output  = '/home/disk/ekman/rtardif/nobackup/LMR/output'
    #datadir_output  = '/home/disk/ice4/hakim/svnwork/python-lib/trunk/src/ipython_notebooks/data'

    archive_dir = '/home/chaos2/wperkins/data/LMR/output/archive'
    #archive_dir = '/home/disk/kalman2/wperkins/LMR_output/testing'
    #archive_dir = '/home/disk/kalman3/rtardif/LMR/output'
    #archive_dir = '/home/disk/kalman3/hakim/LMR/'

class proxies:
    """
    Parameters for proxy data

    Attributes
    ----------
    use_from: list(str)
        A list of keys for proxy classes to load from.  Keys available are
        stored in LMR_proxy2.
    proxy_frac: float
        Fraction of available proxy data (sites) to assimilate
    """

    use_from = ['pages']
    proxy_frac = 0.75

    class pages:
        """
        Parameters for PagesProxy class

        Attributes
        ----------
        datadir_proxy: str
            Absolute path to proxy data
        datafile_proxy: str
            Absolute path to proxy records file
        metafile_proxy: str
            Absolute path to proxy meta data
        dataformat_proxy: str
            File format of the proxy data
        regions: list(str)
            List of proxy data regions (data keys) to use.
        proxy_resolution: list(float)
            List of proxy time resolutions to use
        proxy_order: list(str):
            Order of assimilation by proxy type key
        proxy_assim2: dict{ str: list(str)}
            Proxy types to be assimilated.
            Uses dictionary with structure {<<proxy type>>: [.. list of measuremant
            tags ..] where "proxy type" is written as
            "<<archive type>>_<<measurement type>>"
        proxy_type_mapping: dict{(str,str): str}
            Maps proxy type and measurement to our proxy type keys.
            (e.g. {('Tree ring', 'TRW'): 'Tree ring_Width'} )
        simple_filters: dict{'str': Iterable}
            List mapping Pages2k metadata sheet columns to a list of values
            to filter by.
        """

        datadir_proxy = join(core.lmr_path, 'data', 'proxies')
        # Pages 0.5yr resolution
        # datafile_proxy = join(datadir_proxy,
        #                       'Pages2k_Proxies_0pt5res.df.pckl')
        # metafile_proxy = join(datadir_proxy,
        #                       'Pages2k_Metadata_0pt5res.df.pckl')

        # Pages 1.0 yr res only
        datafile_proxy = join(datadir_proxy,
                              'Pages2k_Proxies.df.pckl')
        metafile_proxy = join(datadir_proxy,
                              'Pages2k_Metadata.df.pckl')
        dataformat_proxy = 'DF'

        regions = ['Antarctica', 'Arctic', 'Asia', 'Australasia', 'Europe',
                   'North America', 'South America']
        proxy_resolution = core.assimilation_time_res

        # DO NOT CHANGE FORMAT BELOW

        proxy_order = ['Tree ring_Width',
                       'Tree ring_Density',
                       'Ice core_d18O',
                       'Ice core_d2H',
                       'Ice core_Accumulation',
                       'Coral_d18O',
                       'Coral_Luminescence',
                       'Lake sediment_All',
                       'Marine sediment_All',
                       'Speleothem_All']

        proxy_assim2 = {
            'Tree ring_Width': ['Ring width',
                                'Tree ring width',
                                'Total ring width',
                                'TRW'],
            'Tree ring_Density': ['Maximum density',
                                  'Minimum density',
                                  'Earlywood density',
                                  'Latewood density',
                                  'MXD'],
            'Ice core_d18O': ['d18O'],
            'Ice core_d2H': ['d2H'],
            'Ice core_Accumulation': ['Accumulation'],
            'Coral_d18O': ['d18O'],
            'Coral_Luminescence': ['Luminescence'],
            'Lake sediment_All': ['Varve thickness',
                                  'Thickness',
                                  'Mass accumulation rate',
                                  'Particle-size distribution',
                                  'Organic matter',
                                  'X-ray density'],
            'Marine sediment_All': ['Mg/Ca'],
            'Speleothem_All': ['Lamina thickness'],
            }

        # Create mapping for Proxy Type/Measurement Type to type names above
        proxy_type_mapping = {}
        for type, measurements in proxy_assim2.iteritems():
            # Fetch proxy type name that occurs before underscore
            type_name = type.split('_', 1)[0]
            for measure in measurements:
                proxy_type_mapping[(type_name, measure)] = type

        simple_filters = {'PAGES 2k Region': regions,
                          'Resolution (yr)': proxy_resolution}


class psm:
    """
    Parameters for PSM classes

    Attributes
    ----------
    use_psm: dict{str: str}
        Maps proxy class key to psm class key.  Used to determine which psm
        is associated with what Proxy type.
    """

    use_psm = {'pages': 'linear'}

    class linear:
        """
        Parameters for the linear fit PSM.

        Attributes
        ----------
        datatag_calib: str
            Source of calibration data for PSM
        datadir_calib: str
            Absolute path to calibration data
        datafile_calib: str
            Filename for calibration data
        dataformat_calib: str
            Data storage type for calibration data
        pre_calib_datafile: str
            Absolute path to precalibrated Linear PSM data
        psm_r_crit: float
            Usage threshold for correlation of linear PSM
        """
        datatag_calib = 'GISTEMP'
        sub_base_res = core.sub_base_res
        datadir_calib = join(core.lmr_path, 'data', 'analyses', datatag_calib)
        datafile_calib = constants.calib[datatag_calib]['fname']
        varname_calib = constants.calib[datatag_calib]['varname']
        dataformat_calib = constants.calib[datatag_calib]['type']

        ignore_pre_avg_file = core.ignore_pre_avg_file
        overwrite_pre_avg_file = core.overwrite_pre_avg_file

        # pre_calib_datafile = join(core.lmr_path,
        #                           'PSM',
        #                           'PSMs_' + datatag_calib +
        #                           '_0pt5_1pt0_res.pckl')
        pre_calib_datafile = join(core.lmr_path,
                                  'PSM', 'test_psms',
                                  'PSMs_' + datatag_calib +
                                  '_1pt0res_1.00datfrac')
        psm_r_crit = 0.2
        min_data_req_frac = 1.0  # 0.0 no data required, 1.0 all data required


class prior:
    """
    Parameters for the ensDA prior

    Attributes
    ----------
    prior_source: str
        Source of prior data
    datadir_prior: str
        Absolute path to prior data
    datafile_prior: str
        Name of prior file to use
    dataformat_prior: str
        Datatype of prior container
    state_variables: list(str)
        List of variables to use in the state vector for the prior
    """
    # Prior data directory & model source
    prior_source = 'ccsm4_last_millenium'
    #prior_source = 'mpi-esm-p_last_millenium'

    datadir_prior = join(core.lmr_path, 'data', 'model', prior_source)
    datafile_prior   = constants.prior[prior_source]['fname']
    dataformat_prior = constants.prior[prior_source]['type']
    state_variables = constants.prior[prior_source]['state_vars']
    truncate_state = True
    backend_type = 'NPY'


class forecaster:
    """
    Parameters for the online DA forecasting method.
    """

    # Which forecaster class to use
    use_forecaster = 'lim'

    class LIM:
        """
        calib_filename: Filename for LIM calibration data.  Should be netcdf
                        file or an HDF5 file from the DataTools.netcdf_to_hdf5_
                        container.
        calib_varname: Variable name to grab from calib_filename
        fcast_times: A list of lead times (in years) to forecast
        """
        calib_filename = '/home/chaos2/wperkins/data/20CR/air.2m.mon.mean.nc'
        calib_varname = 'air'
        dataformat = 'NCD'
        fcast_times = [1]
        wsize = 12
        fcast_num_pcs = 15
        detrend = True

        eig_adjust = 0.0<|MERGE_RESOLUTION|>--- conflicted
+++ resolved
@@ -75,11 +75,7 @@
     archive_dir: str
         Absolute path to LMR reconstruction archive directory
     """
-<<<<<<< HEAD
-    nexp = 'testdev_paramsearch_noxbblend_a0a9pt2_d0_25itr'
-=======
     nexp = 'testdev_adaptive_inflate'
->>>>>>> d325a516
     lmr_path = '/home/chaos2/wperkins/data/LMR'
     online_reconstruction = True
     clean_start = True
@@ -89,11 +85,7 @@
     recon_period = [1850, 2000]
     nens = 100
     seed = 2
-<<<<<<< HEAD
-    iter_range = [9, 24]
-=======
     iter_range = [0, 1]
->>>>>>> d325a516
     curr_iter = iter_range[0]
     loc_rad = None
     assimilation_time_res = [1.0]  # in yrs
@@ -103,15 +95,11 @@
     # Forecasting Hybrid Update
     hybrid_update = True
     hybrid_update &= online_reconstruction
-<<<<<<< HEAD
     hybrid_a = 0.75
     blend_prior = True
-=======
-    hybrid_a = 0
 
     # Adaptive Covariance Inflation
     adaptive_inflate = True
->>>>>>> d325a516
 
 
     # TODO: add rules for shift?
