"""
Class based config module to help with passing information to LMR modules for
paleoclimate reconstruction experiments.

Adapted from LMR_exp_NAMELIST by AndreP

Revisions: 
 - Introduction of definitions related to use of newly developed NCDC proxy
   database.
 - Added functionality restricting assimilated proxy records to those belonging
   to specific databases (e.g. PAGES1, PAGES2, LMR) (only for NCDC proxies).
 - Introduction of "blacklist" to prevent the assimilation of specific proxy
   records as defined (through a python list) by the user. Applicable for both
   NCDC and Pages proxy sets.
 - Added boolean allowing the user to indicate whether the prior is to be
   detrended or not.
 - Added definitions associated with a new psm class (linear_TorP) allowing the
   use of temperature-calibrated OR precipitation-calibrated linear PSMs.
   [ R. Tardif, Univ. of Washington, Spring 2016 ]

"""

from os.path import join

class wrapper(object):
    """
    Parameters for reconstruction realization manager LMR_wrapper.

    Attributes
    ----------
    multi_seed: list(int), None
        List of RNG seeds to be used during a reconstruction for each
        realization.  This overrides the 'core.seed' parameter.
    iter_range: list(int)
        Range of Monte-Carlo iterations to perform
    """

    multi_seed = range(3)
    iter_range = [0, 2]

    def __init__(self):
        self.multi_seed = self.multi_seed
        self.iter_range = self.iter_range

class core(object):
    """
    High-level parameters of reconstruction experiment

    Attributes
    ----------
    nexp: str
        Name of reconstruction experiment
    lmr_path: str
        Absolute path for the experiment
    online_reconstruction: bool
        Perform reconstruction with (True) or without (False) cycling
    clean_start: bool
        Delete existing files in output directory (otherwise they will be used
        as the prior!)
    recon_period: list(int)
        Time period for reconstruction
    nens: int
        Ensemble size
    loc_rad: float
        Localization radius for DA (in km)
    seed: int, None
        RNG seed.  Passed to all random function calls. (e.g. Prior and proxy
        record sampling)  Overridden by wrapper.multi_seed.
    datadir_output: str
        Absolute path to working directory output for LMR
    archive_dir: str
        Absolute path to LMR reconstruction archive directory
    """
<<<<<<< HEAD
    nexp = 'testdev_multiseed_500hpa_compare_ye_precalc'
=======
    nexp = 'testdev_ncdc_add_comparison_seed0_1900_1960_10nens'

>>>>>>> 18ec628d
    lmr_path = '/home/chaos2/wperkins/data/LMR'
    # lmr_path = '/home/disk/kalman3/rtardif/LMR'
    online_reconstruction = False
    clean_start = True
    use_precalc_ye = True
    # TODO: More pythonic to make last time a non-inclusive edge
<<<<<<< HEAD
    recon_period = [1900, 1980]
    nens = 100
    seed = None
=======
    recon_period = [1900, 1960]
    nens = 10
    iter_range = [0, 0]
    curr_iter = iter_range[0]
>>>>>>> 18ec628d
    loc_rad = None

    datadir_output = '/home/chaos2/wperkins/data/LMR/output/working'
    # datadir_output  = '/home/disk/kalman3/rtardif/LMR/output/wrk'
    #datadir_output  = '/home/disk/ekman/rtardif/nobackup/LMR/output'
    #datadir_output  = '/home/disk/ice4/hakim/svnwork/python-lib/trunk/src/ipython_notebooks/data'

    archive_dir = '/home/chaos2/wperkins/data/LMR/output/testing'
<<<<<<< HEAD
    #archive_dir = '/home/disk/kalman3/rtardif/LMR/output'
    #archive_dir = '/home/disk/kalman3/hakim/LMR/'
=======
    # archive_dir = '/home/disk/kalman3/rtardif/LMR/output'
    # archive_dir = '/home/disk/kalman3/hakim/LMR/'
>>>>>>> 18ec628d

    def __init__(self, curr_iter=None):
        self.nexp = self.nexp
        self.lmr_path = self.lmr_path
        self.online_reconstruction = self.online_reconstruction
        self.clean_start = self.clean_start
        self.use_precalc_ye = self.use_precalc_ye
        self.recon_period = self.recon_period
        self.nens = self.nens
        self.loc_rad = self.loc_rad
        self.seed = self.seed
        self.datadir_output = self.datadir_output
        self.archive_dir = self.archive_dir

        if curr_iter is None:
            self.curr_iter = wrapper.iter_range[0]
        else:
            self.curr_iter = curr_iter

class proxies(object):
    """
    Parameters for proxy data

    Attributes
    ----------
    use_from: list(str)
        A list of keys for proxy classes to load from.  Keys available are
        stored in LMR_proxy_pandas_rework.
    proxy_frac: float
        Fraction of available proxy data (sites) to assimilate
    """

    # =============================
    # Which proxy database to use ?
    # =============================
    use_from = ['pages']
    # use_from = ['NCDC']

    # proxy_frac = 1.0
    proxy_frac = 0.75

<<<<<<< HEAD
    class _pages(object):
=======
    # ---------------
    # PAGES2k proxies
    # ---------------
    class pages:
>>>>>>> 18ec628d
        """
        Parameters for PagesProxy class

        Attributes
        ----------
        datadir_proxy: str
            Absolute path to proxy data *or* None if using default lmr_path
        datafile_proxy: str
            proxy records filename
        metafile_proxy: str
            proxy metadata filename
        dataformat_proxy: str
            File format of the proxy data files
        regions: list(str)
            List of proxy data regions (data keys) to use.
        proxy_resolution: list(float)
            List of proxy time resolutions to use
        proxy_order: list(str):
            Order of assimilation by proxy type key
        proxy_assim2: dict{ str: list(str)}
            Proxy types to be assimilated.
            Uses dictionary with structure {<<proxy type>>: [.. list of measuremant
            tags ..] where "proxy type" is written as
            "<<archive type>>_<<measurement type>>"
        proxy_type_mapping: dict{(str,str): str}
            Maps proxy type and measurement to our proxy type keys.
            (e.g. {('Tree ring', 'TRW'): 'Tree ring_Width'} )
        simple_filters: dict{'str': Iterable}
            List mapping Pages2k metadata sheet columns to a list of values
            to filter by.
        """

        datafile_proxy = 'Pages2k_Proxies.df.pckl'
        metafile_proxy = 'Pages2k_Metadata.df.pckl'
        dataformat_proxy = 'DF'

        regions = ['Antarctica', 'Arctic', 'Asia', 'Australasia', 'Europe',
                   'North America', 'South America']
        #regions = ['Australasia']
        
        proxy_resolution = [1.0]

        # DO NOT CHANGE FORMAT BELOW

        proxy_order = [
            'Tree ring_Width',
            'Tree ring_Density',
            'Ice core_d18O',
            'Ice core_d2H',
            'Ice core_Accumulation',
            'Coral_d18O',
            'Coral_Luminescence',
            'Lake sediment_All',
            'Marine sediment_All',
            'Speleothem_All'
            ]

        proxy_assim2 = {
            'Tree ring_Width': ['Ring width',
                                'Tree ring width',
                                'Total ring width',
                                'TRW'],
            'Tree ring_Density': ['Maximum density',
                                  'Minimum density',
                                  'Earlywood density',
                                  'Latewood density',
                                  'MXD'],
            'Ice core_d18O': ['d18O'],
            'Ice core_d2H': ['d2H'],
            'Ice core_Accumulation': ['Accumulation'],
            'Coral_d18O': ['d18O'],
            'Coral_Luminescence': ['Luminescence'],
            'Lake sediment_All': ['Varve thickness',
                                  'Thickness',
                                  'Mass accumulation rate',
                                  'Particle-size distribution',
                                  'Organic matter',
                                  'X-ray density'],
            'Marine sediment_All': ['Mg/Ca'],
            'Speleothem_All': ['Lamina thickness'],
            }

<<<<<<< HEAD
        def __init__(self, datadir_proxy=None):
            if datadir_proxy is None:
                self.datadir_proxy = join(core.lmr_path, 'data', 'proxies')
            else:
                self.datadir_proxy = datadir_proxy

            self.datafile_proxy = join(self.datadir_proxy,
                                       self.datafile_proxy)
            self.metafile_proxy = join(self.datadir_proxy,
                                       self.metafile_proxy)\

            self.dataformat_proxy = self.dataformat_proxy
            self.regions = self.regions
            self.proxy_resolution = self.proxy_resolution
            self.proxy_order = self.proxy_order
            self.proxy_assim2 = self.proxy_assim2

            # Create mapping for Proxy Type/Measurement Type to type names above
            self.proxy_type_mapping = {}
            for ptype, measurements in self.proxy_assim2.iteritems():
                # Fetch proxy type name that occurs before underscore
                type_name = ptype.split('_', 1)[0]
                for measure in measurements:
                    self.proxy_type_mapping[(type_name, measure)] = ptype

            self.simple_filters = {'PAGES 2k Region': self.regions,
                                   'Resolution (yr)': self.proxy_resolution}

    # Initialize subclasses with all attributes
    def __init__(self, **kwargs):
        self.use_from = self.use_from
        self.proxy_frac = self.proxy_frac
        self.seed = core.seed
        self.pages = self._pages(**kwargs)


class psm(object):
=======
        # Create mapping for Proxy Type/Measurement Type to type names above
        proxy_type_mapping = {}
        for type, measurements in proxy_assim2.iteritems():
            # Fetch proxy type name that occurs before underscore
            type_name = type.split('_', 1)[0]
            for measure in measurements:
                proxy_type_mapping[(type_name, measure)] = type

        simple_filters = {'PAGES 2k Region': regions,
                          'Resolution (yr)': proxy_resolution}

        # A blacklist on proxy records, to prevent assimilation of chronologies
        # known to be duplicates
        proxy_blacklist = []

    # ---------------
    # NCDC proxies
    # ---------------
    class NCDC:
        """
        Parameters for NCDCProxy class

        Attributes
        ----------
        datadir_proxy: str
            Absolute path to proxy data
        datafile_proxy: str
            Absolute path to proxy records file
        metafile_proxy: str
            Absolute path to proxy meta data
        dataformat_proxy: str
            File format of the proxy data
        regions: list(str)
            List of proxy data regions (data keys) to use.
        proxy_resolution: list(float)
            List of proxy time resolutions to use
        database_filter: list(str)
            List of databases from which to limit the selection of proxies.
            Use [] (empty list) if no restriction, or ['db_name1', db_name2'] to
            limit to proxies contained in "db_name1" OR "db_name2".
            Possible choices are: 'PAGES1', 'PAGES2', 'LMR_FM'
        proxy_order: list(str):
            Order of assimilation by proxy type key
        proxy_assim2: dict{ str: list(str)}
            Proxy types to be assimilated.
            Uses dictionary with structure {<<proxy type>>: [.. list of
            measuremant tags ..] where "proxy type" is written as
            "<<archive type>>_<<measurement type>>"
        proxy_type_mapping: dict{(str,str): str}
            Maps proxy type and measurement to our proxy type keys.
            (e.g. {('Tree ring', 'TRW'): 'Tree ring_Width'} )
        simple_filters: dict{'str': Iterable}
            List mapping proxy metadata sheet columns to a list of values
            to filter by.
        """

        datadir_proxy = join(core.lmr_path, 'data', 'proxies')
        datafile_proxy = join(datadir_proxy,
                              'NCDC_Proxies.df.pckl')
        metafile_proxy = join(datadir_proxy,
                              'NCDC_Metadata.df.pckl')
        dataformat_proxy = 'DF'

        regions = ['Antarctica', 'Arctic', 'Asia', 'Australasia', 'Europe',
                   'North America', 'South America']

        proxy_resolution = [1.0]

        # Limit proxies to those included in the following databases
        #database_filter = ['PAGES1']
        database_filter = []

        # DO NOT CHANGE FORMAT BELOW
        proxy_order = [
#            'Tree Rings_All',
            'Tree Rings_WoodDensity',
            'Tree Rings_WidthPages',
#            'Tree Rings_WidthBreit',
            'Corals and Sclerosponges_d18O',
#            'Corals and Sclerosponges_d13C',
#            'Corals and Sclerosponges_d14C',
            'Corals and Sclerosponges_SrCa',
#            'Corals and Sclerosponges_BaCa',
#            'Corals and Sclerosponges_CdCa',
#            'Corals and Sclerosponges_MgCa',
#            'Corals and Sclerosponges_UCa',
#            'Corals and Sclerosponges_Sr',
#            'Corals and Sclerosponges_Pb',
            'Ice Cores_d18O',
            'Ice Cores_dD',
            'Ice Cores_Accumulation',
            'Ice Cores_MeltFeature',
            'Lake Cores_Varve',
            'Speleothems_d18O',
#            'Speleothems_d13C'
            ]

        proxy_assim2 = {
            'Corals and Sclerosponges_d18O': ['d18O', 'delta18O', 'd18o',
                                              'd18O_stk', 'd18O_int',
                                              'd18O_norm', 'd18o_avg',
                                              'd18o_ave', 'dO18',
                                              'd18O_4'],
            'Corals and Sclerosponges_d14C': ['d14C', 'd14c', 'ac_d14c'],
            'Corals and Sclerosponges_d13C': ['d13C', 'd13c', 'd13c_ave',
                                              'd13c_ann_ave', 'd13C_int'],
            'Corals and Sclerosponges_SrCa': ['Sr/Ca', 'Sr/Ca_norm',
                                              'Sr/Ca_anom', 'Sr/Ca_int'],
            'Corals and Sclerosponges_Sr'  : ['Sr'],
            'Corals and Sclerosponges_BaCa': ['Ba/Ca'],
            'Corals and Sclerosponges_CdCa': ['Cd/Ca'],
            'Corals and Sclerosponges_MgCa': ['Mg/Ca'],
            'Corals and Sclerosponges_UCa' : ['U/Ca', 'U/Ca_anom'],
            'Corals and Sclerosponges_Pb'  : ['Pb'],
            'Ice Cores_d18O'               : ['d18O', 'delta18O', 'delta18o',
                                              'd18o', 'd18o_int', 'd18O_int',
                                              'd18O_norm', 'd18o_norm', 'dO18',
                                              'd18O_anom'],
            'Ice Cores_dD'                 : ['deltaD', 'delD'],
            'Ice Cores_Accumulation'       : ['accum', 'accumu'],
            'Ice Cores_MeltFeature'        : ['MFP'],
            'Lake Cores_Varve'             : ['varve', 'varve_thickness',
                                              'varve thickness'],
            'Speleothems_d18O'             : ['d18O'],
            'Speleothems_d13C'             : ['d13C'],
            'Tree Rings_All'               : ['clim_signal'],
            'Tree Rings_WidthBreit'        : ['trsgi'],
            'Tree Rings_WidthPages'        : ['TRW',
                                              'ERW',
                                              'LRW'],
            'Tree Rings_WoodDensity'       : ['max_d',
                                              'min_d',
                                              'early_d',
                                              'late_d',
                                              'MXD'],
            }

        # Create mapping for Proxy Type/Measurement Type to type names above
        proxy_type_mapping = {}
        for type, measurements in proxy_assim2.iteritems():
            # Fetch proxy type name that occurs before underscore
            type_name = type.split('_', 1)[0]
            for measure in measurements:
                proxy_type_mapping[(type_name, measure)] = type

        #simple_filters = {'NCDC Region': regions,
        #                  'Resolution (yr)': proxy_resolution}
        simple_filters = {'Resolution (yr)': proxy_resolution}

        # A blacklist on proxy records, to prevent assimilation of chronologies
        # known to be duplicates.
        # proxy_blacklist = []
        proxy_blacklist = ['00aust01a', '06cook02a', '06cook03a', '08vene01a',
                           '09japa01a', '10guad01a', '99aust01a', '99fpol01a']


class psm:
>>>>>>> 18ec628d
    """
    Parameters for PSM classes

    Attributes
    ----------
    use_psm: dict{str: str}
        Maps proxy class key to psm class key.  Used to determine which psm
        is associated with what Proxy type. This mapping can be extended to
        make more intricate proxy - psm relationships.
    """

    use_psm = {'pages': 'linear', 'NCDC': 'linear'}
    # use_psm = {'pages': 'linear', 'NCDC': 'linear_TorP'}

    class _linear(object):
        """
        Parameters for the linear fit PSM.

        Attributes
        ----------
        datatag_calib: str
            Source key of calibration data for PSM
        datadir_calib: str
            Absolute path to calibration data *or* None if using default
            lmr_path
        datafile_calib: str
            Filename for calibration data
        dataformat_calib: str
            Data storage type for calibration data
        pre_calib_datafile: str
            Absolute path to precalibrated Linear PSM data
        psm_r_crit: float
            Usage threshold for correlation of linear PSM
        """
        datatag_calib = 'GISTEMP'
        datafile_calib = 'gistemp1200_ERSST.nc'
<<<<<<< HEAD
        dataformat_calib = 'NCD'
        #datatag_calib = 'MLOST'
        #datafile_calib = 'MLOST_air.mon.anom_V3.5.4.nc'

        psm_r_crit = 0.2

        def __init__(self, datadir_calib=None, pre_calib_datafile=None):
            self.datatag_calib = self.datatag_calib
            self.datafile_calib = self.datafile_calib
            self.dataformat_calib = self.dataformat_calib
            self.psm_r_crit = self.psm_r_crit

            if datadir_calib is None:
                self.datadir_calib = join(core.lmr_path, 'data', 'analyses')
            else:
                self.datadir_calib = datadir_calib

            if pre_calib_datafile is None:
                filename = 'PSMs_'+self.datatag_calib+'.pckl'
                self.pre_calib_datafile = join(core.lmr_path,
                                               'PSM',
                                               filename)
            else:
                self.pre_calib_datafile = pre_calib_datafile

    def __init__(self, **kwargs):
        self.use_psm = self.use_psm
        self.linear = self._linear(**kwargs)

=======
        # or
        # datatag_calib = 'MLOST'
        # datafile_calib = 'MLOST_air.mon.anom_V3.5.4.nc'
        # or
        # datatag_calib = 'HadCRUT'
        # datafile_calib = 'HadCRUT.4.4.0.0.median.nc'
        # or
        # datatag_calib = 'BerkeleyEarth'
        # datafile_calib = 'Land_and_Ocean_LatLong1.nc'
        # or
        # datatag_calib = 'GPCC'
        # datafile_calib = 'GPCC_precip.mon.total.1x1.v6.nc'
        # or
        # datatag_calib = 'GPCC'
        # datafile_calib = 'GPCC_precip.mon.flux.1x1.v6.nc'

        datadir_calib = join(core.lmr_path, 'data', 'analyses')
        dataformat_calib = 'NCD'
        # Robert's style below
        # pre_calib_datafile_T = join(core.lmr_path,
        #                             'PSM',
        #                             'PSMs_'+'-'.join(proxies.use_from)+'_' +
        #                             datatag_calib_T + '.pckl')

        # Andre's style below
        pre_calib_datafile = join(core.lmr_path,
                                  'PSM',
                                  'PSMs_' + datatag_calib + '.pckl')

        psm_r_crit = 0.2

    class linear_TorP:
        """
        Parameters for the linear fit PSM.

        Attributes
        ----------
        datatag_calib: str
            Source of calibration data for PSM
        datadir_calib: str
            Absolute path to calibration data
        datafile_calib: str
            Filename for calibration data
        dataformat_calib: str
            Data storage type for calibration data
        pre_calib_datafile: str
            Absolute path to precalibrated Linear PSM data
        psm_r_crit: float
            Usage threshold for correlation of linear PSM
        """
        # linear PSM w.r.t. temperature
        # -----------------------------
        datatag_calib_T = 'GISTEMP'
        datafile_calib_T = 'gistemp1200_ERSST.nc'
        # or
        # datatag_calib_T = 'MLOST'
        # datafile_calib_T = 'MLOST_air.mon.anom_V3.5.4.nc'
        # or
        # datatag_calib_T = 'HadCRUT'
        # datafile_calib_T = 'HadCRUT.4.4.0.0.median.nc'
        # or
        # datatag_calib_T = 'BerkeleyEarth'
        # datafile_calib_T = 'Land_and_Ocean_LatLong1.nc'
        #
        # linear PSM w.r.t. precipitation
        # ------------------------------
        # datatag_calib_P = 'GPCC'
        # datafile_calib_P = 'GPCC_precip.mon.total.1x1.v6.nc'
        # or 
        datatag_calib_P = 'GPCC'
        datafile_calib_P = 'GPCC_precip.mon.flux.1x1.v6.nc'

        datadir_calib = join(core.lmr_path, 'data', 'analyses')
        dataformat_calib = 'NCD'
        # Robert's style below
        # pre_calib_datafile_T = join(core.lmr_path,
        #                             'PSM',
        #                             'PSMs_'+'-'.join(proxies.use_from)+'_' +
        #                             datatag_calib_T + '.pckl')

        # Andre's style below
        pre_calib_datafile_P = join(core.lmr_path,
                                    'PSM',
                                    'PSMs_' + datatag_calib_P + '.pckl')

        psm_r_crit = 0.0
>>>>>>> 18ec628d


class prior:
    """
    Parameters for the ensDA prior

    Attributes
    ----------
    prior_source: str
        Source of prior data
    datadir_prior: str
        Absolute path to prior data
    datafile_prior: str
        Name of prior file to use
    dataformat_prior: str
        Datatype of prior container
    psm_required_variables: list(str)
        List of variables used to calculate ye values.
    state_variables: list(str)
        List of variables to use in the state vector for the prior.
    """
    # Prior data directory & model source
    prior_source = 'ccsm4_last_millenium'
<<<<<<< HEAD
    datafile_prior   = '[vardef_template]_CCSM4_past1000_085001-185012.nc'

    #prior_source     = 'ccsm4_preindustrial_control'
    #datafile_prior   = '[vardef_template]_CCSM4_piControl_080001-130012.nc

    #prior_source     = 'gfdl-cm3_preindustrial_control'
    #datafile_prior   = '[vardef_template]_GFDL-CM3_piControl_000101-050012.nc'

    #prior_source     = 'mpi-esm-p_last_millenium'
    #datafile_prior   = '[vardef_template]_MPI-ESM-P_past1000_085001-185012.nc'

    # prior_source     = '20cr'
    # datafile_prior   = '[vardef_template]_20CR_185101-201112.nc'

    #prior_source     = 'era20c'
    #datafile_prior   = '[vardef_template]_ERA20C_190001-201212.nc'
=======
    datafile_prior = '[vardef_template]_CCSM4_past1000_085001-185012.nc'

    # prior_source     = 'ccsm4_preindustrial_control'
    # datafile_prior   = '[vardef_template]_CCSM4_piControl_080001-130012.nc
    #
    # prior_source     = 'gfdl-cm3_preindustrial_control'
    # datafile_prior   = '[vardef_template]_GFDL-CM3_piControl_000101-050012.nc'
    #
    # prior_source     = 'mpi-esm-p_last_millenium'
    # datafile_prior   = '[vardef_template]_MPI-ESM-P_past1000_085001-185012.nc'
    #
    # prior_source     = '20cr'
    # datafile_prior   = '[vardef_template]_20CR_185101-201112.nc'
    #
    # prior_source     = 'era20c'
    # datafile_prior   = '[vardef_template]_ERA20C_190001-201012.nc'
    #
    # prior_source     = 'era20cm'
    # datafile_prior   = '[vardef_template]_ERA20CM_190001-201012.nc'
>>>>>>> 18ec628d

    dataformat_prior = 'NCD'
<<<<<<< HEAD
    psm_required_variables = ['tas_sfc_Amon']
    state_variables = ['zg_500hPa_Amon']
    # state_variables = ['tas_sfc_Amon']
    # state_variables = ['tas_sfc_Amon', 'zg_500hPa_Amon']
    #state_variables = ['tas_sfc_Amon', 'zg_500hPa_Amon', 'AMOCindex_Omon']
    # state_variables = ['tas_sfc_Amon', 'zg_500hPa_Amon', 'AMOCindex_Omon',
    #                    'ohcAtlanticNH_0-700m_Omon', 'ohcAtlanticSH_0-700m_Omon',
    #                    'ohcPacificNH_0-700m_Omon', 'ohcPacificSH_0-700m_Omon',
    #                    'ohcIndian_0-700m_Omon', 'ohcSouthern_0-700m_Omon']

    def __init__(self, datadir_prior=None):
        self.prior_source = self.prior_source
        self.datafile_prior = self.datafile_prior
        self.dataformat_prior = self.dataformat_prior
        self.state_variables = self.state_variables
        self.psm_required_variables = self.psm_required_variables
        self.seed = core.seed

        if datadir_prior is None:
            self.datadir_prior = join(core.lmr_path, 'data', 'model',
                                      self.prior_source)
        else:
            self.datadir_prior = datadir_prior


class Config(object):

    def __init__(self):
        self.wrapper = wrapper()
        self.core = core()
        self.proxies = proxies()
        self.psm = psm()
        self.prior = prior()
=======
    state_variables = ['tas_sfc_Amon']
    # state_variables = ['tas_sfc_Amon', 'zg_500hPa_Amon']
    # state_variables = ['tas_sfc_Amon', 'zg_500hPa_Amon', 'AMOCindex_Omon']
    # state_variables = ['tas_sfc_Amon', 'zg_500hPa_Amon',
    #                    'AMOCindex_Omon', 'AMOC26Nmax_Omon',
    #                    'AMOC26N1000m_Omon', 'AMOC45N1000m_Omon',
    #                    'ohcAtlanticNH_0-700m_Omon',
    #                    'ohcAtlanticSH_0-700m_Omon',
    #                    'ohcPacificNH_0-700m_Omon', 'ohcPacificSH_0-700m_Omon',
    #                    'ohcIndian_0-700m_Omon', 'ohcSouthern_0-700m_Omon',
    #                    'ohcArctic_0-700m_Omon']
    # state_variables = ['tas_sfc_Amon', 'pr_sfc_Amon']

    # boolean : detrend prior?
    # by default, considers the entire length of the simulation
    detrend = False
>>>>>>> 18ec628d
<|MERGE_RESOLUTION|>--- conflicted
+++ resolved
@@ -4,7 +4,7 @@
 
 Adapted from LMR_exp_NAMELIST by AndreP
 
-Revisions: 
+Revisions:
  - Introduction of definitions related to use of newly developed NCDC proxy
    database.
  - Added functionality restricting assimilated proxy records to those belonging
@@ -71,28 +71,19 @@
     archive_dir: str
         Absolute path to LMR reconstruction archive directory
     """
-<<<<<<< HEAD
-    nexp = 'testdev_multiseed_500hpa_compare_ye_precalc'
-=======
     nexp = 'testdev_ncdc_add_comparison_seed0_1900_1960_10nens'
 
->>>>>>> 18ec628d
     lmr_path = '/home/chaos2/wperkins/data/LMR'
     # lmr_path = '/home/disk/kalman3/rtardif/LMR'
     online_reconstruction = False
     clean_start = True
     use_precalc_ye = True
     # TODO: More pythonic to make last time a non-inclusive edge
-<<<<<<< HEAD
-    recon_period = [1900, 1980]
-    nens = 100
-    seed = None
-=======
     recon_period = [1900, 1960]
     nens = 10
+    seed = None
     iter_range = [0, 0]
     curr_iter = iter_range[0]
->>>>>>> 18ec628d
     loc_rad = None
 
     datadir_output = '/home/chaos2/wperkins/data/LMR/output/working'
@@ -101,13 +92,8 @@
     #datadir_output  = '/home/disk/ice4/hakim/svnwork/python-lib/trunk/src/ipython_notebooks/data'
 
     archive_dir = '/home/chaos2/wperkins/data/LMR/output/testing'
-<<<<<<< HEAD
-    #archive_dir = '/home/disk/kalman3/rtardif/LMR/output'
-    #archive_dir = '/home/disk/kalman3/hakim/LMR/'
-=======
     # archive_dir = '/home/disk/kalman3/rtardif/LMR/output'
     # archive_dir = '/home/disk/kalman3/hakim/LMR/'
->>>>>>> 18ec628d
 
     def __init__(self, curr_iter=None):
         self.nexp = self.nexp
@@ -149,14 +135,10 @@
     # proxy_frac = 1.0
     proxy_frac = 0.75
 
-<<<<<<< HEAD
-    class _pages(object):
-=======
     # ---------------
     # PAGES2k proxies
     # ---------------
-    class pages:
->>>>>>> 18ec628d
+    class _pages:
         """
         Parameters for PagesProxy class
 
@@ -195,8 +177,6 @@
 
         regions = ['Antarctica', 'Arctic', 'Asia', 'Australasia', 'Europe',
                    'North America', 'South America']
-        #regions = ['Australasia']
-        
         proxy_resolution = [1.0]
 
         # DO NOT CHANGE FORMAT BELOW
@@ -239,7 +219,6 @@
             'Speleothem_All': ['Lamina thickness'],
             }
 
-<<<<<<< HEAD
         def __init__(self, datadir_proxy=None):
             if datadir_proxy is None:
                 self.datadir_proxy = join(core.lmr_path, 'data', 'proxies')
@@ -268,30 +247,16 @@
             self.simple_filters = {'PAGES 2k Region': self.regions,
                                    'Resolution (yr)': self.proxy_resolution}
 
+        # A blacklist on proxy records, to prevent assimilation of chronologies
+        # known to be duplicates
+        proxy_blacklist = []
+
     # Initialize subclasses with all attributes
     def __init__(self, **kwargs):
         self.use_from = self.use_from
         self.proxy_frac = self.proxy_frac
         self.seed = core.seed
         self.pages = self._pages(**kwargs)
-
-
-class psm(object):
-=======
-        # Create mapping for Proxy Type/Measurement Type to type names above
-        proxy_type_mapping = {}
-        for type, measurements in proxy_assim2.iteritems():
-            # Fetch proxy type name that occurs before underscore
-            type_name = type.split('_', 1)[0]
-            for measure in measurements:
-                proxy_type_mapping[(type_name, measure)] = type
-
-        simple_filters = {'PAGES 2k Region': regions,
-                          'Resolution (yr)': proxy_resolution}
-
-        # A blacklist on proxy records, to prevent assimilation of chronologies
-        # known to be duplicates
-        proxy_blacklist = []
 
     # ---------------
     # NCDC proxies
@@ -434,8 +399,8 @@
                            '09japa01a', '10guad01a', '99aust01a', '99fpol01a']
 
 
-class psm:
->>>>>>> 18ec628d
+
+class psm(object):
     """
     Parameters for PSM classes
 
@@ -472,10 +437,34 @@
         """
         datatag_calib = 'GISTEMP'
         datafile_calib = 'gistemp1200_ERSST.nc'
-<<<<<<< HEAD
+        # or
+        # datatag_calib = 'MLOST'
+        # datafile_calib = 'MLOST_air.mon.anom_V3.5.4.nc'
+        # or
+        # datatag_calib = 'HadCRUT'
+        # datafile_calib = 'HadCRUT.4.4.0.0.median.nc'
+        # or
+        # datatag_calib = 'BerkeleyEarth'
+        # datafile_calib = 'Land_and_Ocean_LatLong1.nc'
+        # or
+        # datatag_calib = 'GPCC'
+        # datafile_calib = 'GPCC_precip.mon.total.1x1.v6.nc'
+        # or
+        # datatag_calib = 'GPCC'
+        # datafile_calib = 'GPCC_precip.mon.flux.1x1.v6.nc'
+
+        datadir_calib = join(core.lmr_path, 'data', 'analyses')
         dataformat_calib = 'NCD'
-        #datatag_calib = 'MLOST'
-        #datafile_calib = 'MLOST_air.mon.anom_V3.5.4.nc'
+        # Robert's style below
+        # pre_calib_datafile_T = join(core.lmr_path,
+        #                             'PSM',
+        #                             'PSMs_'+'-'.join(proxies.use_from)+'_' +
+        #                             datatag_calib_T + '.pckl')
+
+        # Andre's style below
+        pre_calib_datafile = join(core.lmr_path,
+                                  'PSM',
+                                  'PSMs_' + datatag_calib + '.pckl')
 
         psm_r_crit = 0.2
 
@@ -498,43 +487,7 @@
             else:
                 self.pre_calib_datafile = pre_calib_datafile
 
-    def __init__(self, **kwargs):
-        self.use_psm = self.use_psm
-        self.linear = self._linear(**kwargs)
-
-=======
-        # or
-        # datatag_calib = 'MLOST'
-        # datafile_calib = 'MLOST_air.mon.anom_V3.5.4.nc'
-        # or
-        # datatag_calib = 'HadCRUT'
-        # datafile_calib = 'HadCRUT.4.4.0.0.median.nc'
-        # or
-        # datatag_calib = 'BerkeleyEarth'
-        # datafile_calib = 'Land_and_Ocean_LatLong1.nc'
-        # or
-        # datatag_calib = 'GPCC'
-        # datafile_calib = 'GPCC_precip.mon.total.1x1.v6.nc'
-        # or
-        # datatag_calib = 'GPCC'
-        # datafile_calib = 'GPCC_precip.mon.flux.1x1.v6.nc'
-
-        datadir_calib = join(core.lmr_path, 'data', 'analyses')
-        dataformat_calib = 'NCD'
-        # Robert's style below
-        # pre_calib_datafile_T = join(core.lmr_path,
-        #                             'PSM',
-        #                             'PSMs_'+'-'.join(proxies.use_from)+'_' +
-        #                             datatag_calib_T + '.pckl')
-
-        # Andre's style below
-        pre_calib_datafile = join(core.lmr_path,
-                                  'PSM',
-                                  'PSMs_' + datatag_calib + '.pckl')
-
-        psm_r_crit = 0.2
-
-    class linear_TorP:
+    class _linear_TorP:
         """
         Parameters for the linear fit PSM.
 
@@ -571,7 +524,7 @@
         # ------------------------------
         # datatag_calib_P = 'GPCC'
         # datafile_calib_P = 'GPCC_precip.mon.total.1x1.v6.nc'
-        # or 
+        # or
         datatag_calib_P = 'GPCC'
         datafile_calib_P = 'GPCC_precip.mon.flux.1x1.v6.nc'
 
@@ -589,7 +542,10 @@
                                     'PSMs_' + datatag_calib_P + '.pckl')
 
         psm_r_crit = 0.0
->>>>>>> 18ec628d
+
+    def __init__(self, **kwargs):
+        self.use_psm = self.use_psm
+        self.linear = self._linear(**kwargs)
 
 
 class prior:
@@ -613,24 +569,6 @@
     """
     # Prior data directory & model source
     prior_source = 'ccsm4_last_millenium'
-<<<<<<< HEAD
-    datafile_prior   = '[vardef_template]_CCSM4_past1000_085001-185012.nc'
-
-    #prior_source     = 'ccsm4_preindustrial_control'
-    #datafile_prior   = '[vardef_template]_CCSM4_piControl_080001-130012.nc
-
-    #prior_source     = 'gfdl-cm3_preindustrial_control'
-    #datafile_prior   = '[vardef_template]_GFDL-CM3_piControl_000101-050012.nc'
-
-    #prior_source     = 'mpi-esm-p_last_millenium'
-    #datafile_prior   = '[vardef_template]_MPI-ESM-P_past1000_085001-185012.nc'
-
-    # prior_source     = '20cr'
-    # datafile_prior   = '[vardef_template]_20CR_185101-201112.nc'
-
-    #prior_source     = 'era20c'
-    #datafile_prior   = '[vardef_template]_ERA20C_190001-201212.nc'
-=======
     datafile_prior = '[vardef_template]_CCSM4_past1000_085001-185012.nc'
 
     # prior_source     = 'ccsm4_preindustrial_control'
@@ -650,44 +588,9 @@
     #
     # prior_source     = 'era20cm'
     # datafile_prior   = '[vardef_template]_ERA20CM_190001-201012.nc'
->>>>>>> 18ec628d
 
     dataformat_prior = 'NCD'
-<<<<<<< HEAD
     psm_required_variables = ['tas_sfc_Amon']
-    state_variables = ['zg_500hPa_Amon']
-    # state_variables = ['tas_sfc_Amon']
-    # state_variables = ['tas_sfc_Amon', 'zg_500hPa_Amon']
-    #state_variables = ['tas_sfc_Amon', 'zg_500hPa_Amon', 'AMOCindex_Omon']
-    # state_variables = ['tas_sfc_Amon', 'zg_500hPa_Amon', 'AMOCindex_Omon',
-    #                    'ohcAtlanticNH_0-700m_Omon', 'ohcAtlanticSH_0-700m_Omon',
-    #                    'ohcPacificNH_0-700m_Omon', 'ohcPacificSH_0-700m_Omon',
-    #                    'ohcIndian_0-700m_Omon', 'ohcSouthern_0-700m_Omon']
-
-    def __init__(self, datadir_prior=None):
-        self.prior_source = self.prior_source
-        self.datafile_prior = self.datafile_prior
-        self.dataformat_prior = self.dataformat_prior
-        self.state_variables = self.state_variables
-        self.psm_required_variables = self.psm_required_variables
-        self.seed = core.seed
-
-        if datadir_prior is None:
-            self.datadir_prior = join(core.lmr_path, 'data', 'model',
-                                      self.prior_source)
-        else:
-            self.datadir_prior = datadir_prior
-
-
-class Config(object):
-
-    def __init__(self):
-        self.wrapper = wrapper()
-        self.core = core()
-        self.proxies = proxies()
-        self.psm = psm()
-        self.prior = prior()
-=======
     state_variables = ['tas_sfc_Amon']
     # state_variables = ['tas_sfc_Amon', 'zg_500hPa_Amon']
     # state_variables = ['tas_sfc_Amon', 'zg_500hPa_Amon', 'AMOCindex_Omon']
@@ -704,4 +607,27 @@
     # boolean : detrend prior?
     # by default, considers the entire length of the simulation
     detrend = False
->>>>>>> 18ec628d
+
+    def __init__(self, datadir_prior=None):
+        self.prior_source = self.prior_source
+        self.datafile_prior = self.datafile_prior
+        self.dataformat_prior = self.dataformat_prior
+        self.state_variables = self.state_variables
+        self.psm_required_variables = self.psm_required_variables
+        self.seed = core.seed
+
+        if datadir_prior is None:
+            self.datadir_prior = join(core.lmr_path, 'data', 'model',
+                                      self.prior_source)
+        else:
+            self.datadir_prior = datadir_prior
+
+
+class Config(object):
+
+    def __init__(self):
+        self.wrapper = wrapper()
+        self.core = core()
+        self.proxies = proxies()
+        self.psm = psm()
+        self.prior = prior()
