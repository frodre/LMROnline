<<<<<<< HEAD
import load_gridded_data as lgd


# -------------------------------------------------------------------------------
# *** Calibration type assignment  ----------------------------------------------
# -------------------------------------------------------------------------------
# All logic for proxy object assignment

def calibration_assignment(icalib):
    if icalib == 'GISTEMP':
        calib_object = calibration_GISTEMP()
    elif icalib == 'HadCRUT':
        calib_object = calibration_HadCRUT()
    elif icalib == 'BerkeleyEarth':
        calib_object = calibration_BerkeleyEarth()
    elif icalib == 'NOAA':
        calib_object = calibration_NOAA()
    else:
        print 'Error in calibration data specification! Exiting ...'
        exit(1)
      
    return calib_object

# -------------------------------------------------------------------------------
# *** Master class for calibration ----------------------------------------------
# -------------------------------------------------------------------------------
class calibration_master(object):
    '''
    This is the master calibration class. Turn this into a metaclass so one cannot instantiate directly; 
    it is an abstract class.
    '''
    pass

# -------------------------------------------------------------------------------
# *** GISTEMP class --------------------------------------------------
# -------------------------------------------------------------------------------
class calibration_GISTEMP(calibration_master):

    source = 'GISTEMP'
    datafile_calib   = 'gistemp1200_ERSST.nc'
    dataformat_calib = 'NCD'
    calib_vars = ['Tsfc']

    # read the data
    def read_calibration(self):
        [self.time,self.lat,self.lon,self.temp_anomaly] = lgd.read_gridded_data_GISTEMP(self.datadir_calib,self.datafile_calib,self.calib_vars)


# -------------------------------------------------------------------------------
# *** HadCRUT class --------------------------------------------------
# -------------------------------------------------------------------------------
class calibration_HadCRUT(calibration_master):

    source = 'HadCRUT'
    datafile_calib   = 'HadCRUT.4.3.0.0.median.nc'
    dataformat_calib = 'NCD'
    calib_vars = ['Tsfc']

    # read the data
    def read_calibration(self):
        [self.time,self.lat,self.lon,self.temp_anomaly] = lgd.read_gridded_data_HadCRUT(self.datadir_calib,self.datafile_calib,self.calib_vars)


# -------------------------------------------------------------------------------
# *** BerkeleyEarth class --------------------------------------------------
# -------------------------------------------------------------------------------
class calibration_BerkeleyEarth(calibration_master):

    source = 'BerkeleyEarth'
    datafile_calib   = 'Land_and_Ocean_LatLong1.nc'
    dataformat_calib = 'NCD'
    calib_vars = ['Tsfc']

    # read the data
    def read_calibration(self):
        [self.time,self.lat,self.lon,self.temp_anomaly] = lgd.read_gridded_data_BerkeleyEarth(self.datadir_calib,self.datafile_calib,self.calib_vars)

# -------------------------------------------------------------------------------
# *** NOAA class --------------------------------------------------
# -------------------------------------------------------------------------------
class calibration_NOAA(calibration_master):

    source = 'NOAA'
    datafile_calib   = 'er-ghcn-sst.nc'
    dataformat_calib = 'NCD'
    calib_vars = ['Tsfc']

    # read the data
    def read_calibration(self):
        [self.time,self.lat,self.lon,self.temp_anomaly] = lgd.read_gridded_data_NOAA(self.datadir_calib,self.datafile_calib,self.calib_vars)

=======


# -------------------------------------------------------------------------------
# *** Calibration type assignment  ----------------------------------------------
# -------------------------------------------------------------------------------
# All logic for proxy object assignment

def calibration_assignment(icalib):
    if icalib == 'GISTEMP':
        calib_object = calibration_GISTEMP()
    elif icalib == 'HadCRUT':
        calib_object = calibration_HadCRUT()
    elif icalib == 'BerkeleyEarth':
        calib_object = calibration_BerkeleyEarth()
    elif icalib == 'NOAA':
        calib_object = calibration_NOAA()
    else:
        print 'Error in calibration data specification! Exiting ...'
        exit(1)
      
    return calib_object

# -------------------------------------------------------------------------------
# *** Master class for calibration ----------------------------------------------
# -------------------------------------------------------------------------------
class calibration_master(object):
    '''
    This is the master calibration class. Turn this into a metaclass so one cannot instantiate directly; 
    it is an abstract class.
    '''
    pass

# -------------------------------------------------------------------------------
# *** GISTEMP class --------------------------------------------------
# -------------------------------------------------------------------------------
class calibration_GISTEMP(calibration_master):

    source = 'GISTEMP'
    datafile_calib   = 'gistemp1200_ERSST.nc'
    dataformat_calib = 'NCD'
    calib_vars = ['Tsfc']

    # read the data
    def read_calibration(self):
        from load_gridded_data import read_gridded_data_GISTEMP
        [self.time,self.lat,self.lon,self.temp_anomaly] = read_gridded_data_GISTEMP(self.datadir_calib,self.datafile_calib,self.calib_vars)


# -------------------------------------------------------------------------------
# *** HadCRUT class --------------------------------------------------
# -------------------------------------------------------------------------------
class calibration_HadCRUT(calibration_master):

    source = 'HadCRUT'
    datafile_calib   = 'HadCRUT.4.3.0.0.median.nc'
    dataformat_calib = 'NCD'
    calib_vars = ['Tsfc']

    # read the data
    def read_calibration(self):
        from load_gridded_data import read_gridded_data_HadCRUT
        [self.time,self.lat,self.lon,self.temp_anomaly] = read_gridded_data_HadCRUT(self.datadir_calib,self.datafile_calib,self.calib_vars)


# -------------------------------------------------------------------------------
# *** BerkeleyEarth class --------------------------------------------------
# -------------------------------------------------------------------------------
class calibration_BerkeleyEarth(calibration_master):

    source = 'BerkeleyEarth'
    datafile_calib   = 'Land_and_Ocean_LatLong1.nc'
    dataformat_calib = 'NCD'
    calib_vars = ['Tsfc']

    # read the data
    def read_calibration(self):
        from load_gridded_data import read_gridded_data_BerkeleyEarth

        [self.time,self.lat,self.lon,self.temp_anomaly] = read_gridded_data_BerkeleyEarth(self.datadir_calib,self.datafile_calib,self.calib_vars)

# -------------------------------------------------------------------------------
# *** NOAA class --------------------------------------------------
# -------------------------------------------------------------------------------
class calibration_NOAA(calibration_master):

    source = 'NOAA'
    datafile_calib   = 'er-ghcn-sst.nc'
    dataformat_calib = 'NCD'
    calib_vars = ['Tsfc']

    # read the data
    def read_calibration(self):
        from load_gridded_data import read_gridded_data_NOAA

        [self.time,self.lat,self.lon,self.temp_anomaly] = read_gridded_data_NOAA(self.datadir_calib,self.datafile_calib,self.calib_vars)
>>>>>>> 68fb309e
<|MERGE_RESOLUTION|>--- conflicted
+++ resolved
@@ -1,96 +1,4 @@
-<<<<<<< HEAD
-import load_gridded_data as lgd
 
-
-# -------------------------------------------------------------------------------
-# *** Calibration type assignment  ----------------------------------------------
-# -------------------------------------------------------------------------------
-# All logic for proxy object assignment
-
-def calibration_assignment(icalib):
-    if icalib == 'GISTEMP':
-        calib_object = calibration_GISTEMP()
-    elif icalib == 'HadCRUT':
-        calib_object = calibration_HadCRUT()
-    elif icalib == 'BerkeleyEarth':
-        calib_object = calibration_BerkeleyEarth()
-    elif icalib == 'NOAA':
-        calib_object = calibration_NOAA()
-    else:
-        print 'Error in calibration data specification! Exiting ...'
-        exit(1)
-      
-    return calib_object
-
-# -------------------------------------------------------------------------------
-# *** Master class for calibration ----------------------------------------------
-# -------------------------------------------------------------------------------
-class calibration_master(object):
-    '''
-    This is the master calibration class. Turn this into a metaclass so one cannot instantiate directly; 
-    it is an abstract class.
-    '''
-    pass
-
-# -------------------------------------------------------------------------------
-# *** GISTEMP class --------------------------------------------------
-# -------------------------------------------------------------------------------
-class calibration_GISTEMP(calibration_master):
-
-    source = 'GISTEMP'
-    datafile_calib   = 'gistemp1200_ERSST.nc'
-    dataformat_calib = 'NCD'
-    calib_vars = ['Tsfc']
-
-    # read the data
-    def read_calibration(self):
-        [self.time,self.lat,self.lon,self.temp_anomaly] = lgd.read_gridded_data_GISTEMP(self.datadir_calib,self.datafile_calib,self.calib_vars)
-
-
-# -------------------------------------------------------------------------------
-# *** HadCRUT class --------------------------------------------------
-# -------------------------------------------------------------------------------
-class calibration_HadCRUT(calibration_master):
-
-    source = 'HadCRUT'
-    datafile_calib   = 'HadCRUT.4.3.0.0.median.nc'
-    dataformat_calib = 'NCD'
-    calib_vars = ['Tsfc']
-
-    # read the data
-    def read_calibration(self):
-        [self.time,self.lat,self.lon,self.temp_anomaly] = lgd.read_gridded_data_HadCRUT(self.datadir_calib,self.datafile_calib,self.calib_vars)
-
-
-# -------------------------------------------------------------------------------
-# *** BerkeleyEarth class --------------------------------------------------
-# -------------------------------------------------------------------------------
-class calibration_BerkeleyEarth(calibration_master):
-
-    source = 'BerkeleyEarth'
-    datafile_calib   = 'Land_and_Ocean_LatLong1.nc'
-    dataformat_calib = 'NCD'
-    calib_vars = ['Tsfc']
-
-    # read the data
-    def read_calibration(self):
-        [self.time,self.lat,self.lon,self.temp_anomaly] = lgd.read_gridded_data_BerkeleyEarth(self.datadir_calib,self.datafile_calib,self.calib_vars)
-
-# -------------------------------------------------------------------------------
-# *** NOAA class --------------------------------------------------
-# -------------------------------------------------------------------------------
-class calibration_NOAA(calibration_master):
-
-    source = 'NOAA'
-    datafile_calib   = 'er-ghcn-sst.nc'
-    dataformat_calib = 'NCD'
-    calib_vars = ['Tsfc']
-
-    # read the data
-    def read_calibration(self):
-        [self.time,self.lat,self.lon,self.temp_anomaly] = lgd.read_gridded_data_NOAA(self.datadir_calib,self.datafile_calib,self.calib_vars)
-
-=======
 
 
 # -------------------------------------------------------------------------------
@@ -186,4 +94,3 @@
         from load_gridded_data import read_gridded_data_NOAA
 
         [self.time,self.lat,self.lon,self.temp_anomaly] = read_gridded_data_NOAA(self.datadir_calib,self.datafile_calib,self.calib_vars)
->>>>>>> 68fb309e
